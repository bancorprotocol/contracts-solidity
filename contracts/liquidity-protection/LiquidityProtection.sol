--- conflicted
+++ resolved
@@ -661,132 +661,6 @@
     }
 
     /**
-<<<<<<< HEAD
-     * @dev migrates a set of position lists to v3
-     *
-     * Requirements:
-     *
-     * - the caller must be the owner of all of the positions
-     */
-    function migratePositions(PositionList[] calldata positionLists) external nonReentrant {
-        uint256 length = positionLists.length;
-        for (uint256 i = 0; i < length; ++i) {
-            _migratePositions(positionLists[i]);
-        }
-    }
-
-    /**
-     * @dev migrates a list of positions to v3
-     *
-     * Requirements:
-     *
-     * - the caller must be the owner of all of the positions
-     */
-    function _migratePositions(PositionList calldata positionList) internal {
-        IDSToken poolToken = positionList.poolToken;
-        IReserveToken reserveToken = positionList.reserveToken;
-
-        Fraction memory poolRate = _poolTokenRate(poolToken, reserveToken);
-
-        (Fraction memory removeSpotRate, Fraction memory removeAverageRate) = _reserveTokenRates(
-            poolToken,
-            reserveToken
-        );
-
-        // verify rate deviation as early as possible in order to reduce gas-cost for failing transactions
-        _verifyRateDeviation(removeSpotRate.n, removeSpotRate.d, removeAverageRate.n, removeAverageRate.d);
-
-        uint256 poolTokenAmount = 0;
-        uint256 originalAmount = 0;
-        uint256 fullyProtectedAmount = 0;
-
-        uint256 length = positionList.positionIds.length;
-        for (uint256 i = 0; i < length; ++i) {
-            Position memory removedPos = _removePosition(msg.sender, positionList.positionIds[i], PPM_RESOLUTION);
-            require(
-                removedPos.poolToken == poolToken && removedPos.reserveToken == reserveToken,
-                "ERR_INVALID_POSITION_LIST"
-            );
-
-            // collect pool token amounts
-            poolTokenAmount = poolTokenAmount.add(removedPos.poolAmount);
-
-            // collect originally provided amounts
-            originalAmount = originalAmount.add(removedPos.reserveAmount);
-
-            // get the various rates between the reserves upon adding liquidity and now
-            PackedRates memory packedRates = _packRates(
-                removedPos.reserveRateN,
-                removedPos.reserveRateD,
-                removeSpotRate,
-                removeAverageRate
-            );
-
-            // get the fully protected amount (+ fees)
-            fullyProtectedAmount = fullyProtectedAmount.add(
-                _removeLiquidityTargetAmount(poolRate, removedPos.poolAmount, removedPos.reserveAmount, packedRates)
-            );
-        }
-
-        // add the pool tokens to the system
-        _systemStore.incSystemBalance(poolToken, poolTokenAmount);
-
-        // remove network token liquidity
-        if (_isNetworkToken(reserveToken)) {
-            // mint the fully protected amount (+ fees) and migrate it
-            _mintNetworkTokens(address(this), poolToken, fullyProtectedAmount);
-
-            _networkToken.approve(address(_networkV3), fullyProtectedAmount);
-
-            _networkV3.migrateLiquidity(
-                IReserveToken(address(_networkToken)),
-                msg.sender,
-                fullyProtectedAmount,
-                fullyProtectedAmount,
-                originalAmount
-            );
-
-            return;
-        }
-
-        // remove base token liquidity
-
-        // calculate the amount of pool tokens required for liquidation
-        // note that the amount is doubled since it's not possible to liquidate one reserve only
-        uint256 poolLiquidationAmount = _liquidationAmount(fullyProtectedAmount, poolRate, poolToken, 0);
-
-        // withdraw the pool tokens from the wallet
-        _withdrawPoolTokens(poolToken, poolLiquidationAmount);
-
-        // remove liquidity
-        _removeLiquidity(poolToken, poolLiquidationAmount, reserveToken, IReserveToken(address(_networkToken)));
-
-        // migrate the received tokens
-        uint256 removedAmount = reserveToken.balanceOf(address(this));
-        uint256 value;
-        if (reserveToken.isNativeToken()) {
-            value = removedAmount;
-        } else {
-            IERC20(address(reserveToken)).safeApprove(address(_networkV3), removedAmount);
-        }
-        _networkV3.migrateLiquidity{ value: value }(
-            reserveToken,
-            msg.sender,
-            fullyProtectedAmount,
-            removedAmount,
-            originalAmount
-        );
-
-        // if the contract still holds network tokens, burn them
-        uint256 networkBalance = _networkToken.balanceOf(address(this));
-        if (networkBalance > 0) {
-            _burnNetworkTokens(poolToken, networkBalance);
-        }
-    }
-
-    /**
-=======
->>>>>>> 89e58032
      * @dev returns the amount the provider will receive for removing liquidity
      */
     function _removeLiquidityTargetAmount(
