--- conflicted
+++ resolved
@@ -14,10 +14,6 @@
     "semi": true,
     "singleQuote": true,
     "trailingComma": "none",
-<<<<<<< HEAD
-    "arrowParens": "avoid",
-=======
     "arrowParens": "always",
->>>>>>> 944eaa02
     "bracketSpacing": true
 }