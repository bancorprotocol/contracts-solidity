{
    "name": "@bancor/contracts-solidity",
<<<<<<< HEAD
    "version": "0.6.35",
=======
    "version": "0.6.36",
>>>>>>> 6e3a1acd
    "description": "The solidity version of the Bancor smart contracts is composed of many different components that work together to create the Bancor Network deployment.",
    "repository": {
        "type": "git",
        "url": "git+https://github.com/bancorprotocol/contracts-solidity.git"
    },
    "homepage": "https://github.com/bancorprotocol/contracts-solidity#readme",
    "bugs": {
        "url": "https://github.com/bancorprotocol/contracts-solidity/issues"
    },
    "author": "Yudi Levi",
    "license": "SEE LICENSE IN LICENSE",
    "files": [
        "/solidity/contracts/**/*.sol",
        "/solidity/build/contracts/*.json",
        "!/solidity/contracts/helpers"
    ],
    "scripts": {
        "build": "truffle compile",
        "test": "yarn build && yarn qtest",
        "qtest": "mocha",
        "coverage": "node --max-old-space-size=4096 node_modules/truffle/build/cli.bundled.js run coverage",
        "export": "node scripts/export.js",
        "lint": "yarn lint:js && yarn lint:sol",
        "lint:js": "eslint .",
        "lint:sol": "solhint --max-warnings 0 \"solidity/contracts/**/*.sol\"",
        "format": "prettier --check --write solidity/**/*.sol solidity/**/*.js scripts/**/*.js *.js --config .prettierrc",
        "size": "yarn build && truffle run contract-size",
        "deploy": "node scripts/deploy-one.js",
        "verify": "node scripts/verify-all.js",
        "flatten": "node scripts/flatten.js",
        "snyk-protect": "snyk protect",
        "prepare": "yarn build && yarn snyk-protect"
    },
    "dependencies": {
        "@bancor/token-governance": "bancorprotocol/token-governance",
        "@openzeppelin/contracts": "3.4.0"
    },
    "devDependencies": {
        "@openzeppelin/test-environment": "^0.1.9",
        "@openzeppelin/test-helpers": "^0.5.10",
        "@truffle/contract": "^4.3.7",
        "bignumber.js": "^9.0.1",
        "bn.js": "^5.1.3",
        "chai": "^4.3.0",
        "chai-arrays": "^2.2.0",
        "chai-as-promised": "^7.1.1",
        "chai-bn": "^0.2.1",
        "chai-string": "^1.5.0",
        "decimal.js": "10.2.1",
        "dirty-chai": "^2.0.1",
        "eslint": "^7.20.0",
        "eslint-config-standard": "^16.0.2",
        "eslint-plugin-import": "^2.22.1",
        "eslint-plugin-node": "^11.1.0",
        "eslint-plugin-promise": "^4.3.1",
        "eslint-plugin-standard": "^4.1.0",
        "humanize-duration": "^3.25.2",
        "husky": "^5.0.9",
        "lodash": "^4.17.21",
        "memdown": "^5.1.0",
        "mocha": "^8.3.0",
        "prettier": "^2.2.1",
        "prettier-package-json": "^2.1.3",
        "prettier-plugin-solidity": "^1.0.0-beta.5",
        "snyk": "^1.564.0",
        "solc": "0.6.12",
        "solhint": "^3.3.2",
        "solidity-coverage": "^0.7.14",
        "truffle": "5.1.65",
        "truffle-contract-size": "^2.0.1",
        "truffle-flattener": "1.5.0",
        "web3": "1.3.4",
        "yargs": "^16.2.0"
    },
    "snyk": true
}<|MERGE_RESOLUTION|>--- conflicted
+++ resolved
@@ -1,10 +1,6 @@
 {
     "name": "@bancor/contracts-solidity",
-<<<<<<< HEAD
     "version": "0.6.35",
-=======
-    "version": "0.6.36",
->>>>>>> 6e3a1acd
     "description": "The solidity version of the Bancor smart contracts is composed of many different components that work together to create the Bancor Network deployment.",
     "repository": {
         "type": "git",
