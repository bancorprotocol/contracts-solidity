{
  "name": "bancor-contracts",
  "version": "0.4.4",
  "author": "Yudi Levi",
  "repository": {
    "type": "git",
    "url": "https://github.com/bancorprotocol/contracts"
  },
  "engines": {
    "npm": "^3.0.0"
  },
  "scripts": {
    "install": "node scripts/fix-modules.js",
    "build": "node scripts/rebuild-all.js",
    "test": "cd solidity && truffle test"
  },
  "dependencies": {
    "decimal.js": "^10.0.1",
    "ethereumjs-util": "^5.2.0",
    "ethereumjs-wallet": "^0.6.1",
    "js-sha256": "^0.9.0",
    "left-pad": "^1.3.0",
<<<<<<< HEAD
    "npm": "^6.4.1",
    "web3": "^1.0.0-beta.35",
    "web3-provider-engine": "^14.0.6",
=======
    "npm": "^6.1.0",
    "truffle-contract": "^3.0.6",
    "truffle": "4.1.14",
    "ganache-cli": "6.1.8",
    "solidity-coverage": "0.5.8",
    "ethereumjs-testrpc-sc": "6.1.6",
>>>>>>> 973c9919
    "web3-utils": "^1.0.0-beta.34"
  }
}<|MERGE_RESOLUTION|>--- conflicted
+++ resolved
@@ -20,18 +20,14 @@
     "ethereumjs-wallet": "^0.6.1",
     "js-sha256": "^0.9.0",
     "left-pad": "^1.3.0",
-<<<<<<< HEAD
     "npm": "^6.4.1",
     "web3": "^1.0.0-beta.35",
     "web3-provider-engine": "^14.0.6",
-=======
-    "npm": "^6.1.0",
     "truffle-contract": "^3.0.6",
     "truffle": "4.1.14",
     "ganache-cli": "6.1.8",
     "solidity-coverage": "0.5.8",
     "ethereumjs-testrpc-sc": "6.1.6",
->>>>>>> 973c9919
     "web3-utils": "^1.0.0-beta.34"
   }
 }