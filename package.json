{
    "name": "@bancor/contracts-solidity",
    "version": "0.6.33",
    "description": "The solidity version of the Bancor smart contracts is composed of many different components that work together to create the Bancor Network deployment.",
    "repository": {
        "type": "git",
        "url": "git+https://github.com/bancorprotocol/contracts-solidity.git"
    },
    "homepage": "https://github.com/bancorprotocol/contracts-solidity#readme",
    "bugs": {
        "url": "https://github.com/bancorprotocol/contracts-solidity/issues"
    },
    "author": "Yudi Levi",
    "license": "SEE LICENSE IN LICENSE",
    "files": [
        "/solidity/contracts/**/*.sol",
        "/solidity/build/contracts/*.json",
        "!/solidity/contracts/helpers"
    ],
    "scripts": {
        "build": "hardhat compile",
        "test": "NODE_OPTIONS='--max-old-space-size=5120' hardhat test",
<<<<<<< HEAD
        "testfix": "for f in test/*.ts; do hardhat test $f; done",
=======
        "testfix": "for f in solidity/test/*.js; do hardhat test $f; if [ $? != 0 ]; then exit $?; fi; done; echo 'Success, no error !'",
>>>>>>> 6e922af3
        "coverage": "hardhat coverage",
        "export": "node scripts/export.js",
        "lint": "yarn lint:js && yarn lint:sol",
        "lint:js": "eslint .",
        "lint:sol": "solhint --max-warnings 0 \"solidity/contracts/**/*.sol\"",
        "format": "prettier --check --write solidity/**/*.sol solidity/**/*.js scripts/**/*.js *.js --config .prettierrc",
        "size": "yarn build && ; #TODO",
        "deploy": "node scripts/deploy-one.js",
        "verify": "node scripts/verify-all.js",
        "flatten": "node scripts/flatten.js",
        "snyk-protect": "snyk protect",
        "prepare": "yarn build && yarn snyk-protect"
    },
    "devDependencies": {
        "@bancor/token-governance": "bancorprotocol/token-governance",
        "@nomiclabs/hardhat-ethers": "^2.0.1",
        "@nomiclabs/hardhat-waffle": "^2.0.1",
        "@openzeppelin/contracts": "3.4.0",
        "@truffle/contract": "^4.3.7",
        "@typechain/ethers-v5": "^6.0.5",
        "@types/chai": "^4.2.15",
        "@types/mocha": "^8.2.2",
        "@types/node": "^14.14.36",
        "bignumber.js": "^9.0.1",
        "bn.js": "^5.1.3",
        "chai": "^4.3.4",
        "chai-arrays": "^2.2.0",
        "chai-as-promised": "^7.1.1",
        "chai-bn": "^0.2.1",
        "chai-string": "^1.5.0",
        "decimal.js": "10.2.1",
        "dirty-chai": "^2.0.1",
        "eslint": "^7.20.0",
        "eslint-config-standard": "^16.0.2",
        "eslint-plugin-import": "^2.22.1",
        "eslint-plugin-node": "^11.1.0",
        "eslint-plugin-promise": "^4.3.1",
        "eslint-plugin-standard": "^4.1.0",
        "ethereum-waffle": "^3.3.0",
        "ethers": "^5.0.32",
        "hardhat-typechain": "^0.3.5",
        "husky": "^5.0.9",
        "memdown": "^5.1.0",
        "mocha": "^8.3.0",
        "prettier": "^2.2.1",
        "prettier-package-json": "^2.1.3",
        "prettier-plugin-solidity": "^1.0.0-beta.5",
        "snyk": "^1.455.0",
        "solc": "0.6.12",
        "solhint": "^3.3.2",
        "solidity-coverage": "^0.7.16",
        "truffle-contract-size": "^2.0.1",
        "truffle-flattener": "1.5.0",
        "ts-generator": "^0.1.1",
        "ts-node": "^9.1.1",
        "typechain": "^4.0.3",
        "typescript": "^4.2.3",
        "web3": "1.3.4",
        "yargs": "^16.2.0"
    },
    "snyk": true,
    "dependencies": {
        "hardhat": "^2.1.1"
    }
}<|MERGE_RESOLUTION|>--- conflicted
+++ resolved
@@ -20,11 +20,7 @@
     "scripts": {
         "build": "hardhat compile",
         "test": "NODE_OPTIONS='--max-old-space-size=5120' hardhat test",
-<<<<<<< HEAD
-        "testfix": "for f in test/*.ts; do hardhat test $f; done",
-=======
         "testfix": "for f in solidity/test/*.js; do hardhat test $f; if [ $? != 0 ]; then exit $?; fi; done; echo 'Success, no error !'",
->>>>>>> 6e922af3
         "coverage": "hardhat coverage",
         "export": "node scripts/export.js",
         "lint": "yarn lint:js && yarn lint:sol",
