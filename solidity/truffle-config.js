--- conflicted
+++ resolved
@@ -15,7 +15,6 @@
 
   module.exports = {
     networks: {
-<<<<<<< HEAD
       development: {
         network_id: 123,
         gas: 4712388,
@@ -50,7 +49,7 @@
     solc: {
       optimizer: {
         enabled: true,
-        runs: 200
+        runs: 5000000
       }
     }
   };
@@ -67,23 +66,8 @@
     solc: {
       optimizer: {
         enabled: true,
-        runs: 200
+        runs: 5000000
       }
-=======
-        development: {
-            host: "localhost",
-            port: 7545,
-            network_id: "*", // Match any network id
-            gasPrice: 20000000000,
-            gas: 5712388
-        }
-    },
-    solc: {
-        optimizer: {
-            enabled: true,
-            runs: 5000000
-        }
->>>>>>> 79800e83
     }
   };
 }