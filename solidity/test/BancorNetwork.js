--- conflicted
+++ resolved
@@ -1,36 +1,9 @@
-<<<<<<< HEAD
 const { expect } = require('chai');
 const { BigNumber } = require('ethers');
-=======
-const { accounts, defaultSender, contract, web3 } = require('@openzeppelin/test-environment');
-const { expectRevert, constants, BN, balance } = require('@openzeppelin/test-helpers');
-const { expect } = require('../../chai-local');
-
+
+const ConverterHelper = require('./helpers/Converter');
 const BancorFormula = require('./helpers/BancorFormula');
 
-const { NATIVE_TOKEN_ADDRESS, registry } = require('./helpers/Constants');
-const { ZERO_ADDRESS } = constants;
-
-const BancorNetwork = contract.fromArtifact('BancorNetwork');
-const ContractRegistry = contract.fromArtifact('ContractRegistry');
-const ConverterRegistry = contract.fromArtifact('ConverterRegistry');
-const ConverterFactory = contract.fromArtifact('ConverterFactory');
-const ConverterRegistryData = contract.fromArtifact('ConverterRegistryData');
-const ConversionPathFinder = contract.fromArtifact('ConversionPathFinder');
-const TestStandardToken = contract.fromArtifact('TestStandardToken');
-const TestNonStandardToken = contract.fromArtifact('TestNonStandardToken');
-const ConverterHelper = require('./helpers/ConverterHelper');
-const TestBancorNetwork = contract.fromArtifact('TestBancorNetwork');
-const ConverterV27OrLowerWithoutFallback = contract.fromArtifact('ConverterV27OrLowerWithoutFallback');
-const ConverterV27OrLowerWithFallback = contract.fromArtifact('ConverterV27OrLowerWithFallback');
-const ConverterV28OrHigherWithoutFallback = contract.fromArtifact('ConverterV28OrHigherWithoutFallback');
-const ConverterV28OrHigherWithFallback = contract.fromArtifact('ConverterV28OrHigherWithFallback');
-
-const StandardPoolConverter = contract.fromArtifact('StandardPoolConverter');
-const NetworkSettings = contract.fromArtifact('NetworkSettings');
->>>>>>> 1dfd9f42
-
-const ConverterHelper = require('./helpers/Converter');
 const { NATIVE_TOKEN_ADDRESS, ZERO_ADDRESS, registry } = require('./helpers/Constants');
 
 const Contracts = require('./helpers/Contracts');
@@ -153,32 +126,6 @@
         return BigNumber.from(txResult.gasPrice).mul(BigNumber.from(cumulativeGasUsed));
     };
 
-<<<<<<< HEAD
-=======
-    let network;
-    let bntToken;
-    let erc20Token1;
-    let erc20Token2;
-    let erc20Token3;
-    let anchor1;
-    let anchor2;
-    let anchor3;
-    let anchor4;
-    let converter1;
-    let converter2;
-    let converter3;
-    let converter4;
-    let bancorNetwork;
-    let contractRegistry;
-    let pathsTokens;
-    let paths;
-    const sender = defaultSender;
-    const sender2 = accounts[2];
-
-    const OLD_CONVERTER_VERSION = 9;
-    const MIN_RETURN = new BN(1);
-
->>>>>>> 1dfd9f42
     before(async () => {
         accounts = await ethers.getSigners();
 
@@ -188,15 +135,7 @@
         // The following contracts are unaffected by the underlying tests, this can be shared.
         contractRegistry = await Contracts.ContractRegistry.deploy();
 
-<<<<<<< HEAD
-        const bancorFormula = await Contracts.BancorFormula.deploy();
-        await bancorFormula.init();
-        await contractRegistry.registerAddress(registry.BANCOR_FORMULA, bancorFormula.address);
-
         const converterFactory = await Contracts.ConverterFactory.deploy();
-=======
-        const converterFactory = await ConverterFactory.new();
->>>>>>> 1dfd9f42
         await contractRegistry.registerAddress(registry.CONVERTER_FACTORY, converterFactory.address);
 
         const networkSettings = await Contracts.NetworkSettings.deploy(sender.address, 0);
@@ -218,22 +157,15 @@
             const pathFinder = await Contracts.ConversionPathFinder.deploy(contractRegistry.address);
             await contractRegistry.registerAddress(registry.CONVERSION_PATH_FINDER, pathFinder.address);
 
-<<<<<<< HEAD
+            // support old converters
+            const bancorFormula = await BancorFormula.new();
+            await bancorFormula.init();
+            await contractRegistry.registerAddress(web3.utils.asciiToHex('BancorFormula'), bancorFormula.address);
+
             bntToken = await Contracts.TestStandardToken.deploy('BNT', 'BNT', 2, BigNumber.from(10000000));
             erc20Token1 = await Contracts.TestStandardToken.deploy('TKN1', 'ERC1', 2, BigNumber.from(1000000));
             erc20Token2 = await Contracts.TestNonStandardToken.deploy('TKN2', 'ERC2', 2, BigNumber.from(2000000));
             erc20Token3 = await Contracts.TestStandardToken.deploy('TKN3', 'ERC3', 2, BigNumber.from(3000000));
-=======
-            // support old converters
-            const bancorFormula = await BancorFormula.new();
-            await bancorFormula.init();
-            await contractRegistry.registerAddress(web3.utils.asciiToHex('BancorFormula'), bancorFormula.address);
-
-            bntToken = await TestStandardToken.new('BNT', 'BNT', 2, 10000000);
-            erc20Token1 = await TestStandardToken.new('TKN1', 'ERC1', 2, 1000000);
-            erc20Token2 = await TestNonStandardToken.new('TKN2', 'ERC2', 2, 2000000);
-            erc20Token3 = await TestStandardToken.new('TKN3', 'ERC3', 2, 3000000);
->>>>>>> 1dfd9f42
 
             anchor1 = await Contracts.DSToken.deploy('Anchor1', 'ANCR1', 2);
             await anchor1.issue(sender.address, BigNumber.from(1000000));
@@ -249,23 +181,13 @@
 
             await contractRegistry.registerAddress(registry.BNT_TOKEN, bntToken.address);
 
-<<<<<<< HEAD
-            converter1 = await Contracts.LiquidityPoolV1Converter.deploy(anchor1.address, contractRegistry.address, 0);
+            converter1 = await Contracts.StandardPoolConverter.deploy(anchor1.address, contractRegistry.address, 0);
             await converter1.addReserve(bntToken.address, BigNumber.from(500000));
             await converter1.addReserve(NATIVE_TOKEN_ADDRESS, BigNumber.from(500000));
 
-            converter2 = await Contracts.LiquidityPoolV1Converter.deploy(anchor2.address, contractRegistry.address, 0);
+            converter2 = await Contracts.StandardPoolConverter.deploy(anchor2.address, contractRegistry.address, 0);
             await converter2.addReserve(bntToken.address, BigNumber.from(300000));
             await converter2.addReserve(erc20Token1.address, BigNumber.from(150000));
-=======
-            converter1 = await StandardPoolConverter.new(anchor1.address, contractRegistry.address, 0);
-            await converter1.addReserve(bntToken.address, 500000);
-            await converter1.addReserve(NATIVE_TOKEN_ADDRESS, 500000);
-
-            converter2 = await StandardPoolConverter.new(anchor2.address, contractRegistry.address, 0);
-            await converter2.addReserve(bntToken.address, 500000);
-            await converter2.addReserve(erc20Token1.address, 500000);
->>>>>>> 1dfd9f42
 
             converter3 = await ConverterHelper.new(
                 1,
@@ -274,24 +196,13 @@
                 contractRegistry.address,
                 0,
                 bntToken.address,
-<<<<<<< HEAD
-                BigNumber.from(350000),
-                OLD_CONVERTER_VERSION
-=======
-                350000
->>>>>>> 1dfd9f42
+                BigNumber.from(350000)
             );
             await converter3.addConnector(erc20Token2.address, BigNumber.from(100000), false);
 
-<<<<<<< HEAD
-            converter4 = await Contracts.LiquidityPoolV1Converter.deploy(anchor4.address, contractRegistry.address, 0);
+            converter4 = await Contracts.StandardPoolConverter.deploy(anchor4.address, contractRegistry.address, 0);
             await converter4.addReserve(bntToken.address, BigNumber.from(220000));
             await converter4.addReserve(erc20Token3.address, BigNumber.from(220000));
-=======
-            converter4 = await StandardPoolConverter.new(anchor4.address, contractRegistry.address, 0);
-            await converter4.addReserve(bntToken.address, 500000);
-            await converter4.addReserve(erc20Token3.address, 500000);
->>>>>>> 1dfd9f42
 
             await bntToken.transfer(converter1.address, BigNumber.from(40000));
             await bntToken.transfer(converter2.address, BigNumber.from(70000));
