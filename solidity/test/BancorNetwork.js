--- conflicted
+++ resolved
@@ -1,36 +1,13 @@
 const { expect } = require('chai');
 
-<<<<<<< HEAD
 const { BigNumber } = require('ethers');
 
 const ConverterHelper = require('./helpers/Converter');
-const { ETH_RESERVE_ADDRESS, registry } = require('./helpers/Constants');
-=======
-const { NATIVE_TOKEN_ADDRESS, registry } = require('./helpers/Constants');
-const { ZERO_ADDRESS } = constants;
-
-const BancorNetwork = contract.fromArtifact('BancorNetwork');
-const BancorFormula = contract.fromArtifact('BancorFormula');
-const ContractRegistry = contract.fromArtifact('ContractRegistry');
-const ConverterRegistry = contract.fromArtifact('ConverterRegistry');
-const ConverterFactory = contract.fromArtifact('ConverterFactory');
-const ConverterRegistryData = contract.fromArtifact('ConverterRegistryData');
-const ConversionPathFinder = contract.fromArtifact('ConversionPathFinder');
-const TestStandardToken = contract.fromArtifact('TestStandardToken');
-const TestNonStandardToken = contract.fromArtifact('TestNonStandardToken');
-const ConverterHelper = require('./helpers/Converter');
-const TestBancorNetwork = contract.fromArtifact('TestBancorNetwork');
-const ConverterV27OrLowerWithoutFallback = contract.fromArtifact('ConverterV27OrLowerWithoutFallback');
-const ConverterV27OrLowerWithFallback = contract.fromArtifact('ConverterV27OrLowerWithFallback');
-const ConverterV28OrHigherWithoutFallback = contract.fromArtifact('ConverterV28OrHigherWithoutFallback');
-const ConverterV28OrHigherWithFallback = contract.fromArtifact('ConverterV28OrHigherWithFallback');
-
-const LiquidityPoolV1Converter = contract.fromArtifact('LiquidityPoolV1Converter');
-const NetworkSettings = contract.fromArtifact('NetworkSettings');
->>>>>>> a54d9665
+const { NATIVE_TOKEN_ADDRESS, ZERO_ADDRESS, registry } = require('./helpers/Constants');
 
 const BancorNetwork = ethers.getContractFactory('BancorNetwork');
 const BancorFormula = ethers.getContractFactory('BancorFormula');
+const NetworkSettings = ethers.getContractFactory('NetworkSettings');
 const ContractRegistry = ethers.getContractFactory('ContractRegistry');
 const ConverterRegistry = ethers.getContractFactory('ConverterRegistry');
 const ConverterFactory = ethers.getContractFactory('ConverterFactory');
@@ -43,9 +20,7 @@
 const ConverterV27OrLowerWithFallback = ethers.getContractFactory('ConverterV27OrLowerWithFallback');
 const ConverterV28OrHigherWithoutFallback = ethers.getContractFactory('ConverterV28OrHigherWithoutFallback');
 const ConverterV28OrHigherWithFallback = ethers.getContractFactory('ConverterV28OrHigherWithFallback');
-
 const LiquidityPoolV1Converter = ethers.getContractFactory('LiquidityPoolV1Converter');
-
 const DSToken = ethers.getContractFactory('DSToken');
 
 let network;
@@ -182,7 +157,7 @@
         const converterFactory = await (await ConverterFactory).deploy();
         await contractRegistry.registerAddress(registry.CONVERTER_FACTORY, converterFactory.address);
 
-        const networkSettings = await NetworkSettings.new(defaultSender, 0);
+        const networkSettings = await (await NetworkSettings).deploy(sender.address, 0);
         await contractRegistry.registerAddress(registry.NETWORK_SETTINGS, networkSettings.address);
     });
 
@@ -220,15 +195,9 @@
 
             await contractRegistry.registerAddress(registry.BNT_TOKEN, bntToken.address);
 
-<<<<<<< HEAD
             converter1 = await (await LiquidityPoolV1Converter).deploy(anchor1.address, contractRegistry.address, 0);
             await converter1.addReserve(bntToken.address, BigNumber.from(500000));
-            await converter1.addReserve(ETH_RESERVE_ADDRESS, BigNumber.from(500000));
-=======
-            converter1 = await LiquidityPoolV1Converter.new(anchor1.address, contractRegistry.address, 0);
-            await converter1.addReserve(bntToken.address, 500000);
-            await converter1.addReserve(NATIVE_TOKEN_ADDRESS, 500000);
->>>>>>> a54d9665
+            await converter1.addReserve(NATIVE_TOKEN_ADDRESS, BigNumber.from(500000));
 
             converter2 = await (await LiquidityPoolV1Converter).deploy(anchor2.address, contractRegistry.address, 0);
             await converter2.addReserve(bntToken.address, BigNumber.from(300000));
@@ -321,14 +290,14 @@
                         paths[sourceSymbol][targetSymbol],
                         amount,
                         MIN_RETURN,
-                        ethers.constants.AddressZero,
+                        ZERO_ADDRESS,
                         { value: value }
                     );
                     const res = await bancorNetwork.convertByPath2(
                         paths[sourceSymbol][targetSymbol],
                         amount,
                         MIN_RETURN,
-                        ethers.constants.AddressZero,
+                        ZERO_ADDRESS,
                         { value: value }
                     );
                     const postBalance = await getBalance(targetToken, targetSymbol, sender.address);
@@ -399,7 +368,7 @@
                         paths[sourceSymbol][targetSymbol],
                         amount,
                         MIN_RETURN,
-                        ethers.constants.AddressZero,
+                        ZERO_ADDRESS,
                         { value: value }
                     );
                     const postBalance = await getBalance(targetToken, targetSymbol, sender.address);
@@ -431,7 +400,7 @@
                             paths[sourceSymbol][targetSymbol],
                             amount,
                             expectedReturn.add(BigNumber.from(1)),
-                            ethers.constants.AddressZero,
+                            ZERO_ADDRESS,
                             { value: value }
                         )
                     ).to.be.revertedWith('ERR_RETURN_TOO_LOW');
@@ -440,11 +409,7 @@
         }
 
         it('verifies that conversionPath returns the correct path', async () => {
-<<<<<<< HEAD
-            const conversionPath = await bancorNetwork.conversionPath(erc20Token2.address, ETH_RESERVE_ADDRESS);
-=======
-            const conversionPath = await bancorNetwork.conversionPath.call(erc20Token2.address, NATIVE_TOKEN_ADDRESS);
->>>>>>> a54d9665
+            const conversionPath = await bancorNetwork.conversionPath(erc20Token2.address, NATIVE_TOKEN_ADDRESS);
             const expectedPath = paths.ERC2.ETH;
             expect(conversionPath).not.to.be.empty;
             expect(conversionPath).to.have.lengthOf(expectedPath.length);
@@ -461,7 +426,7 @@
             await expect(
                 bancorNetwork
                     .connect(sender)
-                    .convertByPath2(path, value.add(BigNumber.from(1)), MIN_RETURN, ethers.constants.AddressZero, {
+                    .convertByPath2(path, value.add(BigNumber.from(1)), MIN_RETURN, ZERO_ADDRESS, {
                         value: value
                     })
             ).to.be.revertedWith('ERR_ETH_AMOUNT_MISMATCH');
@@ -486,13 +451,8 @@
         });
 
         it('should revert when calling convertFor with too-short path', async () => {
-<<<<<<< HEAD
-            const invalidPath = [ETH_RESERVE_ADDRESS, anchor4.address];
-            const value = BigNumber.from(1000);
-=======
             const invalidPath = [NATIVE_TOKEN_ADDRESS, anchor4.address];
-            const value = new BN(1000);
->>>>>>> a54d9665
+            const value = BigNumber.from(1000);
 
             await expect(
                 bancorNetwork.convertFor(invalidPath, value, MIN_RETURN, sender2.address, { value: value })
@@ -500,13 +460,8 @@
         });
 
         it('should revert when calling convertFor with even-length path', async () => {
-<<<<<<< HEAD
-            const invalidPath = [ETH_RESERVE_ADDRESS, anchor1.address, anchor2.address, anchor4.address];
-            const value = BigNumber.from(1000);
-=======
             const invalidPath = [NATIVE_TOKEN_ADDRESS, anchor1.address, anchor2.address, anchor4.address];
-            const value = new BN(1000);
->>>>>>> a54d9665
+            const value = BigNumber.from(1000);
 
             await expect(
                 bancorNetwork.convertFor(invalidPath, value, MIN_RETURN, sender2.address, { value: value })
@@ -530,13 +485,8 @@
         });
 
         it('should revert when calling convert with too-short path', async () => {
-<<<<<<< HEAD
-            const invalidPath = [ETH_RESERVE_ADDRESS, anchor4.address];
-            const value = BigNumber.from(1000);
-=======
             const invalidPath = [NATIVE_TOKEN_ADDRESS, anchor4.address];
-            const value = new BN(1000);
->>>>>>> a54d9665
+            const value = BigNumber.from(1000);
 
             await expect(
                 bancorNetwork.connect(sender).convert(invalidPath, value, MIN_RETURN, { value: value })
@@ -544,13 +494,8 @@
         });
 
         it('should revert when calling convert with even-length path', async () => {
-<<<<<<< HEAD
-            const invalidPath = [ETH_RESERVE_ADDRESS, anchor1.address, anchor2.address, anchor4.address];
-            const value = BigNumber.from(1000);
-=======
             const invalidPath = [NATIVE_TOKEN_ADDRESS, anchor1.address, anchor2.address, anchor4.address];
-            const value = new BN(1000);
->>>>>>> a54d9665
+            const value = BigNumber.from(1000);
 
             await expect(
                 bancorNetwork.connect(sender).convert(invalidPath, value, MIN_RETURN, { value: value })
@@ -625,25 +570,15 @@
         });
 
         it('should revert when attempting to call rateByPath on a path with fewer than 3 elements', async () => {
-<<<<<<< HEAD
-            const invalidPath = [ETH_RESERVE_ADDRESS, anchor1.address];
-            const value = BigNumber.from(1000);
-=======
             const invalidPath = [NATIVE_TOKEN_ADDRESS, anchor1.address];
-            const value = new BN(1000);
->>>>>>> a54d9665
+            const value = BigNumber.from(1000);
 
             await expect(bancorNetwork.rateByPath(invalidPath, value)).to.be.revertedWith('ERR_INVALID_PATH');
         });
 
         it('should revert when attempting to call rateByPath on a path with an even number of elements', async () => {
-<<<<<<< HEAD
-            const invalidPath = [ETH_RESERVE_ADDRESS, anchor1.address, anchor2.address, anchor3.address];
-            const value = BigNumber.from(1000);
-=======
             const invalidPath = [NATIVE_TOKEN_ADDRESS, anchor1.address, anchor2.address, anchor3.address];
-            const value = new BN(1000);
->>>>>>> a54d9665
+            const value = BigNumber.from(1000);
 
             await expect(bancorNetwork.rateByPath(invalidPath, value)).to.be.revertedWith('ERR_INVALID_PATH');
         });
@@ -658,11 +593,11 @@
                 value,
                 MIN_RETURN,
                 sender2.address,
-                ethers.constants.AddressZero,
+                ZERO_ADDRESS,
                 0,
                 { value: value }
             );
-            await bancorNetwork.convertFor2(path, value, MIN_RETURN, sender2.address, ethers.constants.AddressZero, 0, {
+            await bancorNetwork.convertFor2(path, value, MIN_RETURN, sender2.address, ZERO_ADDRESS, 0, {
                 value: value
             });
 
@@ -677,10 +612,10 @@
             const path = paths.ETH.ERC3;
             const returnAmount = await bancorNetwork
                 .connect(sender2)
-                .callStatic.convert2(path, value, MIN_RETURN, ethers.constants.AddressZero, 0, {
+                .callStatic.convert2(path, value, MIN_RETURN, ZERO_ADDRESS, 0, {
                     value: value
                 });
-            await bancorNetwork.connect(sender2).convert2(path, value, MIN_RETURN, ethers.constants.AddressZero, 0, {
+            await bancorNetwork.connect(sender2).convert2(path, value, MIN_RETURN, ZERO_ADDRESS, 0, {
                 value: value
             });
 
@@ -692,9 +627,8 @@
             const path = paths.ETH.ERC2;
             const value = BigNumber.from(1000);
 
-            await expect(
-                bancorNetwork.convertFor2(path, value, MIN_RETURN, sender2.address, ethers.constants.AddressZero, 0)
-            ).to.be.reverted;
+            await expect(bancorNetwork.convertFor2(path, value, MIN_RETURN, sender2.address, ZERO_ADDRESS, 0)).to.be
+                .reverted;
         });
 
         it('should revert when calling convertFor2 with ether amount different than the amount sent', async () => {
@@ -707,7 +641,7 @@
                     value.add(BigNumber.from(1)),
                     MIN_RETURN,
                     sender2.address,
-                    ethers.constants.AddressZero,
+                    ZERO_ADDRESS,
                     0,
                     {
                         value
@@ -717,70 +651,33 @@
         });
 
         it('should revert when calling convertFor2 with too-short path', async () => {
-<<<<<<< HEAD
-            const invalidPath = [ETH_RESERVE_ADDRESS, anchor1.address];
-            const value = BigNumber.from(1000);
-
-            await expect(
-                bancorNetwork.convertFor2(
-                    invalidPath,
-                    value,
-                    MIN_RETURN,
-                    sender2.address,
-                    ethers.constants.AddressZero,
-                    0,
-                    {
-                        value
-                    }
-                )
+            const invalidPath = [NATIVE_TOKEN_ADDRESS, anchor1.address];
+            const value = BigNumber.from(1000);
+
+            await expect(
+                bancorNetwork.convertFor2(invalidPath, value, MIN_RETURN, sender2.address, ZERO_ADDRESS, 0, {
+                    value: value
+                })
             ).to.be.revertedWith('ERR_INVALID_PATH');
-        });
-
-        it('should revert when calling convertFor2 with even-length path', async () => {
-            const invalidPath = [ETH_RESERVE_ADDRESS, anchor1.address, anchor2.address, anchor3.address];
-            const value = BigNumber.from(1000);
-
-            await expect(
-                bancorNetwork.convertFor2(
-                    invalidPath,
-                    value,
-                    MIN_RETURN,
-                    sender2.address,
-                    ethers.constants.AddressZero,
-                    0,
-                    {
-                        value
-                    }
-                )
-            ).to.be.revertedWith('ERR_INVALID_PATH');
-=======
-            const invalidPath = [NATIVE_TOKEN_ADDRESS, anchor1.address];
-            const value = new BN(1000);
-
-            await expectRevert(
-                bancorNetwork.convertFor2(invalidPath, value, MIN_RETURN, sender2, ZERO_ADDRESS, 0, { value }),
-                'ERR_INVALID_PATH'
-            );
         });
 
         it('should revert when calling convertFor2 with even-length path', async () => {
             const invalidPath = [NATIVE_TOKEN_ADDRESS, anchor1.address, anchor2.address, anchor3.address];
-            const value = new BN(1000);
-
-            await expectRevert(
-                bancorNetwork.convertFor2(invalidPath, value, MIN_RETURN, sender2, ZERO_ADDRESS, 0, { value }),
-                'ERR_INVALID_PATH'
-            );
->>>>>>> a54d9665
+            const value = BigNumber.from(1000);
+
+            await expect(
+                bancorNetwork.convertFor2(invalidPath, value, MIN_RETURN, sender2.address, ZERO_ADDRESS, 0, {
+                    value: value
+                })
+            ).to.be.revertedWith('ERR_INVALID_PATH');
         });
 
         it('should revert when calling convert2 with ETH reserve but without sending ether', async () => {
             const path = paths.ETH.BNT;
             const value = BigNumber.from(1000);
 
-            await expect(
-                bancorNetwork.connect(sender).convert2(path, value, MIN_RETURN, ethers.constants.AddressZero, 0)
-            ).to.be.reverted;
+            await expect(bancorNetwork.connect(sender).convert2(path, value, MIN_RETURN, ZERO_ADDRESS, 0)).to.be
+                .reverted;
         });
 
         it('should revert when calling convert2 with ether amount different than the amount sent', async () => {
@@ -790,45 +687,31 @@
             await expect(
                 bancorNetwork
                     .connect(sender)
-                    .convert2(path, value.add(BigNumber.from(2)), MIN_RETURN, ethers.constants.AddressZero, 0, {
+                    .convert2(path, value.add(BigNumber.from(2)), MIN_RETURN, ZERO_ADDRESS, 0, {
                         value: value
                     })
             ).to.be.revertedWith('ERR_ETH_AMOUNT_MISMATCH');
         });
 
         it('should revert when calling convert2 with too-short path', async () => {
-<<<<<<< HEAD
-            const invalidPath = [ETH_RESERVE_ADDRESS, anchor1.address];
-            const value = BigNumber.from(1000);
-=======
             const invalidPath = [NATIVE_TOKEN_ADDRESS, anchor1.address];
-            const value = new BN(1000);
->>>>>>> a54d9665
-
-            await expect(
-                bancorNetwork
-                    .connect(sender)
-                    .convert2(invalidPath, value, MIN_RETURN, ethers.constants.AddressZero, 0, {
-                        value: value
-                    })
+            const value = BigNumber.from(1000);
+
+            await expect(
+                bancorNetwork.connect(sender).convert2(invalidPath, value, MIN_RETURN, ZERO_ADDRESS, 0, {
+                    value: value
+                })
             ).to.be.revertedWith('ERR_INVALID_PATH');
         });
 
         it('should revert when calling convert2 with even-length path', async () => {
-<<<<<<< HEAD
-            const invalidPath = [ETH_RESERVE_ADDRESS, anchor1.address, anchor2.address, anchor3.address];
-            const value = BigNumber.from(1000);
-=======
             const invalidPath = [NATIVE_TOKEN_ADDRESS, anchor1.address, anchor2.address, anchor3.address];
-            const value = new BN(1000);
->>>>>>> a54d9665
-
-            await expect(
-                bancorNetwork
-                    .connect(sender)
-                    .convert2(invalidPath, value, MIN_RETURN, ethers.constants.AddressZero, 0, {
-                        value: value
-                    })
+            const value = BigNumber.from(1000);
+
+            await expect(
+                bancorNetwork.connect(sender).convert2(invalidPath, value, MIN_RETURN, ZERO_ADDRESS, 0, {
+                    value: value
+                })
             ).to.be.revertedWith('ERR_INVALID_PATH');
         });
 
@@ -844,17 +727,10 @@
                 value,
                 MIN_RETURN,
                 sender2.address,
-                ethers.constants.AddressZero,
+                ZERO_ADDRESS,
                 0
             );
-            await bancorNetwork.claimAndConvertFor2(
-                path,
-                value,
-                MIN_RETURN,
-                sender2.address,
-                ethers.constants.AddressZero,
-                0
-            );
+            await bancorNetwork.claimAndConvertFor2(path, value, MIN_RETURN, sender2.address, ZERO_ADDRESS, 0);
 
             const balanceAfterTransfer = await erc20Token3.balanceOf(sender2.address);
             expect(balanceAfterTransfer).to.be.equal(balanceBeforeTransfer.add(returnAmount));
@@ -863,9 +739,8 @@
         it('should revert when calling claimAndConvertFor2 without approval', async () => {
             const path = paths.ERC1.ERC3;
             const value = BigNumber.from(1000);
-            await expect(
-                bancorNetwork.claimAndConvertFor2(path, value, MIN_RETURN, sender2, ethers.constants.AddressZero, 0)
-            ).to.be.reverted;
+            await expect(bancorNetwork.claimAndConvertFor2(path, value, MIN_RETURN, sender2, ZERO_ADDRESS, 0)).to.be
+                .reverted;
         });
 
         it('verifies that claimAndConvert2 transfers the converted amount correctly', async () => {
@@ -879,10 +754,10 @@
                 path,
                 value,
                 MIN_RETURN,
-                ethers.constants.AddressZero,
+                ZERO_ADDRESS,
                 0
             );
-            await bancorNetwork.claimAndConvert2(path, value, MIN_RETURN, ethers.constants.AddressZero, 0);
+            await bancorNetwork.claimAndConvert2(path, value, MIN_RETURN, ZERO_ADDRESS, 0);
 
             const balanceAfterTransfer = await erc20Token3.balanceOf(sender.address);
             expect(balanceAfterTransfer).to.be.equal(balanceBeforeTransfer.add(returnAmount));
@@ -892,8 +767,7 @@
             const path = paths.ERC1.ERC3;
             const value = BigNumber.from(1000);
 
-            await expect(bancorNetwork.claimAndConvert2(path, value, MIN_RETURN, ethers.constants.AddressZero, 0)).to.be
-                .reverted;
+            await expect(bancorNetwork.claimAndConvert2(path, value, MIN_RETURN, ZERO_ADDRESS, 0)).to.be.reverted;
         });
 
         it('should revert when attempting to convert and passing an amount higher than the ETH amount sent with the request', async () => {
@@ -903,7 +777,7 @@
             await expect(
                 bancorNetwork
                     .connect(sender2)
-                    .convert2(path, value.add(BigNumber.from(10)), MIN_RETURN, ethers.constants.AddressZero, 0, {
+                    .convert2(path, value.add(BigNumber.from(10)), MIN_RETURN, ZERO_ADDRESS, 0, {
                         value: value
                     })
             ).to.be.revertedWith('ERR_ETH_AMOUNT_MISMATCH');
