--- conflicted
+++ resolved
@@ -1,4 +1,3 @@
-<<<<<<< HEAD
 const { expect } = require('chai');
 const { BigNumber } = require('ethers');
 
@@ -18,29 +17,6 @@
 let owner;
 let nonOwner;
 let receiver;
-=======
-const { accounts, defaultSender, contract } = require('@openzeppelin/test-environment');
-const { expectRevert, expectEvent, constants, BN } = require('@openzeppelin/test-helpers');
-const { expect } = require('../../chai-local');
-
-const { NATIVE_TOKEN_ADDRESS, registry } = require('./helpers/Constants');
-
-const { ZERO_ADDRESS } = constants;
-
-const BancorNetwork = contract.fromArtifact('BancorNetwork');
-const ContractRegistry = contract.fromArtifact('ContractRegistry');
-const TestStandardToken = contract.fromArtifact('TestStandardToken');
-const TestNonStandardToken = contract.fromArtifact('TestNonStandardToken');
-const ConverterFactory = contract.fromArtifact('ConverterFactory');
-const ConverterUpgrader = contract.fromArtifact('ConverterUpgrader');
-const ConverterRegistry = contract.fromArtifact('ConverterRegistry');
-const ConverterRegistryData = contract.fromArtifact('ConverterRegistryData');
-const NetworkSettings = contract.fromArtifact('NetworkSettings');
-
-const StandardPoolConverter = contract.fromArtifact('StandardPoolConverter');
-const StandardPoolConverterFactory = contract.fromArtifact('StandardPoolConverterFactory');
-const DSToken = contract.fromArtifact('DSToken');
->>>>>>> 1dfd9f42
 
 describe('Converter', () => {
     const createConverter = async (
@@ -50,23 +26,10 @@
         maxConversionFee = 0
     ) => {
         switch (type) {
-<<<<<<< HEAD
-            case 1:
-                return await Contracts.LiquidityPoolV1Converter.deploy(
-                    anchorAddress,
-                    registryAddress,
-                    maxConversionFee
-                );
             case 3:
-                return await Contracts.StandardPoolConverter.deploy(anchorAddress, registryAddress, maxConversionFee);
-            case 4:
-                return await Contracts.FixedRatePoolConverter.deploy(anchorAddress, registryAddress, maxConversionFee);
-=======
-            case 3:
-                return StandardPoolConverter.new(anchorAddress, registryAddress, maxConversionFee);
+                return Contracts.StandardPoolConverter.deploy(anchorAddress, registryAddress, maxConversionFee);
             default:
                 throw new Error(`Unsupported type ${type}`);
->>>>>>> 1dfd9f42
         }
     };
 
@@ -149,27 +112,13 @@
         // The following contracts are unaffected by the underlying tests, this can be shared.
         contractRegistry = await Contracts.ContractRegistry.deploy();
 
-<<<<<<< HEAD
-        const bancorFormula = await Contracts.BancorFormula.deploy();
-        await bancorFormula.init();
-        await contractRegistry.registerAddress(registry.BANCOR_FORMULA, bancorFormula.address);
-
         factory = await Contracts.ConverterFactory.deploy();
-=======
-        factory = await ConverterFactory.new();
->>>>>>> 1dfd9f42
         await contractRegistry.registerAddress(registry.CONVERTER_FACTORY, factory.address);
 
         const networkSettings = await Contracts.NetworkSettings.deploy(owner.address, 0);
         await contractRegistry.registerAddress(registry.NETWORK_SETTINGS, networkSettings.address);
 
-<<<<<<< HEAD
-        await factory.registerTypedConverterFactory((await Contracts.LiquidityPoolV1ConverterFactory.deploy()).address);
         await factory.registerTypedConverterFactory((await Contracts.StandardPoolConverterFactory.deploy()).address);
-        await factory.registerTypedConverterFactory((await Contracts.FixedRatePoolConverterFactory.deploy()).address);
-=======
-        await factory.registerTypedConverterFactory((await StandardPoolConverterFactory.new()).address);
->>>>>>> 1dfd9f42
     });
 
     beforeEach(async () => {
@@ -216,11 +165,11 @@
                     expect(maxConversionFee).to.be.equal(BigNumber.from(0));
                 });
 
-                it.skip('should revert when attempting to construct a converter with no anchor', async () => {
+                it('should revert when attempting to construct a converter with no anchor', async () => {
                     await expect(createConverter(type, ZERO_ADDRESS)).to.be.revertedWith('ERR_INVALID_ADDRESS');
                 });
 
-                it.skip('should revert when attempting to construct a converter with no contract registry', async () => {
+                it('should revert when attempting to construct a converter with no contract registry', async () => {
                     await expect(createConverter(type, anchorAddress, ZERO_ADDRESS)).to.be.revertedWith(
                         'ERR_INVALID_ADDRESS'
                     );
@@ -320,14 +269,9 @@
 
                     const newFee = BigNumber.from(30000);
 
-<<<<<<< HEAD
                     expect(await converter.setConversionFee(newFee))
                         .to.emit(converter, 'ConversionFeeUpdate')
                         .withArgs(BigNumber.from(0), newFee);
-=======
-                    const res = await converter.setConversionFee(newFee);
-                    expectEvent(res, 'ConversionFeeUpdate', { prevFee: new BN(0), newFee });
->>>>>>> 1dfd9f42
                 });
 
                 it('verifies that an event is fired when the owner updates the fee multiple times', async () => {
@@ -337,14 +281,9 @@
                     for (let i = 1; i <= 10; ++i) {
                         const newFee = BigNumber.from(10000 * i);
 
-<<<<<<< HEAD
                         expect(await converter.setConversionFee(newFee))
                             .to.emit(converter, 'ConversionFeeUpdate')
                             .withArgs(prevFee, newFee);
-=======
-                        const res = await converter.setConversionFee(newFee);
-                        expectEvent(res, 'ConversionFeeUpdate', { prevFee, newFee });
->>>>>>> 1dfd9f42
 
                         prevFee = newFee;
                     }
@@ -424,7 +363,7 @@
                     expect(await anchor.owner()).to.eql(converter.address);
                 });
 
-                it.skip('should revert when attempting to accept an anchor ownership of a converter without any reserves', async () => {
+                it('should revert when attempting to accept an anchor ownership of a converter without any reserves', async () => {
                     await createAnchor();
                     const converter = await createConverter(type, anchorAddress);
 
@@ -446,7 +385,7 @@
                     expect(newOwner).to.eql(nonOwner.address);
                 });
 
-                it.skip('should revert when the owner attempts to transfer the anchor ownership', async () => {
+                it('should revert when the owner attempts to transfer the anchor ownership', async () => {
                     const converter = await initConverter(type, true, isETHReserve);
 
                     await expect(converter.transferAnchorOwnership(nonOwner.address)).to.be.revertedWith(
@@ -515,7 +454,7 @@
                     ).to.be.revertedWith('ERR_INVALID_RESERVE');
                 });
 
-                it.skip('should revert when attempting to get the target amount with identical source/target addresses', async () => {
+                it('should revert when attempting to get the target amount with identical source/target addresses', async () => {
                     const converter = await initConverter(type, true, isETHReserve);
 
                     await expect(
@@ -523,14 +462,8 @@
                             getReserve1Address(isETHReserve),
                             getReserve1Address(isETHReserve),
                             500
-<<<<<<< HEAD
                         )
-                    ).to.be.revertedWith(getConverterTargetAmountAndFeeError(type));
-=======
-                        ),
-                        'ERR_INVALID_RESERVES'
-                    );
->>>>>>> 1dfd9f42
+                    ).to.be.revertedWith('ERR_INVALID_RESERVES');
                 });
 
                 it('should revert when attempting to convert with an invalid source token address', async () => {
@@ -558,7 +491,7 @@
                     ).to.be.revertedWith('ERR_INVALID_RESERVE');
                 });
 
-                it.skip('should revert when attempting to convert with identical source/target addresses', async () => {
+                it('should revert when attempting to convert with identical source/target addresses', async () => {
                     await initConverter(type, true, isETHReserve);
 
                     const amount = BigNumber.from(500);
