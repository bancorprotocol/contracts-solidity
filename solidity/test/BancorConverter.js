--- conflicted
+++ resolved
@@ -917,23 +917,19 @@
         await utils.catchRevert(converter.convert(tokenAddress, reserveToken.address, 30000, 1));
     });
 
-<<<<<<< HEAD
-    it('should throw when attempting to execute fund on a single-connector converter', async () => {
-        let converter = await BancorConverter.new(tokenAddress, contractRegistry.address, 0, connectorToken.address, 1000000);
+    it('should throw when attempting to execute fund on a single-reserve converter', async () => {
+        let converter = await BancorConverter.new(tokenAddress, contractRegistry.address, 0, reserveToken.address, 1000000);
 
         await utils.catchRevert(converter.fund(1));
     });
 
-    it('should throw when attempting to execute liquidate on a single-connector converter', async () => {
-        let converter = await BancorConverter.new(tokenAddress, contractRegistry.address, 0, connectorToken.address, 1000000);
+    it('should throw when attempting to execute liquidate on a single-reserve converter', async () => {
+        let converter = await BancorConverter.new(tokenAddress, contractRegistry.address, 0, reserveToken.address, 1000000);
 
         await utils.catchRevert(converter.liquidate(1));
     });
 
-    it('verifies that getReturn returns the same amount as getCrossConnectorReturn when converting between 2 connectors', async () => {
-=======
     it('verifies that getReturn returns the same amount as getCrossReserveReturn when converting between 2 reserves', async () => {
->>>>>>> ff3cfa45
         let converter = await initConverter(accounts, true);
         let returnAmount = (await converter.getReturn.call(reserveToken.address, reserveToken2.address, 500))[0];
         let returnAmount2 = (await converter.getCrossReserveReturn.call(reserveToken.address, reserveToken2.address, 500))[0];
@@ -962,39 +958,22 @@
         assert.equal(returnAmount.toNumber(), returnAmount2);
     });
 
-<<<<<<< HEAD
     for (const percent of [50, 75, 100]) {
-        it(`verifies that fund executes when the total connector weight equals ${percent}%`, async () => {
+        it(`verifies that fund executes when the total reserve ratio equals ${percent}%`, async () => {
             let converter = await initConverter(accounts, false);
-            await converter.addConnector(connectorToken3.address, (percent - 40) * 10000, false);
-
-            await connectorToken3.transfer(converter.address, 6000);
-=======
-    it('verifies that fund executes when the total reserve ratio equals 100%', async () => {
-        let converter = await initConverter(accounts, false);
-        await converter.addReserve(reserveToken3.address, 600000, false);
-
-        await reserveToken3.transfer(converter.address, 6000);
->>>>>>> ff3cfa45
+            await converter.addReserve(reserveToken3.address, (percent - 40) * 10000, false);
+
+            await reserveToken3.transfer(converter.address, 6000);
 
             await token.transferOwnership(converter.address);
             await converter.acceptTokenOwnership();
 
-<<<<<<< HEAD
             let prevBalance = await token.balanceOf.call(accounts[0]);
-            await connectorToken.approve(converter.address, 100000);
-            await connectorToken2.approve(converter.address, 100000);
-            await connectorToken3.approve(converter.address, 100000);
+            await reserveToken.approve(converter.address, 100000);
+            await reserveToken2.approve(converter.address, 100000);
+            await reserveToken3.approve(converter.address, 100000);
             await converter.fund(100);
             let balance = await token.balanceOf.call(accounts[0]);
-=======
-        let prevBalance = await token.balanceOf.call(accounts[0]);
-        await reserveToken.approve(converter.address, 100000);
-        await reserveToken2.approve(converter.address, 100000);
-        await reserveToken3.approve(converter.address, 100000);
-        await converter.fund(100);
-        let balance = await token.balanceOf.call(accounts[0]);
->>>>>>> ff3cfa45
 
             assert.equal(balance.toNumber(), prevBalance.toNumber() + 100);
         });
@@ -1132,25 +1111,6 @@
         await utils.catchInvalidOpcode(converter.fund(100));
     });
 
-<<<<<<< HEAD
-=======
-    it('should throw when attempting to fund the converter when the total reserve ratio is not equal to 100%', async () => {
-        let converter = await initConverter(accounts, false);
-        await converter.addReserve(reserveToken3.address, 500000, false);
-
-        await reserveToken3.transfer(converter.address, 6000);
-
-        await token.transferOwnership(converter.address);
-        await converter.acceptTokenOwnership();
-
-        await reserveToken.approve(converter.address, 100000);
-        await reserveToken2.approve(converter.address, 100000);
-        await reserveToken3.approve(converter.address, 100000);
-
-        await utils.catchRevert(converter.fund(100));
-    });
-
->>>>>>> ff3cfa45
     it('should throw when attempting to fund the converter with insufficient funds', async () => {
         let converter = await initConverter(accounts, false);
         await converter.addReserve(reserveToken3.address, 600000, false);
@@ -1180,20 +1140,12 @@
         
     });
 
-<<<<<<< HEAD
     for (const percent of [50, 75, 100]) {
-        it(`verifies that liquidate executes when the total connector weight equals ${percent}%`, async () => {
+        it(`verifies that liquidate executes when the total reserve ratio equals ${percent}%`, async () => {
             let converter = await initConverter(accounts, false);
-            await converter.addConnector(connectorToken3.address, (percent - 40) * 10000, false);
-
-            await connectorToken3.transfer(converter.address, 6000);
-=======
-    it('verifies that liquidate executes when the total reserve ratio equals 100%', async () => {
-        let converter = await initConverter(accounts, false);
-        await converter.addReserve(reserveToken3.address, 600000, false);
-
-        await reserveToken3.transfer(converter.address, 6000);
->>>>>>> ff3cfa45
+            await converter.addReserve(reserveToken3.address, (percent - 40) * 10000, false);
+
+            await reserveToken3.transfer(converter.address, 6000);
 
             await token.transferOwnership(converter.address);
             await converter.acceptTokenOwnership();
@@ -1349,21 +1301,6 @@
         assert.equal(prevSupply - 100, supply);
     });
 
-<<<<<<< HEAD
-=======
-    it('should throw when attempting to liquidate when the total reserve ratio is not equal to 100%', async () => {
-        let converter = await initConverter(accounts, false);
-        await converter.addReserve(reserveToken3.address, 500000, false);
-
-        await reserveToken3.transfer(converter.address, 6000);
-
-        await token.transferOwnership(converter.address);
-        await converter.acceptTokenOwnership();
-
-        await utils.catchRevert(converter.liquidate(100));
-    });
-
->>>>>>> ff3cfa45
     it('should throw when attempting to liquidate when the virtual balance is insufficient', async () => {
         let converter = await initConverter(accounts, false);
         await converter.addReserve(reserveToken3.address, 600000, false);
