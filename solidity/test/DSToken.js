const { expect } = require('chai');

const { BigNumber } = require('ethers');

const DSToken = ethers.getContractFactory('DSToken');

const name = 'Token1';
const symbol = 'TKN1';
const decimals = BigNumber.from(18);

let token;

let owner;
let receiver;
let nonOwner;

describe('DSToken', () => {
    before(async () => {
        accounts = await ethers.getSigners();

        owner = accounts[0];
        receiver = accounts[1];
        nonOwner = accounts[3];
    });

    beforeEach(async () => {
        token = await (await DSToken).deploy(name, symbol, decimals);
    });

    it('verifies the token name, symbol and decimal units after construction', async () => {
        expect(await token.name()).to.eql(name);
        expect(await token.symbol()).to.eql(symbol);
        expect(await token.decimals()).to.be.equal(decimals);
    });

    it('verifies that issue tokens updates the target balance and the total supply', async () => {
        const value = BigNumber.from(100);
        await token.issue(receiver.address, value);

        const balance = await token.balanceOf(receiver.address);
        expect(balance).to.be.equal(value);

        const totalSupply = await token.totalSupply();
        expect(totalSupply).to.be.equal(value);
    });

    it('verifies that the owner can issue tokens to his/her own account', async () => {
        const value = BigNumber.from(10000);
        await token.issue(owner.address, value);

        const balance = await token.balanceOf(owner.address);
        expect(balance).to.be.equal(value);
    });

    it('should revert when the owner attempts to issue tokens to an invalid address', async () => {
<<<<<<< HEAD
        await expect(token.issue(ethers.constants.AddressZero, BigNumber.from(1))).to.be.revertedWith(
            'ERR_INVALID_ADDRESS'
        );
    });

    it('should revert when the owner attempts to issue tokens to the token address', async () => {
        await expect(token.issue(token.address, BigNumber.from(1))).to.be.revertedWith('ERR_ADDRESS_IS_SELF');
=======
        await expectRevert(token.issue(ZERO_ADDRESS, new BN(1)), 'ERR_INVALID_EXTERNAL_ADDRESS');
    });

    it('should revert when the owner attempts to issue tokens to the token address', async () => {
        await expectRevert(token.issue(token.address, new BN(1)), 'ERR_INVALID_EXTERNAL_ADDRESS');
>>>>>>> a54d9665
    });

    it('should revert when a non owner attempts to issue tokens', async () => {
        await expect(token.connect(nonOwner).issue(receiver.address, BigNumber.from(1))).to.be.revertedWith(
            'ERR_ACCESS_DENIED'
        );
    });

    it('verifies that destroy tokens updates the target balance and the total supply', async () => {
        const value = BigNumber.from(123);
        await token.issue(receiver.address, value);

        const value2 = BigNumber.from(50);
        await token.destroy(receiver.address, value2);

        const balance = await token.balanceOf(receiver.address);
        expect(balance).to.be.equal(value.sub(value2));

        const totalSupply = await token.totalSupply();
        expect(totalSupply).to.be.equal(value.sub(value2));
    });

    it('verifies that the owner can destroy tokens from his/her own account', async () => {
        const value = BigNumber.from(500);
        await token.issue(owner.address, value);

        const value2 = BigNumber.from(499);
        await token.destroy(owner.address, value2);

        const balance = await token.balanceOf(owner.address);
        expect(balance).to.be.equal(value.sub(value2));
    });

    it('should revert when a non owner attempts to destroy tokens', async () => {
        const value = BigNumber.from(100);
        await token.issue(receiver.address, value);

        await expect(token.connect(nonOwner).destroy(receiver.address, BigNumber.from(1))).to.be.revertedWith(
            'ERR_ACCESS_DENIED'
        );
    });
});<|MERGE_RESOLUTION|>--- conflicted
+++ resolved
@@ -1,6 +1,7 @@
 const { expect } = require('chai');
 
 const { BigNumber } = require('ethers');
+const { NATIVE_TOKEN_ADDRESS, ZERO_ADDRESS, registry } = require('./helpers/Constants');
 
 const DSToken = ethers.getContractFactory('DSToken');
 
@@ -53,21 +54,11 @@
     });
 
     it('should revert when the owner attempts to issue tokens to an invalid address', async () => {
-<<<<<<< HEAD
-        await expect(token.issue(ethers.constants.AddressZero, BigNumber.from(1))).to.be.revertedWith(
-            'ERR_INVALID_ADDRESS'
-        );
+        await expect(token.issue(ZERO_ADDRESS, BigNumber.from(1))).to.be.revertedWith('ERR_INVALID_EXTERNAL_ADDRESS');
     });
 
     it('should revert when the owner attempts to issue tokens to the token address', async () => {
-        await expect(token.issue(token.address, BigNumber.from(1))).to.be.revertedWith('ERR_ADDRESS_IS_SELF');
-=======
-        await expectRevert(token.issue(ZERO_ADDRESS, new BN(1)), 'ERR_INVALID_EXTERNAL_ADDRESS');
-    });
-
-    it('should revert when the owner attempts to issue tokens to the token address', async () => {
-        await expectRevert(token.issue(token.address, new BN(1)), 'ERR_INVALID_EXTERNAL_ADDRESS');
->>>>>>> a54d9665
+        await expect(token.issue(token.address, BigNumber.from(1))).to.be.revertedWith('ERR_INVALID_EXTERNAL_ADDRESS');
     });
 
     it('should revert when a non owner attempts to issue tokens', async () => {
