--- conflicted
+++ resolved
@@ -1,16 +1,9 @@
 const { expect } = require('chai');
 
-<<<<<<< HEAD
 const { BigNumber } = require('ethers');
-=======
-const { NATIVE_TOKEN_ADDRESS, registry } = require('./helpers/Constants');
-const { ZERO_ADDRESS, MAX_UINT256 } = constants;
->>>>>>> a54d9665
+const { NATIVE_TOKEN_ADDRESS, registry, duration, latest } = require('./helpers/Constants');
 
 const Decimal = require('decimal.js');
-
-<<<<<<< HEAD
-const { ETH_RESERVE_ADDRESS, registry, duration, latest } = require('./helpers/Constants');
 
 const { divCeil } = require('./helpers/MathUtils');
 
@@ -23,6 +16,7 @@
 const TestNonStandardToken = ethers.getContractFactory('TestNonStandardToken');
 const ConverterFactory = ethers.getContractFactory('ConverterFactory');
 const ConverterUpgrader = ethers.getContractFactory('ConverterUpgrader');
+const NetworkSettings = ethers.getContractFactory('NetworkSettings');
 
 let now;
 let bancorNetwork;
@@ -36,18 +30,6 @@
 let sender2;
 
 const MIN_RETURN = BigNumber.from(1);
-=======
-const BancorNetwork = contract.fromArtifact('BancorNetwork');
-const FixedRatePoolConverter = contract.fromArtifact('TestFixedRatePoolConverter');
-const FixedRatePoolConverterFactory = contract.fromArtifact('FixedRatePoolConverterFactory');
-const DSToken = contract.fromArtifact('DSToken');
-const ContractRegistry = contract.fromArtifact('ContractRegistry');
-const TestStandardToken = contract.fromArtifact('TestStandardToken');
-const TestNonStandardToken = contract.fromArtifact('TestNonStandardToken');
-const ConverterFactory = contract.fromArtifact('ConverterFactory');
-const ConverterUpgrader = contract.fromArtifact('ConverterUpgrader');
-const NetworkSettings = contract.fromArtifact('NetworkSettings');
->>>>>>> a54d9665
 
 describe('FixedRatePoolConverter', () => {
     const createConverter = async (tokenAddress, registryAddress = contractRegistry.address, maxConversionFee = 0) => {
@@ -108,13 +90,8 @@
     };
 
     const getBalance = async (token, address, account) => {
-<<<<<<< HEAD
-        if (address === ETH_RESERVE_ADDRESS) {
+        if (address === NATIVE_TOKEN_ADDRESS) {
             return ethers.provider.getBalance(account);
-=======
-        if (address === NATIVE_TOKEN_ADDRESS) {
-            return balance.current(account);
->>>>>>> a54d9665
         }
 
         return token.balanceOf(account);
@@ -141,14 +118,10 @@
         const factory = await (await ConverterFactory).deploy();
         await contractRegistry.registerAddress(registry.CONVERTER_FACTORY, factory.address);
 
-<<<<<<< HEAD
+        const networkSettings = await (await NetworkSettings).deploy(sender.address, 0);
+        await contractRegistry.registerAddress(registry.NETWORK_SETTINGS, networkSettings.address);
+
         await factory.registerTypedConverterFactory((await (await FixedRatePoolConverterFactory).deploy()).address);
-=======
-        const networkSettings = await NetworkSettings.new(defaultSender, 0);
-        await contractRegistry.registerAddress(registry.NETWORK_SETTINGS, networkSettings.address);
-
-        await factory.registerTypedConverterFactory((await FixedRatePoolConverterFactory.new()).address);
->>>>>>> a54d9665
     });
 
     beforeEach(async () => {
@@ -1019,15 +992,10 @@
                 0
             );
             const reserveTokens = [
-<<<<<<< HEAD
                 (await (await TestStandardToken).deploy('name', 'symbol', 0, ethers.constants.MaxUint256)).address,
                 hasETH
-                    ? ETH_RESERVE_ADDRESS
+                    ? NATIVE_TOKEN_ADDRESS
                     : (await (await TestStandardToken).deploy('name', 'symbol', 0, ethers.constants.MaxUint256)).address
-=======
-                (await TestStandardToken.new('name', 'symbol', 0, MAX_UINT256)).address,
-                hasETH ? NATIVE_TOKEN_ADDRESS : (await TestStandardToken.new('name', 'symbol', 0, MAX_UINT256)).address
->>>>>>> a54d9665
             ];
 
             for (const reserveToken of reserveTokens) {
@@ -1052,13 +1020,8 @@
         };
 
         const getAllowance = async (reserveToken, converter) => {
-<<<<<<< HEAD
-            if (reserveToken === ETH_RESERVE_ADDRESS) {
+            if (reserveToken === NATIVE_TOKEN_ADDRESS) {
                 return BigNumber.from(0);
-=======
-            if (reserveToken === NATIVE_TOKEN_ADDRESS) {
-                return new BN(0);
->>>>>>> a54d9665
             }
 
             const token = await (await TestStandardToken).attach(reserveToken);
@@ -1066,13 +1029,8 @@
         };
 
         const getBalance = async (reserveToken, converter) => {
-<<<<<<< HEAD
-            if (reserveToken === ETH_RESERVE_ADDRESS) {
+            if (reserveToken === NATIVE_TOKEN_ADDRESS) {
                 return ethers.provider.getBalance(converter.address);
-=======
-            if (reserveToken === NATIVE_TOKEN_ADDRESS) {
-                return balance.current(converter.address);
->>>>>>> a54d9665
             }
 
             const token = await (await TestStandardToken).attach(reserveToken);
