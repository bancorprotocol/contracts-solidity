const { expect } = require('chai');
const { expectRevert, BN } = require('@openzeppelin/test-helpers');

// We will be using BigNumber in some of formula tests, since it'd be much more convenient to work implicitily with
// decimal numbers.
const BigNumber = require('bignumber.js');
const Decimal = require('decimal.js');
Decimal.set({ precision: 100, rounding: Decimal.ROUND_DOWN });

<<<<<<< HEAD
const { MIN_PRECISION, MAX_PRECISION, maxExpArray, maxValArray } = require('./helpers/FormulaConstants');

const TestBancorFormula = artifacts.require('TestBancorFormula');
=======
let Decimal = require('decimal.js');
Decimal.set({precision: 100, rounding: Decimal.ROUND_DOWN});
web3.BigNumber.config({DECIMAL_PLACES: 100, ROUNDING_MODE: web3.BigNumber.ROUND_DOWN});
>>>>>>> 6882d567

contract('BancorFormula', () => {
    let formula;
    beforeEach(async () => {
        formula = await TestBancorFormula.new();
    });

<<<<<<< HEAD
    const ILLEGAL_VAL = new BN(2).pow(new BN(256));
    const MAX_BASE_N = new BN(2).pow(new BN(256 - MAX_PRECISION)).sub(new BN(1));
    const MIN_BASE_D = new BN(1);
    const MAX_EXPONENT = 1000000;

    for (let percent = 1; percent <= 100; percent++) {
        const baseN = MAX_BASE_N;
        const baseD = MAX_BASE_N.sub(new BN(1));
        const expN = MAX_EXPONENT * percent / 100;
        const expD = MAX_EXPONENT;

        it(`power(0x${baseN.toString(16)}, 0x${baseD.toString(16)}, ${expN}, ${expD})`, async () => {
            await formula.powerTest.call(baseN, baseD, expN, expD);
=======
    let ILLEGAL_VAL = web3.toBigNumber(2).toPower(256);
    let MAX_BASE_N = web3.toBigNumber(2).toPower(256 - constants.MAX_PRECISION).minus(1);
    let MIN_BASE_D = web3.toBigNumber(1);
    let MAX_EXP = constants.MAX_WEIGHT;

    for (let percent = 1; percent <= 100; percent++) {
        let baseN = MAX_BASE_N;
        let baseD = MAX_BASE_N.minus(1);
        let expN  = MAX_EXP * percent / 100;
        let expD  = MAX_EXP;
        let test  = `Function power(0x${baseN.toString(16)}, 0x${baseD.toString(16)}, ${expN}, ${expD})`;

        it(`${test}`, async () => {
            await formula.powerTest(baseN, baseD, expN, expD);
>>>>>>> 6882d567
        });
    }

    for (let percent = 1; percent <= 100; percent++) {
<<<<<<< HEAD
        const baseN = MAX_BASE_N;
        const baseD = MAX_BASE_N.sub(new BN(1));
        const expN = MAX_EXPONENT;
        const expD = MAX_EXPONENT * percent / 100;

        it(`power(0x${baseN.toString(16)}, 0x${baseD.toString(16)}, ${expN}, ${expD})`, async () => {
            await formula.powerTest.call(baseN, baseD, expN, expD);
=======
        let baseN = MAX_BASE_N;
        let baseD = MAX_BASE_N.minus(1);
        let expN  = MAX_EXP;
        let expD  = MAX_EXP * percent / 100;
        let test  = `Function power(0x${baseN.toString(16)}, 0x${baseD.toString(16)}, ${expN}, ${expD})`;

        it(`${test}`, async () => {
            await formula.powerTest(baseN, baseD, expN, expD);
>>>>>>> 6882d567
        });
    }

    for (let percent = 1; percent <= 100; percent++) {
<<<<<<< HEAD
        const baseN = MAX_BASE_N;
        const baseD = MIN_BASE_D;
        const expN = MAX_EXPONENT * percent / 100;
        const expD = MAX_EXPONENT;

        it(`power(0x${baseN.toString(16)}, 0x${baseD.toString(16)}, ${expN}, ${expD})`, async () => {
            if (percent < 64) {
                await formula.powerTest.call(baseN, baseD, expN, expD);
            } else {
                await expectRevert.unspecified(formula.powerTest.call(baseN, baseD, expN, expD));
            }
=======
        let baseN = MAX_BASE_N;
        let baseD = MIN_BASE_D;
        let expN  = MAX_EXP * percent / 100;
        let expD  = MAX_EXP;
        let test  = `Function power(0x${baseN.toString(16)}, 0x${baseD.toString(16)}, ${expN}, ${expD})`;

        it(`${test}`, async () => {
            if (percent < 64)
                await formula.powerTest(baseN, baseD, expN, expD);
            else
                await catchRevert(formula.powerTest(baseN, baseD, expN, expD));
>>>>>>> 6882d567
        });
    }

    for (let percent = 1; percent <= 100; percent++) {
<<<<<<< HEAD
        const baseN = MAX_BASE_N;
        const baseD = MIN_BASE_D;
        const expN = MAX_EXPONENT;
        const expD = MAX_EXPONENT * percent / 100;

        it(`power(0x${baseN.toString(16)}, 0x${baseD.toString(16)}, ${expN}, ${expD})`, async () => {
            await expectRevert.unspecified(formula.powerTest.call(baseN, baseD, expN, expD));
=======
        let baseN = MAX_BASE_N;
        let baseD = MIN_BASE_D;
        let expN  = MAX_EXP;
        let expD  = MAX_EXP * percent / 100;
        let test  = `Function power(0x${baseN.toString(16)}, 0x${baseD.toString(16)}, ${expN}, ${expD})`;

        it(`${test}`, async () => {
            await catchRevert(formula.powerTest(baseN, baseD, expN, expD));
>>>>>>> 6882d567
        });
    }

    const values = [
        MAX_BASE_N.divRound(MIN_BASE_D),
        MAX_BASE_N.divRound(MAX_BASE_N.sub(new BN(1))),
        MIN_BASE_D.add(new BN(1)).divRound(MIN_BASE_D)
    ];

<<<<<<< HEAD
    for (const value of values) {
        it(`generalLog(0x${value.toString(16)})`, async () => {
            const retVal = await formula.generalLogTest.call(value);
            expect(retVal.mul(new BN(MAX_EXPONENT))).be.bignumber.lt(ILLEGAL_VAL);
=======
    for (let index = 0; index < values.length; index++) {
        let test = `Function generalLog(0x${values[index].toString(16)})`;

        it(`${test}`, async () => {
            let retVal = await formula.generalLogTest(values[index]);
            assert(retVal.times(MAX_EXP).lessThan(ILLEGAL_VAL), `output is too large`);
>>>>>>> 6882d567
        });
    }

    for (let precision = MIN_PRECISION; precision <= MAX_PRECISION; precision++) {
        const maxExp = new BN(maxExpArray[precision].slice(2), 16);
        const shlVal = new BN(2).pow(new BN(MAX_PRECISION - precision));
        const tuples = [
            { input: maxExp.add(new BN(0)).mul(shlVal).sub(new BN(1)), output: new BN(precision - 0) },
            { input: maxExp.add(new BN(0)).mul(shlVal).sub(new BN(0)), output: new BN(precision - 0) },
            { input: maxExp.add(new BN(1)).mul(shlVal).sub(new BN(1)), output: new BN(precision - 0) },
            { input: maxExp.add(new BN(1)).mul(shlVal).sub(new BN(0)), output: new BN(precision - 1) }
        ];

        for (const { input, output } of tuples) {
            it(`findPositionInMaxExpArray(0x${input.toString(16)})`, async () => {
                if (precision === MIN_PRECISION && output.lt(new BN(precision))) {
                    await expectRevert.unspecified(formula.findPositionInMaxExpArrayTest.call(input));
                } else {
                    const retVal = await formula.findPositionInMaxExpArrayTest.call(input);
                    expect(retVal).to.be.bignumber.equal(output);
                }
            });
        }
    }

    for (let precision = MIN_PRECISION; precision <= MAX_PRECISION; precision++) {
        const maxExp = new BN(maxExpArray[precision].slice(2), 16);
        const maxVal = new BN(maxValArray[precision].slice(2), 16);
        const errExp = maxExp.add(new BN(1));

        it(`generalExp(0x${maxExp.toString(16)}, ${precision})`, async () => {
            const retVal = await formula.generalExpTest.call(maxExp, precision);
            expect(retVal).to.be.bignumber.equal(maxVal);
        });

        it(`generalExp(0x${errExp.toString(16)}, ${precision})`, async () => {
            const retVal = await formula.generalExpTest.call(errExp, precision);
            expect(retVal).to.be.bignumber.lt(maxVal);
        });
    }

    for (let precision = MIN_PRECISION; precision <= MAX_PRECISION; precision++) {
        const minExp = new BN(maxExpArray[precision - 1].slice(2), 16).add(new BN(1));
        const minVal = new BN(2).pow(new BN(precision));

        it(`generalExp(0x${minExp.toString(16)}, ${precision})`, async () => {
            const retVal = await formula.generalExpTest.call(minExp, precision);
            expect(retVal).to.be.bignumber.gte(minVal);
        });
    }

    for (let n = 1; n <= 255; n++) {
        const tuples = [
            { input: new BN(2).pow(new BN(n)), output: new BN(n) },
            { input: new BN(2).pow(new BN(n)).add(new BN(1)), output: new BN(n) },
            { input: new BN(2).pow(new BN(n + 1)).sub(new BN(1)), output: new BN(n) }
        ];

        for (const { input, output } of tuples) {
            it(`floorLog2(0x${input.toString(16)})`, async () => {
                const retVal = await formula.floorLog2Test.call(input);
                expect(retVal).to.be.bignumber.equal(output);
            });
        }
    }

<<<<<<< HEAD
    describe('precision tests', async () => {
        const LOG_MIN = 1;
        const EXP_MIN = 0;
        const LOG_MAX = new BigNumber(Decimal.exp(1).toFixed());
        const EXP_MAX = new BigNumber(Decimal.pow(2, 4).toFixed());
        const FIXED_1 = new BigNumber(2).pow(MAX_PRECISION);
        const MIN_RATIO = new BigNumber('0.99999999999999999999999999999999999');
        const MAX_RATIO = new BigNumber(1);

        for (let percent = 0; percent < 100; percent++) {
            const x = new BigNumber(percent).dividedBy(100).multipliedBy(LOG_MAX.minus(LOG_MIN)).plus(LOG_MIN);

            it(`optimalLog(${x.toFixed()})`, async () => {
                const fixedPoint = new BigNumber(await formula.optimalLogTest(FIXED_1.multipliedBy(x).toFixed(0)));
                const floatPoint = new BigNumber(Decimal(x.toFixed()).ln().mul(FIXED_1.toFixed()).toFixed());

                const ratio = fixedPoint.eq(floatPoint) ? MAX_RATIO : fixedPoint.dividedBy(floatPoint);
                expect(ratio.gte(MIN_RATIO), 'below MIN_RATIO');
                expect(ratio.lte(MAX_RATIO), 'above MAX_RATIO');
            });
        }

        for (let percent = 0; percent < 100; percent++) {
            const x = new BigNumber(percent).multipliedBy(EXP_MAX.minus(EXP_MIN)).dividedBy(new BigNumber(100)).plus(EXP_MIN);
=======
    let LOG_MIN = 1;
    let EXP_MIN = 0;
    let LOG_MAX = web3.toBigNumber(Decimal.exp(1).toFixed());
    let EXP_MAX = web3.toBigNumber(Decimal.pow(2,4).toFixed());
    let FIXED_1 = web3.toBigNumber(2).toPower(constants.MAX_PRECISION);

    for (let percent = 0; percent < 100; percent++) {
        let x = web3.toBigNumber(percent).dividedBy(100).times(LOG_MAX.minus(LOG_MIN)).plus(LOG_MIN);

        it(`Function optimalLog(${x.toFixed()})`, async () => {
            let fixedPoint = await formula.optimalLogTest(FIXED_1.times(x).truncated());
            let floatPoint = web3.toBigNumber(Decimal(x.toFixed()).ln().times(FIXED_1.toFixed()).toFixed());
            let ratio = fixedPoint.equals(floatPoint) ? web3.toBigNumber(1) : fixedPoint.dividedBy(floatPoint);
            assert(ratio.greaterThanOrEqualTo('0.99999999999999999999999999999999999') && ratio.lessThanOrEqualTo('1'), `ratio = ${ratio.toFixed()}`);
        });
    }

    for (let percent = 0; percent < 100; percent++) {
        let x = web3.toBigNumber(percent).dividedBy(100).times(EXP_MAX.minus(EXP_MIN)).plus(EXP_MIN);

        it(`Function optimalExp(${x.toFixed()})`, async () => {
            let fixedPoint = await formula.optimalExpTest(FIXED_1.times(x).truncated());
            let floatPoint = web3.toBigNumber(Decimal(x.toFixed()).exp().times(FIXED_1.toFixed()).toFixed());
            let ratio = fixedPoint.equals(floatPoint) ? web3.toBigNumber(1) : fixedPoint.dividedBy(floatPoint);
            assert(ratio.greaterThanOrEqualTo('0.99999999999999999999999999999999999') && ratio.lessThanOrEqualTo('1'), `ratio = ${ratio.toFixed()}`);
        });
    }
>>>>>>> 6882d567

            it(`optimalExp(${x.toString()})`, async () => {
                const fixedPoint = new BigNumber(await formula.optimalExpTest.call(FIXED_1.multipliedBy(x).toFixed(0)));
                const floatPoint = new BigNumber(Decimal(x.toFixed()).exp().mul(FIXED_1.toFixed()).toFixed());

<<<<<<< HEAD
                const ratio = fixedPoint.eq(floatPoint) ? MAX_RATIO : fixedPoint.dividedBy(floatPoint);
                expect(ratio.gte(MIN_RATIO), 'below MIN_RATIO');
                expect(ratio.lte(MAX_RATIO), 'above MAX_RATIO');
=======
        for (let index = 0; index < values.length; index++) {
            let x = values[index];

            it(`Function generalLog(${x.toFixed()})`, async () => {
                let fixedPoint = await formula.generalLogTest(FIXED_1.times(x).truncated());
                let floatPoint = web3.toBigNumber(Decimal(x.toFixed()).ln().times(FIXED_1.toFixed()).toFixed());
                let ratio = fixedPoint.equals(floatPoint) ? web3.toBigNumber(1) : fixedPoint.dividedBy(floatPoint);
                assert(ratio.greaterThanOrEqualTo('0.99999999999999999999999999999999999') && ratio.lessThanOrEqualTo('1'), `ratio = ${ratio.toFixed()}`);
>>>>>>> 6882d567
            });
        }

        for (let n = 0; n < 256 - MAX_PRECISION; n++) {
            const values = [
                new BigNumber(2).pow(new BigNumber(n)),
                new BigNumber(2).pow(new BigNumber(n)).plus(new BigNumber(1)),
                new BigNumber(2).pow(new BigNumber(n)).multipliedBy(new BigNumber(1.5)),
                new BigNumber(2).pow(new BigNumber(n + 1)).minus(new BigNumber(1))
            ];

            for (const value of values) {
                it(`generalLog(${value.toString()})`, async () => {
                    const fixedPoint = new BigNumber(await formula.generalLogTest.call(FIXED_1.multipliedBy(value).toFixed(0)));
                    const floatPoint = new BigNumber(Decimal(value.toFixed()).ln().mul(FIXED_1.toFixed()).toFixed());

                    const ratio = fixedPoint.eq(floatPoint) ? MAX_RATIO : fixedPoint.dividedBy(floatPoint);
                    expect(ratio.gte(MIN_RATIO), 'below MIN_RATIO');
                    expect(ratio.lte(MAX_RATIO), 'above MAX_RATIO');
                });
            }
        }
    });
});<|MERGE_RESOLUTION|>--- conflicted
+++ resolved
@@ -7,15 +7,9 @@
 const Decimal = require('decimal.js');
 Decimal.set({ precision: 100, rounding: Decimal.ROUND_DOWN });
 
-<<<<<<< HEAD
-const { MIN_PRECISION, MAX_PRECISION, maxExpArray, maxValArray } = require('./helpers/FormulaConstants');
+const { MIN_PRECISION, MAX_PRECISION, MAX_WEIGHT, maxExpArray, maxValArray } = require('./helpers/FormulaConstants');
 
 const TestBancorFormula = artifacts.require('TestBancorFormula');
-=======
-let Decimal = require('decimal.js');
-Decimal.set({precision: 100, rounding: Decimal.ROUND_DOWN});
-web3.BigNumber.config({DECIMAL_PLACES: 100, ROUNDING_MODE: web3.BigNumber.ROUND_DOWN});
->>>>>>> 6882d567
 
 contract('BancorFormula', () => {
     let formula;
@@ -23,67 +17,38 @@
         formula = await TestBancorFormula.new();
     });
 
-<<<<<<< HEAD
     const ILLEGAL_VAL = new BN(2).pow(new BN(256));
     const MAX_BASE_N = new BN(2).pow(new BN(256 - MAX_PRECISION)).sub(new BN(1));
     const MIN_BASE_D = new BN(1);
-    const MAX_EXPONENT = 1000000;
+    const MAX_EXP = new BN(MAX_WEIGHT);
 
     for (let percent = 1; percent <= 100; percent++) {
         const baseN = MAX_BASE_N;
         const baseD = MAX_BASE_N.sub(new BN(1));
-        const expN = MAX_EXPONENT * percent / 100;
-        const expD = MAX_EXPONENT;
+        const expN = MAX_EXP * percent / 100;
+        const expD = MAX_EXP;
 
         it(`power(0x${baseN.toString(16)}, 0x${baseD.toString(16)}, ${expN}, ${expD})`, async () => {
             await formula.powerTest.call(baseN, baseD, expN, expD);
-=======
-    let ILLEGAL_VAL = web3.toBigNumber(2).toPower(256);
-    let MAX_BASE_N = web3.toBigNumber(2).toPower(256 - constants.MAX_PRECISION).minus(1);
-    let MIN_BASE_D = web3.toBigNumber(1);
-    let MAX_EXP = constants.MAX_WEIGHT;
-
-    for (let percent = 1; percent <= 100; percent++) {
-        let baseN = MAX_BASE_N;
-        let baseD = MAX_BASE_N.minus(1);
-        let expN  = MAX_EXP * percent / 100;
-        let expD  = MAX_EXP;
-        let test  = `Function power(0x${baseN.toString(16)}, 0x${baseD.toString(16)}, ${expN}, ${expD})`;
-
-        it(`${test}`, async () => {
-            await formula.powerTest(baseN, baseD, expN, expD);
->>>>>>> 6882d567
-        });
-    }
-
-    for (let percent = 1; percent <= 100; percent++) {
-<<<<<<< HEAD
+        });
+    }
+
+    for (let percent = 1; percent <= 100; percent++) {
         const baseN = MAX_BASE_N;
         const baseD = MAX_BASE_N.sub(new BN(1));
-        const expN = MAX_EXPONENT;
-        const expD = MAX_EXPONENT * percent / 100;
+        const expN = MAX_EXP;
+        const expD = MAX_EXP * percent / 100;
 
         it(`power(0x${baseN.toString(16)}, 0x${baseD.toString(16)}, ${expN}, ${expD})`, async () => {
             await formula.powerTest.call(baseN, baseD, expN, expD);
-=======
-        let baseN = MAX_BASE_N;
-        let baseD = MAX_BASE_N.minus(1);
-        let expN  = MAX_EXP;
-        let expD  = MAX_EXP * percent / 100;
-        let test  = `Function power(0x${baseN.toString(16)}, 0x${baseD.toString(16)}, ${expN}, ${expD})`;
-
-        it(`${test}`, async () => {
-            await formula.powerTest(baseN, baseD, expN, expD);
->>>>>>> 6882d567
-        });
-    }
-
-    for (let percent = 1; percent <= 100; percent++) {
-<<<<<<< HEAD
+        });
+    }
+
+    for (let percent = 1; percent <= 100; percent++) {
         const baseN = MAX_BASE_N;
         const baseD = MIN_BASE_D;
-        const expN = MAX_EXPONENT * percent / 100;
-        const expD = MAX_EXPONENT;
+        const expN = MAX_EXP * percent / 100;
+        const expD = MAX_EXP;
 
         it(`power(0x${baseN.toString(16)}, 0x${baseD.toString(16)}, ${expN}, ${expD})`, async () => {
             if (percent < 64) {
@@ -91,41 +56,17 @@
             } else {
                 await expectRevert.unspecified(formula.powerTest.call(baseN, baseD, expN, expD));
             }
-=======
-        let baseN = MAX_BASE_N;
-        let baseD = MIN_BASE_D;
-        let expN  = MAX_EXP * percent / 100;
-        let expD  = MAX_EXP;
-        let test  = `Function power(0x${baseN.toString(16)}, 0x${baseD.toString(16)}, ${expN}, ${expD})`;
-
-        it(`${test}`, async () => {
-            if (percent < 64)
-                await formula.powerTest(baseN, baseD, expN, expD);
-            else
-                await catchRevert(formula.powerTest(baseN, baseD, expN, expD));
->>>>>>> 6882d567
-        });
-    }
-
-    for (let percent = 1; percent <= 100; percent++) {
-<<<<<<< HEAD
+        });
+    }
+
+    for (let percent = 1; percent <= 100; percent++) {
         const baseN = MAX_BASE_N;
         const baseD = MIN_BASE_D;
-        const expN = MAX_EXPONENT;
-        const expD = MAX_EXPONENT * percent / 100;
+        const expN = MAX_EXP;
+        const expD = MAX_EXP * percent / 100;
 
         it(`power(0x${baseN.toString(16)}, 0x${baseD.toString(16)}, ${expN}, ${expD})`, async () => {
             await expectRevert.unspecified(formula.powerTest.call(baseN, baseD, expN, expD));
-=======
-        let baseN = MAX_BASE_N;
-        let baseD = MIN_BASE_D;
-        let expN  = MAX_EXP;
-        let expD  = MAX_EXP * percent / 100;
-        let test  = `Function power(0x${baseN.toString(16)}, 0x${baseD.toString(16)}, ${expN}, ${expD})`;
-
-        it(`${test}`, async () => {
-            await catchRevert(formula.powerTest(baseN, baseD, expN, expD));
->>>>>>> 6882d567
         });
     }
 
@@ -135,19 +76,10 @@
         MIN_BASE_D.add(new BN(1)).divRound(MIN_BASE_D)
     ];
 
-<<<<<<< HEAD
     for (const value of values) {
         it(`generalLog(0x${value.toString(16)})`, async () => {
             const retVal = await formula.generalLogTest.call(value);
-            expect(retVal.mul(new BN(MAX_EXPONENT))).be.bignumber.lt(ILLEGAL_VAL);
-=======
-    for (let index = 0; index < values.length; index++) {
-        let test = `Function generalLog(0x${values[index].toString(16)})`;
-
-        it(`${test}`, async () => {
-            let retVal = await formula.generalLogTest(values[index]);
-            assert(retVal.times(MAX_EXP).lessThan(ILLEGAL_VAL), `output is too large`);
->>>>>>> 6882d567
+            expect(retVal.mul(new BN(MAX_EXP))).be.bignumber.lt(ILLEGAL_VAL);
         });
     }
 
@@ -214,7 +146,6 @@
         }
     }
 
-<<<<<<< HEAD
     describe('precision tests', async () => {
         const LOG_MIN = 1;
         const EXP_MIN = 0;
@@ -239,54 +170,14 @@
 
         for (let percent = 0; percent < 100; percent++) {
             const x = new BigNumber(percent).multipliedBy(EXP_MAX.minus(EXP_MIN)).dividedBy(new BigNumber(100)).plus(EXP_MIN);
-=======
-    let LOG_MIN = 1;
-    let EXP_MIN = 0;
-    let LOG_MAX = web3.toBigNumber(Decimal.exp(1).toFixed());
-    let EXP_MAX = web3.toBigNumber(Decimal.pow(2,4).toFixed());
-    let FIXED_1 = web3.toBigNumber(2).toPower(constants.MAX_PRECISION);
-
-    for (let percent = 0; percent < 100; percent++) {
-        let x = web3.toBigNumber(percent).dividedBy(100).times(LOG_MAX.minus(LOG_MIN)).plus(LOG_MIN);
-
-        it(`Function optimalLog(${x.toFixed()})`, async () => {
-            let fixedPoint = await formula.optimalLogTest(FIXED_1.times(x).truncated());
-            let floatPoint = web3.toBigNumber(Decimal(x.toFixed()).ln().times(FIXED_1.toFixed()).toFixed());
-            let ratio = fixedPoint.equals(floatPoint) ? web3.toBigNumber(1) : fixedPoint.dividedBy(floatPoint);
-            assert(ratio.greaterThanOrEqualTo('0.99999999999999999999999999999999999') && ratio.lessThanOrEqualTo('1'), `ratio = ${ratio.toFixed()}`);
-        });
-    }
-
-    for (let percent = 0; percent < 100; percent++) {
-        let x = web3.toBigNumber(percent).dividedBy(100).times(EXP_MAX.minus(EXP_MIN)).plus(EXP_MIN);
-
-        it(`Function optimalExp(${x.toFixed()})`, async () => {
-            let fixedPoint = await formula.optimalExpTest(FIXED_1.times(x).truncated());
-            let floatPoint = web3.toBigNumber(Decimal(x.toFixed()).exp().times(FIXED_1.toFixed()).toFixed());
-            let ratio = fixedPoint.equals(floatPoint) ? web3.toBigNumber(1) : fixedPoint.dividedBy(floatPoint);
-            assert(ratio.greaterThanOrEqualTo('0.99999999999999999999999999999999999') && ratio.lessThanOrEqualTo('1'), `ratio = ${ratio.toFixed()}`);
-        });
-    }
->>>>>>> 6882d567
 
             it(`optimalExp(${x.toString()})`, async () => {
                 const fixedPoint = new BigNumber(await formula.optimalExpTest.call(FIXED_1.multipliedBy(x).toFixed(0)));
                 const floatPoint = new BigNumber(Decimal(x.toFixed()).exp().mul(FIXED_1.toFixed()).toFixed());
 
-<<<<<<< HEAD
                 const ratio = fixedPoint.eq(floatPoint) ? MAX_RATIO : fixedPoint.dividedBy(floatPoint);
                 expect(ratio.gte(MIN_RATIO), 'below MIN_RATIO');
                 expect(ratio.lte(MAX_RATIO), 'above MAX_RATIO');
-=======
-        for (let index = 0; index < values.length; index++) {
-            let x = values[index];
-
-            it(`Function generalLog(${x.toFixed()})`, async () => {
-                let fixedPoint = await formula.generalLogTest(FIXED_1.times(x).truncated());
-                let floatPoint = web3.toBigNumber(Decimal(x.toFixed()).ln().times(FIXED_1.toFixed()).toFixed());
-                let ratio = fixedPoint.equals(floatPoint) ? web3.toBigNumber(1) : fixedPoint.dividedBy(floatPoint);
-                assert(ratio.greaterThanOrEqualTo('0.99999999999999999999999999999999999') && ratio.lessThanOrEqualTo('1'), `ratio = ${ratio.toFixed()}`);
->>>>>>> 6882d567
             });
         }
 
