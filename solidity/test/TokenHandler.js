import { expectRevert } from '@openzeppelin/test-helpers';

<<<<<<< HEAD

const TestTokenHandler = artifacts.require('TestTokenHandler');
=======
const TokenHandler = artifacts.require('TestTokenHandler');
>>>>>>> 519401f4
const TestStandardToken = artifacts.require('TestStandardToken');
const TestNonStandardToken = artifacts.require('TestNonStandardToken');

contract('TokenHandler', async accounts => {
    let tokenHandler;
    let standardToken;
    let nonStandardToken;
    const sender = accounts[0];

    beforeEach(async () => {
        tokenHandler = await TestTokenHandler.new();
    });

    async function test(state, transaction) {
        return state ? transaction : expectRevert.unspecified(transaction);
    }

    describe('standard token tests', async () => {
        for (const ok of [false, true]) {
            for (const ret of [false, true]) {
                context(`ok: ${ok}, ret: ${ret}`, async () => {
                    beforeEach(async () => {
                        standardToken = await TestStandardToken.new('name', 'symbol', 0, 0);
                        await standardToken.set(ok, ret);
                    });

                    it(`approve should ${ok && ret ? 'not ' : ''}revert`, async () => {
                        await test(ok && ret, tokenHandler.testSafeApprove(standardToken.address, sender, 0));
                    });

                    it(`transfer should ${ok && ret ? 'not ' : ''}revert`, async () => {
                        await test(ok && ret, tokenHandler.testSafeTransfer(standardToken.address, sender, 0));
                    });

                    it(`transferFrom should ${ok && ret ? 'not ' : ''}revert`, async () => {
                        await test(ok && ret, tokenHandler.testSafeTransferFrom(standardToken.address, sender, sender, 0));
                    });
                });
<<<<<<< HEAD
            }
        }
    });

    describe('non-standard token tests', async () => {
        for (const ok of [false, true]) {
            context(`ok: ${ok}`, async () => {
                beforeEach(async () => {
                    nonStandardToken = await TestNonStandardToken.new('name', 'symbol', 0, 0);
                    await nonStandardToken.set(ok);
                });

                it(`approve should ${ok ? 'not ' : ''}revert`, async () => {
                    await test(ok, tokenHandler.testSafeApprove(nonStandardToken.address, sender, 0));
                });

                it(`transfer should ${ok ? 'not ' : ''}revert`, async () => {
                    await test(ok, tokenHandler.testSafeTransfer(nonStandardToken.address, sender, 0));
=======
                it(`approve with ok = ${ok} and ret = ${ret} should ${ok && ret ? 'not ' : ''}revert`, async () => {
                    await test(ok && ret, tokenHandler.testSafeApprove(standardToken.address, accounts[0], 0));
                });
                it(`transfer with ok = ${ok} and ret = ${ret} should ${ok && ret ? 'not ' : ''}revert`, async () => {
                    await test(ok && ret, tokenHandler.testSafeTransfer(standardToken.address, accounts[0], 0));
                });
                it(`transferFrom with ok = ${ok} and ret = ${ret} should ${ok && ret ? 'not ' : ''}revert`, async () => {
                    await test(ok && ret, tokenHandler.testSafeTransferFrom(standardToken.address, accounts[0], accounts[0], 0));
>>>>>>> 519401f4
                });

<<<<<<< HEAD
                it(`transferFrom should ${ok ? 'not ' : ''}revert`, async () => {
                    await test(ok, tokenHandler.testSafeTransferFrom(nonStandardToken.address, sender, sender, 0));
                });
=======
    for (const ok of [false, true]) {
            describe('non-standard token test where', () => {
            before(async () => {
                await nonStandardToken.set(ok);
            });
                it(`approve with ok = ${ok} should ${ok ? 'not ' : ''}revert`, async () => {
                await test(ok, tokenHandler.testSafeApprove(nonStandardToken.address, accounts[0], 0));
            });
                it(`transfer with ok = ${ok} should ${ok ? 'not ' : ''}revert`, async () => {
                await test(ok, tokenHandler.testSafeTransfer(nonStandardToken.address, accounts[0], 0));
            });
                it(`transferFrom with ok = ${ok} should ${ok ? 'not ' : ''}revert`, async () => {
                await test(ok, tokenHandler.testSafeTransferFrom(nonStandardToken.address, accounts[0], accounts[0], 0));
>>>>>>> 519401f4
            });
        }
    });
});<|MERGE_RESOLUTION|>--- conflicted
+++ resolved
@@ -1,11 +1,6 @@
 import { expectRevert } from '@openzeppelin/test-helpers';
 
-<<<<<<< HEAD
-
 const TestTokenHandler = artifacts.require('TestTokenHandler');
-=======
-const TokenHandler = artifacts.require('TestTokenHandler');
->>>>>>> 519401f4
 const TestStandardToken = artifacts.require('TestStandardToken');
 const TestNonStandardToken = artifacts.require('TestNonStandardToken');
 
@@ -44,7 +39,6 @@
                         await test(ok && ret, tokenHandler.testSafeTransferFrom(standardToken.address, sender, sender, 0));
                     });
                 });
-<<<<<<< HEAD
             }
         }
     });
@@ -63,37 +57,11 @@
 
                 it(`transfer should ${ok ? 'not ' : ''}revert`, async () => {
                     await test(ok, tokenHandler.testSafeTransfer(nonStandardToken.address, sender, 0));
-=======
-                it(`approve with ok = ${ok} and ret = ${ret} should ${ok && ret ? 'not ' : ''}revert`, async () => {
-                    await test(ok && ret, tokenHandler.testSafeApprove(standardToken.address, accounts[0], 0));
-                });
-                it(`transfer with ok = ${ok} and ret = ${ret} should ${ok && ret ? 'not ' : ''}revert`, async () => {
-                    await test(ok && ret, tokenHandler.testSafeTransfer(standardToken.address, accounts[0], 0));
-                });
-                it(`transferFrom with ok = ${ok} and ret = ${ret} should ${ok && ret ? 'not ' : ''}revert`, async () => {
-                    await test(ok && ret, tokenHandler.testSafeTransferFrom(standardToken.address, accounts[0], accounts[0], 0));
->>>>>>> 519401f4
                 });
 
-<<<<<<< HEAD
                 it(`transferFrom should ${ok ? 'not ' : ''}revert`, async () => {
                     await test(ok, tokenHandler.testSafeTransferFrom(nonStandardToken.address, sender, sender, 0));
                 });
-=======
-    for (const ok of [false, true]) {
-            describe('non-standard token test where', () => {
-            before(async () => {
-                await nonStandardToken.set(ok);
-            });
-                it(`approve with ok = ${ok} should ${ok ? 'not ' : ''}revert`, async () => {
-                await test(ok, tokenHandler.testSafeApprove(nonStandardToken.address, accounts[0], 0));
-            });
-                it(`transfer with ok = ${ok} should ${ok ? 'not ' : ''}revert`, async () => {
-                await test(ok, tokenHandler.testSafeTransfer(nonStandardToken.address, accounts[0], 0));
-            });
-                it(`transferFrom with ok = ${ok} should ${ok ? 'not ' : ''}revert`, async () => {
-                await test(ok, tokenHandler.testSafeTransferFrom(nonStandardToken.address, accounts[0], accounts[0], 0));
->>>>>>> 519401f4
             });
         }
     });
