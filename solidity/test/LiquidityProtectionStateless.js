const { accounts, defaultSender, contract } = require('@openzeppelin/test-environment');
const { BN } = require('@openzeppelin/test-helpers');
<<<<<<< HEAD
const Decimal = require('decimal.js');

const TokenGovernance = artifacts.require('TestTokenGovernance');
const LiquidityProtection = artifacts.require('TestLiquidityProtection');
=======
const { expect } = require('../../chai-local');
const { governance } = require('./helpers/Constants');
const Decimal = require('decimal.js');

const DSToken = contract.fromArtifact('DSToken');
const LiquidityProtection = contract.fromArtifact('TestLiquidityProtection');
const TokenGovernance = contract.fromArtifact('TestTokenGovernance');
>>>>>>> ec87751d

const MIN_AMOUNT = Decimal(2).pow(0);
const MAX_AMOUNT = Decimal(2).pow(127);

<<<<<<< HEAD
const MIN_RATIO = Decimal(2).pow(256 / 4);
const MAX_RATIO = Decimal(2).pow(256 / 3);
=======
describe('LiquidityProtectionStateless', () => {
    before(async () => {
        const governor = accounts[1];
>>>>>>> ec87751d

const MIN_DURATION = 30 * 24 * 60 * 60;
const MAX_DURATION = 100 * 24 * 60 * 60;

contract('LiquidityProtectionStateless', accounts => {
    let liquidityProtection;

    before(async () => {
        const networkTokenGovernance = await TokenGovernance.new(accounts[0]);
        const govTokenGovernance = await TokenGovernance.new(accounts[0]);
        liquidityProtection = await LiquidityProtection.new(
            defaultSender,
            networkTokenGovernance.address,
            govTokenGovernance.address,
            defaultSender
        );
    });

    describe('sanity part 1', () => {
        const amounts = [
            new BN(MIN_AMOUNT.toFixed()),
            new BN(MIN_AMOUNT.mul(MAX_RATIO).floor().toFixed()),
        ];
        const durations = [
            MIN_DURATION,
            MAX_DURATION - 1,
        ];
        removeLiquidityTargetAmountTest(amounts, durations);
    });

    describe('sanity part 2', () => {
        const amounts = [
            new BN(MAX_AMOUNT.div(MIN_RATIO).ceil().toFixed()),
            new BN(MAX_AMOUNT.toFixed()),
        ];
        const durations = [
            MIN_DURATION,
            MAX_DURATION - 1,
        ];
        removeLiquidityTargetAmountTest(amounts, durations);
    });

    describe('accuracy part 1', () => {
        const amounts = [
            new BN(MAX_AMOUNT.toFixed()),
        ];
        const durations = [
            MIN_DURATION,
            MAX_DURATION - 1,
        ];
        const range = {
            maxAbsoluteError: '0',
            maxRelativeError: '0',
        };
        removeLiquidityTargetAmountTest(amounts, durations, range);
    });

    describe('accuracy part 2', () => {
        const amounts = [
            new BN('123456789123456789'),
            new BN('987654321987654321'),
        ];
        const durations = [
            Math.floor((MIN_DURATION + MAX_DURATION) / 2),
        ];
        const range = {
            maxAbsoluteError: '1.6',
            maxRelativeError: '0.000000000000000003',
        };
        removeLiquidityTargetAmountTest(amounts, durations, range);
    });

    describe('accuracy part 3', () => {
        const factorLists = [
            [9, 12, 15].map((x) => new BN(10).pow(new BN(x))),
            [18, 24, 30].map((x) => new BN(10).pow(new BN(x))),
            [23, 47, 95].map((x) => new BN(x).pow(new BN(10))),
            [7, 9, 11, 13].map((x) => new BN(x).pow(new BN(10))),
        ];
        const range = {
            maxAbsoluteError: '0.0',
            maxRelativeError: '0.000000000000000000003',
        };
        impLossTest(factorLists, range);
    });

    function removeLiquidityTargetAmountTest(amounts, durations, range) {
        let testNum = 0;
        const numOfTest = amounts.length ** 10 * durations.length ** 1;

        for (const poolTokenRateN of amounts) {
            for (const poolTokenRateD of amounts) {
                for (const poolAmount of amounts) {
                    for (const reserveAmount of amounts) {
                        for (const addSpotRateN of amounts) {
                            for (const addSpotRateD of amounts) {
                                for (const removeSpotRateN of amounts) {
                                    for (const removeSpotRateD of amounts) {
                                        for (const removeAverageRateN of amounts) {
                                            for (const removeAverageRateD of amounts) {
                                                for (const timeElapsed of durations) {
                                                    testNum += 1;
                                                    const testDesc = JSON.stringify({
                                                        poolTokenRateN,
                                                        poolTokenRateD,
                                                        poolAmount,
                                                        reserveAmount,
                                                        addSpotRateN,
                                                        addSpotRateD,
                                                        removeSpotRateN,
                                                        removeSpotRateD,
                                                        removeAverageRateN,
                                                        removeAverageRateD,
                                                        timeElapsed
                                                    }).split('"').join('').slice(1, -1);
                                                    it(`test ${testNum} out of ${numOfTest}: ${testDesc}`, async () => {
                                                        const actual = await liquidityProtection.removeLiquidityTargetAmountTest.call(
                                                            poolTokenRateN,
                                                            poolTokenRateD,
                                                            poolAmount,
                                                            reserveAmount,
                                                            addSpotRateN,
                                                            addSpotRateD,
                                                            removeSpotRateN,
                                                            removeSpotRateD,
                                                            removeAverageRateN,
                                                            removeAverageRateD,
                                                            0,
                                                            timeElapsed
                                                        );
                                                        if (range) {
                                                            const expected = removeLiquidityTargetAmount(
                                                                poolTokenRateN,
                                                                poolTokenRateD,
                                                                poolAmount,
                                                                reserveAmount,
                                                                addSpotRateN,
                                                                addSpotRateD,
                                                                removeSpotRateN,
                                                                removeSpotRateD,
                                                                removeAverageRateN,
                                                                removeAverageRateD,
                                                                timeElapsed
                                                            );
                                                            exceptAlmostEqual(Decimal(actual.toString()), expected, range);
                                                        }
                                                    });
                                                }
                                            }
                                        }
                                    }
                                }
                            }
                        }
                    }
                }
            }
        }
    }

    function impLossTest(factorLists, range) {
        let testNum = 0;
        const numOfTest = factorLists.reduce((a, b) => a + b.length ** 4, 0);

        for (const factorList of factorLists) {
            for (const initialRateN of factorList) {
                for (const initialRateD of factorList) {
                    for (const currentRateN of factorList) {
                        for (const currentRateD of factorList) {
                            testNum += 1;
                            const testDesc = `impLoss(${initialRateN}/${initialRateD}, ${currentRateN}/${currentRateD})`;
                            it(`test ${testNum} out of ${numOfTest}: ${testDesc}`, async () => {
                                const expected = impLoss(initialRateN, initialRateD, currentRateN, currentRateD);
                                const actual = await liquidityProtection.impLossTest(
                                    initialRateN,
                                    initialRateD,
                                    currentRateN,
                                    currentRateD
                                );
                                exceptAlmostEqual(Decimal(actual[0].toString()).div(actual[1].toString()), expected, range);
                            });
                        }
                    }
                }
            }
        }
    }

    function removeLiquidityTargetAmount(
        poolTokenRateN,
        poolTokenRateD,
        poolAmount,
        reserveAmount,
        addSpotRateN,
        addSpotRateD,
        removeSpotRateN,
        removeSpotRateD,
        removeAverageRateN,
        removeAverageRateD,
        timeElapsed
    ) {
        const poolTokenRate = Decimal(poolTokenRateN.toString()).div(poolTokenRateD.toString());
        const addSpotRate = Decimal(addSpotRateN.toString()).div(addSpotRateD.toString());
        const removeSpotRate = Decimal(removeSpotRateN.toString()).div(removeSpotRateD.toString());
        const removeAverageRate = Decimal(removeAverageRateN.toString()).div(removeAverageRateD.toString());
        poolAmount = Decimal(poolAmount.toString());
        reserveAmount = Decimal(reserveAmount.toString());

        // calculate the protected amount of reserve tokens plus accumulated fee before compensation
        const reserveAmountPlusFee = removeSpotRate.div(addSpotRate).sqrt().mul(poolTokenRate).mul(poolAmount);
        const total = reserveAmountPlusFee.gt(reserveAmount) ? reserveAmountPlusFee : reserveAmount;

        // calculate the impermanent loss
        const ratio = removeAverageRate.div(addSpotRate);
        const loss = ratio.sqrt().mul(2).div(ratio.add(1)).sub(1).neg();

        // calculate the protection level
        const delay = timeElapsed < MIN_DURATION ? 0 : timeElapsed;
        const level = Decimal(Math.min(delay, MAX_DURATION)).div(MAX_DURATION);

        // calculate the compensation amount
        return total.mul(Decimal(1).sub(loss)).add(reserveAmount.mul(loss).mul(level));
    }

    function impLoss(initialRateN, initialRateD, currentRateN, currentRateD) {
        const ratioN = currentRateN.mul(initialRateD);
        const ratioD = currentRateD.mul(initialRateN);
        const ratio = Decimal(ratioN.toString()).div(ratioD.toString());
        return ratio.sqrt().mul(2).div(ratio.add(1)).sub(1).neg();
    }

    function exceptAlmostEqual(actual, expected, range) {
        if (!actual.eq(expected)) {
            const absoluteError = actual.sub(expected).abs();
            const relativeError = actual.div(expected).sub(1).abs();
            expect(absoluteError.lte(range.maxAbsoluteError) || relativeError.lte(range.maxRelativeError)).to.be.true(
                `\nabsoluteError = ${absoluteError.toFixed(25)}\nrelativeError = ${relativeError.toFixed(25)}`
            );
        }
    }
});<|MERGE_RESOLUTION|>--- conflicted
+++ resolved
@@ -1,41 +1,26 @@
 const { accounts, defaultSender, contract } = require('@openzeppelin/test-environment');
 const { BN } = require('@openzeppelin/test-helpers');
-<<<<<<< HEAD
+const { expect } = require('../../chai-local');
 const Decimal = require('decimal.js');
 
-const TokenGovernance = artifacts.require('TestTokenGovernance');
-const LiquidityProtection = artifacts.require('TestLiquidityProtection');
-=======
-const { expect } = require('../../chai-local');
-const { governance } = require('./helpers/Constants');
-const Decimal = require('decimal.js');
-
-const DSToken = contract.fromArtifact('DSToken');
+const TokenGovernance = contract.fromArtifact('TestTokenGovernance');
 const LiquidityProtection = contract.fromArtifact('TestLiquidityProtection');
-const TokenGovernance = contract.fromArtifact('TestTokenGovernance');
->>>>>>> ec87751d
 
 const MIN_AMOUNT = Decimal(2).pow(0);
 const MAX_AMOUNT = Decimal(2).pow(127);
 
-<<<<<<< HEAD
 const MIN_RATIO = Decimal(2).pow(256 / 4);
 const MAX_RATIO = Decimal(2).pow(256 / 3);
-=======
-describe('LiquidityProtectionStateless', () => {
-    before(async () => {
-        const governor = accounts[1];
->>>>>>> ec87751d
 
 const MIN_DURATION = 30 * 24 * 60 * 60;
 const MAX_DURATION = 100 * 24 * 60 * 60;
 
-contract('LiquidityProtectionStateless', accounts => {
+describe('LiquidityProtectionStateless', () => {
     let liquidityProtection;
 
     before(async () => {
-        const networkTokenGovernance = await TokenGovernance.new(accounts[0]);
-        const govTokenGovernance = await TokenGovernance.new(accounts[0]);
+        const networkTokenGovernance = await TokenGovernance.new(defaultSender);
+        const govTokenGovernance = await TokenGovernance.new(defaultSender);
         liquidityProtection = await LiquidityProtection.new(
             defaultSender,
             networkTokenGovernance.address,
