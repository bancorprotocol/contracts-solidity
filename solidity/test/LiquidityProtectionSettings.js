<<<<<<< HEAD
const { expect } = require('chai');
=======
const { accounts, defaultSender, contract } = require('@openzeppelin/test-environment');
const { expectRevert, expectEvent, BN, constants } = require('@openzeppelin/test-helpers');
const { expect } = require('../../chai-local');
const { NATIVE_TOKEN_ADDRESS, registry, roles } = require('./helpers/Constants');

const { ZERO_ADDRESS } = constants;

const { ROLE_OWNER } = roles;

const BancorFormula = contract.fromArtifact('BancorFormula');
const BancorNetwork = contract.fromArtifact('BancorNetwork');
const ContractRegistry = contract.fromArtifact('ContractRegistry');
const ConverterRegistry = contract.fromArtifact('ConverterRegistry');
const ConverterRegistryData = contract.fromArtifact('ConverterRegistryData');
const ConverterFactory = contract.fromArtifact('ConverterFactory');
const DSToken = contract.fromArtifact('DSToken');
const LiquidityPoolV1ConverterFactory = contract.fromArtifact('TestLiquidityPoolV1ConverterFactory');
const StandardPoolConverterFactory = contract.fromArtifact('TestStandardPoolConverterFactory');
const LiquidityProtectionEventsSubscriber = contract.fromArtifact('TestLiquidityProtectionEventsSubscriber');
const LiquidityProtectionSettings = contract.fromArtifact('LiquidityProtectionSettings');
>>>>>>> a54d9665

const { BigNumber } = require('ethers');
const { ETH_RESERVE_ADDRESS, registry, roles } = require('./helpers/Constants');

const BancorFormula = ethers.getContractFactory('BancorFormula');
const BancorNetwork = ethers.getContractFactory('BancorNetwork');
const ContractRegistry = ethers.getContractFactory('ContractRegistry');
const ConverterRegistry = ethers.getContractFactory('ConverterRegistry');
const ConverterRegistryData = ethers.getContractFactory('ConverterRegistryData');
const ConverterFactory = ethers.getContractFactory('ConverterFactory');
const DSToken = ethers.getContractFactory('DSToken');
const LiquidityPoolV1ConverterFactory = ethers.getContractFactory('TestLiquidityPoolV1ConverterFactory');
const StandardPoolConverterFactory = ethers.getContractFactory('TestStandardPoolConverterFactory');
const LiquidityProtectionEventsSubscriber = ethers.getContractFactory('TestLiquidityProtectionEventsSubscriber');
const LiquidityProtectionSettings = ethers.getContractFactory('LiquidityProtectionSettings');

const PPM_RESOLUTION = BigNumber.from(1000000);

let contractRegistry;
let converterRegistry;
let networkToken;
let poolToken;
let subscriber;
let settings;

let accounts;
let owner;
let nonOwner;

// TODO AssertionError: Expected transaction to be reverted
describe('LiquidityProtectionSettings', () => {
    before(async () => {
        accounts = await ethers.getSigners();

        owner = accounts[0];
        nonOwner = accounts[1];

        contractRegistry = await (await ContractRegistry).deploy();
        networkToken = await (await DSToken).deploy('BNT', 'BNT', 18);

        const baseToken = await (await DSToken).deploy('RSV1', 'RSV1', 18);
        const weights = [500000, 500000];

        converterRegistry = await (await ConverterRegistry).deploy(contractRegistry.address);
        const converterRegistryData = await (await ConverterRegistryData).deploy(contractRegistry.address);
        const bancorNetwork = await (await BancorNetwork).deploy(contractRegistry.address);

        const liquidityPoolV1ConverterFactory = await (await LiquidityPoolV1ConverterFactory).deploy();
        const standardPoolConverterFactory = await (await StandardPoolConverterFactory).deploy();
        const converterFactory = await (await ConverterFactory).deploy();
        await converterFactory.registerTypedConverterFactory(liquidityPoolV1ConverterFactory.address);
        await converterFactory.registerTypedConverterFactory(standardPoolConverterFactory.address);

        const bancorFormula = await (await BancorFormula).deploy();
        await bancorFormula.init();

        await contractRegistry.registerAddress(registry.CONVERTER_FACTORY, converterFactory.address);
        await contractRegistry.registerAddress(registry.CONVERTER_REGISTRY, converterRegistry.address);
        await contractRegistry.registerAddress(registry.CONVERTER_REGISTRY_DATA, converterRegistryData.address);
        await contractRegistry.registerAddress(registry.BANCOR_FORMULA, bancorFormula.address);
        await contractRegistry.registerAddress(registry.BANCOR_NETWORK, bancorNetwork.address);

        await converterRegistry.newConverter(
            1,
            'PT',
            'PT',
            18,
            PPM_RESOLUTION,
            [baseToken.address, networkToken.address],
            weights
        );
        const anchorCount = await converterRegistry.getAnchorCount();
        const poolTokenAddress = await converterRegistry.getAnchor(anchorCount - 1);
        poolToken = await (await DSToken).attach(poolTokenAddress);
        subscriber = await (await LiquidityProtectionEventsSubscriber).deploy();
    });

    beforeEach(async () => {
        settings = await (await LiquidityProtectionSettings).deploy(networkToken.address, contractRegistry.address);
    });

    it('should properly initialize roles', async () => {
        expect(await settings.getRoleMemberCount(roles.ROLE_OWNER)).to.be.equal(BigNumber.from(1));

        expect(await settings.getRoleAdmin(roles.ROLE_OWNER)).to.eql(roles.ROLE_OWNER);

        expect(await settings.hasRole(roles.ROLE_OWNER, owner.address)).to.be.true;
    });

    describe('whitelisted pools', () => {
        it('should revert when a non owner attempts to add a whitelisted pool', async () => {
            await expect(settings.connect(nonOwner).addPoolToWhitelist(poolToken.address)).to.be.revertedWith(
                'ERR_ACCESS_DENIED'
            );
            expect(await settings.isPoolWhitelisted(poolToken.address)).to.be.false;
        });

        it('should revert when a non owner attempts to remove a whitelisted pool', async () => {
            await settings.connect(owner).addPoolToWhitelist(poolToken.address);
            await expect(settings.connect(nonOwner).removePoolFromWhitelist(poolToken.address)).to.be.revertedWith(
                'ERR_ACCESS_DENIED'
            );
            expect(await settings.isPoolWhitelisted(poolToken.address)).to.be.true;
        });

        it('should revert when an owner attempts to add a whitelisted pool which is already whitelisted', async () => {
            await settings.connect(owner).addPoolToWhitelist(poolToken.address);
            await expect(settings.connect(owner).addPoolToWhitelist(poolToken.address)).to.be.revertedWith(
                'ERR_POOL_ALREADY_WHITELISTED'
            );
        });

        it('should revert when an owner attempts to remove a whitelisted pool which is not yet whitelisted', async () => {
            await expect(settings.connect(owner).removePoolFromWhitelist(poolToken.address)).to.be.revertedWith(
                'ERR_POOL_NOT_WHITELISTED'
            );
        });

        it('should revert when an owner attempts to whitelist a zero address pool', async () => {
            await expectRevert(settings.addPoolToWhitelist(ZERO_ADDRESS), 'ERR_INVALID_EXTERNAL_ADDRESS');
        });

        it('should revert when an owner attempts to whitelist the settings contract itself', async () => {
            await expectRevert(settings.addPoolToWhitelist(settings.address), 'ERR_INVALID_EXTERNAL_ADDRESS');
        });

        it('should succeed when an owner attempts to add a whitelisted pool', async () => {
            expect(await settings.isPoolWhitelisted(poolToken.address)).to.be.false;
            expect(await settings.poolWhitelist()).to.be.deep.equal([]);

            await settings.connect(owner).addPoolToWhitelist(poolToken.address);

            expect(await settings.isPoolWhitelisted(poolToken.address)).to.be.true;
            expect(await settings.poolWhitelist()).to.be.deep.equal([poolToken.address]);

            const poolToken2 = accounts[3].address;

            await settings.connect(owner).addPoolToWhitelist(poolToken2);

            expect(await settings.isPoolWhitelisted(poolToken2)).to.be.true;
            expect(await settings.poolWhitelist()).to.be.deep.equal([poolToken.address, poolToken2]);
        });

        it('should succeed when the owner attempts to remove a whitelisted pool', async () => {
            await settings.connect(owner).addPoolToWhitelist(poolToken.address);

            expect(await settings.isPoolWhitelisted(poolToken.address)).to.be.true;
            expect(await settings.poolWhitelist()).to.be.deep.equal([poolToken.address]);

            await settings.connect(owner).removePoolFromWhitelist(poolToken.address);

            expect(await settings.isPoolWhitelisted(poolToken.address)).to.be.false;
            expect(await settings.poolWhitelist()).to.be.deep.equal([]);
        });
    });

    describe('subscribers', () => {
        it('should revert when a non owner attempts to add a subscriber', async () => {
            await expect(settings.connect(nonOwner).addSubscriber(subscriber.address)).to.be.revertedWith(
                'ERR_ACCESS_DENIED'
            );
            expect(await settings.subscribers()).to.be.deep.equal([]);
        });

        it('should revert when a non owner attempts to remove a subscriber', async () => {
            await settings.connect(owner).addSubscriber(subscriber.address);
            await expect(settings.connect(nonOwner).removeSubscriber(subscriber.address)).to.be.revertedWith(
                'ERR_ACCESS_DENIED'
            );
            expect(await settings.subscribers()).to.be.deep.equal([subscriber.address]);
        });

        it('should revert when an owner attempts to add a subscriber which is already set', async () => {
            await settings.connect(owner).addSubscriber(subscriber.address);
            await expect(settings.connect(owner).addSubscriber(subscriber.address)).to.be.revertedWith(
                'ERR_SUBSCRIBER_ALREADY_SET'
            );
        });

        it('should revert when an owner attempts to remove an invalid subscriber', async () => {
            await expect(settings.connect(owner).removeSubscriber(subscriber.address)).to.be.revertedWith(
                'ERR_INVALID_SUBSCRIBER'
            );
        });

        it('should succeed when an owner attempts to add a subscriber', async () => {
            expect(await settings.subscribers()).to.be.deep.equal([]);

            await settings.connect(owner).addSubscriber(subscriber.address);

            expect(await settings.subscribers()).to.be.deep.equal([subscriber.address]);

            const subscriber2 = accounts[3].address;

            await settings.connect(owner).addSubscriber(subscriber2);

            expect(await settings.subscribers()).to.be.deep.equal([subscriber.address, subscriber2]);
        });

        it('should succeed when the owner attempts to remove a subscriber', async () => {
            await settings.connect(owner).addSubscriber(subscriber.address);

            expect(await settings.subscribers()).to.be.deep.equal([subscriber.address]);

            await settings.connect(owner).removeSubscriber(subscriber.address);

            expect(await settings.subscribers()).to.be.deep.equal([]);
        });
    });

    describe('supported pools', () => {
        it('verifies that isPoolSupported returns true for a standard pool', async () => {
            expect(await settings.isPoolSupported(poolToken.address)).to.be.true;
        });

        it('should revert when calling isPoolSupported with an address that is not an anchor in the registry', async () => {
            await expect(settings.isPoolSupported(accounts[2].address)).to.be.revertedWith('ERR_INVALID_ANCHOR');
        });

        it('verifies that isPoolSupported returns false for a pool with 3 reserves', async () => {
            const reserveToken = await (await DSToken).deploy('RSV1', 'RSV1', 18);
            await converterRegistry.newConverter(
                1,
                'PT',
                'PT',
                18,
                5000,
                [NATIVE_TOKEN_ADDRESS, networkToken.address, reserveToken.address],
                [100000, 100000, 100000]
            );
            const anchorCount = await converterRegistry.getAnchorCount();
            const poolTokenAddress = await converterRegistry.getAnchor(anchorCount - 1);

            expect(await settings.isPoolSupported(poolTokenAddress)).to.be.false;
        });

        it('verifies that isPoolSupported returns false for a pool that does not have the network token as reserve', async () => {
            const reserveToken = await (await DSToken).deploy('RSV1', 'RSV1', 18);
            await converterRegistry.newConverter(
                1,
                'PT',
                'PT',
                18,
                5000,
                [NATIVE_TOKEN_ADDRESS, reserveToken.address],
                [500000, 500000]
            );
            const anchorCount = await converterRegistry.getAnchorCount();
            const poolTokenAddress = await converterRegistry.getAnchor(anchorCount - 1);

            expect(await settings.isPoolSupported(poolTokenAddress)).to.be.false;
        });

        it('verifies that isPoolSupported returns false for a pool with reserve weights that are not 50%/50%', async () => {
            await converterRegistry.newConverter(
                1,
                'PT',
                'PT',
                18,
                5000,
                [NATIVE_TOKEN_ADDRESS, networkToken.address],
                [450000, 550000]
            );
            const anchorCount = await converterRegistry.getAnchorCount();
            const poolTokenAddress = await converterRegistry.getAnchor(anchorCount - 1);

            expect(await settings.isPoolSupported(poolTokenAddress)).to.be.false;
        });
    });

    describe('pool limits', () => {
        it('verifies that the owner can set the minimum network token liquidity for minting', async () => {
            const prevMin = await settings.minNetworkTokenLiquidityForMinting();
            const newMin = BigNumber.from(100);

            expect(await settings.setMinNetworkTokenLiquidityForMinting(newMin))
                .to.emit(settings, 'MinNetworkTokenLiquidityForMintingUpdated')
                .withArgs(prevMin, newMin);

            const minimum = await settings.minNetworkTokenLiquidityForMinting();

            expect(minimum).not.to.be.equal(prevMin);
            expect(minimum).to.be.equal(newMin);
        });

        it('should revert when a non owner attempts to set the minimum network token liquidity for minting', async () => {
            await expect(settings.connect(nonOwner).setMinNetworkTokenLiquidityForMinting(100)).to.be.revertedWith(
                'ERR_ACCESS_DENIED'
            );
        });

        it('verifies that the owner can set the default network token minting limit', async () => {
            const prevDefault = await settings.defaultNetworkTokenMintingLimit();
            const newDefault = BigNumber.from(100);

            expect(await settings.setDefaultNetworkTokenMintingLimit(newDefault))
                .to.emit(settings, 'DefaultNetworkTokenMintingLimitUpdated')
                .withArgs(prevDefault, newDefault);

            const defaultLimit = await settings.defaultNetworkTokenMintingLimit();

            expect(defaultLimit).not.to.be.equal(prevDefault);
            expect(defaultLimit).to.be.equal(newDefault);
        });

        it('should revert when a non owner attempts to set the default network token minting limit', async () => {
            await expect(settings.connect(nonOwner).setDefaultNetworkTokenMintingLimit(100)).to.be.revertedWith(
                'ERR_ACCESS_DENIED'
            );
        });

        it('verifies that the owner can set the network token minting limit for a pool', async () => {
            const prevLimit = await settings.networkTokenMintingLimits(poolToken.address);
            const newLimit = BigNumber.from(100);

            expect(await settings.setNetworkTokenMintingLimit(poolToken.address, newLimit))
                .to.emit(settings, 'NetworkTokenMintingLimitUpdated')
                .withArgs(poolToken.address, prevLimit, newLimit);

            const limit = await settings.networkTokenMintingLimits(poolToken.address);

            expect(limit).not.to.be.equal(prevLimit);
            expect(limit).to.be.equal(newLimit);
        });

        it('should revert when a non owner attempts to set the network token minting limit for a pool', async () => {
            await expect(
                settings.connect(nonOwner).setNetworkTokenMintingLimit(poolToken.address, 100)
            ).to.be.revertedWith('ERR_ACCESS_DENIED');
        });
    });

    describe('protection delays', () => {
        it('verifies that the owner can set the protection delays', async () => {
            const prevMinProtectionDelay = await settings.minProtectionDelay();
            const prevMaxProtectionDelay = await settings.maxProtectionDelay();
            const newMinProtectionDelay = BigNumber.from(100);
            const newMaxProtectionDelay = BigNumber.from(200);

            expect(await settings.setProtectionDelays(newMinProtectionDelay, 200))
                .to.emit(settings, 'ProtectionDelaysUpdated')
                .withArgs(prevMinProtectionDelay, newMinProtectionDelay, prevMaxProtectionDelay, newMaxProtectionDelay);

            const minProtectionDelay = await settings.minProtectionDelay();
            const maxProtectionDelay = await settings.maxProtectionDelay();

            expect(minProtectionDelay).not.to.be.equal(prevMinProtectionDelay);
            expect(maxProtectionDelay).not.to.be.equal(prevMaxProtectionDelay);

            expect(minProtectionDelay).to.be.equal(newMinProtectionDelay);
            expect(maxProtectionDelay).to.be.equal(newMaxProtectionDelay);
        });

        it('should revert when a non owner attempts to set the protection delays', async () => {
            await expect(settings.connect(nonOwner).setProtectionDelays(100, 200)).to.be.revertedWith(
                'ERR_ACCESS_DENIED'
            );
        });

        it('should revert when the owner attempts to set a minimum protection delay that is larger than the maximum delay', async () => {
            await expect(settings.setProtectionDelays(200, 100)).to.be.revertedWith('ERR_INVALID_PROTECTION_DELAY');
        });
    });

    describe('minimum network compensation', () => {
        it('verifies that the owner can set the minimum network compensation', async () => {
            const prevMinNetworkCompensation = await settings.minNetworkCompensation();
            const newMinNetworkCompensation = BigNumber.from(100);

            expect(await settings.setMinNetworkCompensation(newMinNetworkCompensation))
                .to.emit(settings, 'MinNetworkCompensationUpdated')
                .withArgs(prevMinNetworkCompensation, newMinNetworkCompensation);

            const minNetworkCompensation = await settings.minNetworkCompensation();

            expect(minNetworkCompensation).not.to.be.equal(prevMinNetworkCompensation);
            expect(minNetworkCompensation).to.be.equal(newMinNetworkCompensation);
        });

        it('should revert when a non owner attempts to set the minimum network compensation', async () => {
            await expect(settings.connect(nonOwner).setMinNetworkCompensation(100)).to.be.revertedWith(
                'ERR_ACCESS_DENIED'
            );
        });
    });

    describe('lock duration', () => {
        it('verifies that the owner can set the lock duration', async () => {
            const prevLockDuration = await settings.lockDuration();
            const newLockDuration = BigNumber.from(100);

            expect(await settings.setLockDuration(newLockDuration))
                .to.emit(settings, 'LockDurationUpdated')
                .withArgs(prevLockDuration, newLockDuration);

            const lockDuration = await settings.lockDuration();

            expect(lockDuration).not.to.be.equal(prevLockDuration);
            expect(lockDuration).to.be.equal(BigNumber.from(100));
        });

        it('should revert when a non owner attempts to set the lock duration', async () => {
            await expect(settings.connect(nonOwner).setLockDuration(BigNumber.from(100))).to.be.revertedWith(
                'ERR_ACCESS_DENIED'
            );
        });
    });

    describe('maximum deviation of the average rate', () => {
        it('verifies that the owner can set the maximum deviation of the average rate from the actual rate', async () => {
            expect(await settings.averageRateMaxDeviation()).to.be.equal(BigNumber.from(5000));

            expect(await settings.setAverageRateMaxDeviation(BigNumber.from(30000)))
                .to.emit(settings, 'AverageRateMaxDeviationUpdated')
                .withArgs(BigNumber.from(5000), BigNumber.from(30000));

            expect(await settings.averageRateMaxDeviation()).to.be.equal(BigNumber.from(30000));
        });

        it('should revert when a non owner attempts to set the maximum deviation of the average rate from the actual rate', async () => {
            await expect(
                settings.connect(nonOwner).setAverageRateMaxDeviation(BigNumber.from(30000))
            ).to.be.revertedWith('ERR_ACCESS_DENIED');
        });
    });

    describe('add liquidity', () => {
        it('verifies that the owner can disable add liquidity', async () => {
            expect(await settings.addLiquidityDisabled(poolToken.address, networkToken.address)).to.be.false;
            expect(await settings.disableAddLiquidity(poolToken.address, networkToken.address, true))
                .to.emit(settings, 'AddLiquidityDisabled')
                .withArgs(poolToken.address, networkToken.address, true);
            expect(await settings.addLiquidityDisabled(poolToken.address, networkToken.address)).to.be.true;
        });

        it('verifies that the owner can enable add liquidity', async () => {
            await settings.disableAddLiquidity(poolToken.address, networkToken.address, true);
            expect(await settings.addLiquidityDisabled(poolToken.address, networkToken.address)).to.be.true;
            expect(await settings.disableAddLiquidity(poolToken.address, networkToken.address, false))
                .to.emit(settings, 'AddLiquidityDisabled')
                .withArgs(poolToken.address, networkToken.address, false);
            expect(await settings.addLiquidityDisabled(poolToken.address, networkToken.address)).to.be.false;
        });

        it('should revert when a non owner attempts to disable add liquidity', async () => {
            await expect(
                settings.connect(nonOwner).disableAddLiquidity(poolToken.address, networkToken.address, true)
            ).to.be.revertedWith('ERR_ACCESS_DENIED');
        });

        it('should revert when a non owner attempts to enable add liquidity', async () => {
            await expect(
                settings.connect(nonOwner).disableAddLiquidity(poolToken.address, networkToken.address, false)
            ).to.be.revertedWith('ERR_ACCESS_DENIED');
        });
    });
});<|MERGE_RESOLUTION|>--- conflicted
+++ resolved
@@ -1,30 +1,7 @@
-<<<<<<< HEAD
 const { expect } = require('chai');
-=======
-const { accounts, defaultSender, contract } = require('@openzeppelin/test-environment');
-const { expectRevert, expectEvent, BN, constants } = require('@openzeppelin/test-helpers');
-const { expect } = require('../../chai-local');
-const { NATIVE_TOKEN_ADDRESS, registry, roles } = require('./helpers/Constants');
-
-const { ZERO_ADDRESS } = constants;
-
-const { ROLE_OWNER } = roles;
-
-const BancorFormula = contract.fromArtifact('BancorFormula');
-const BancorNetwork = contract.fromArtifact('BancorNetwork');
-const ContractRegistry = contract.fromArtifact('ContractRegistry');
-const ConverterRegistry = contract.fromArtifact('ConverterRegistry');
-const ConverterRegistryData = contract.fromArtifact('ConverterRegistryData');
-const ConverterFactory = contract.fromArtifact('ConverterFactory');
-const DSToken = contract.fromArtifact('DSToken');
-const LiquidityPoolV1ConverterFactory = contract.fromArtifact('TestLiquidityPoolV1ConverterFactory');
-const StandardPoolConverterFactory = contract.fromArtifact('TestStandardPoolConverterFactory');
-const LiquidityProtectionEventsSubscriber = contract.fromArtifact('TestLiquidityProtectionEventsSubscriber');
-const LiquidityProtectionSettings = contract.fromArtifact('LiquidityProtectionSettings');
->>>>>>> a54d9665
 
 const { BigNumber } = require('ethers');
-const { ETH_RESERVE_ADDRESS, registry, roles } = require('./helpers/Constants');
+const { NATIVE_TOKEN_ADDRESS, ZERO_ADDRESS, registry, roles } = require('./helpers/Constants');
 
 const BancorFormula = ethers.getContractFactory('BancorFormula');
 const BancorNetwork = ethers.getContractFactory('BancorNetwork');
@@ -51,7 +28,6 @@
 let owner;
 let nonOwner;
 
-// TODO AssertionError: Expected transaction to be reverted
 describe('LiquidityProtectionSettings', () => {
     before(async () => {
         accounts = await ethers.getSigners();
@@ -141,11 +117,13 @@
         });
 
         it('should revert when an owner attempts to whitelist a zero address pool', async () => {
-            await expectRevert(settings.addPoolToWhitelist(ZERO_ADDRESS), 'ERR_INVALID_EXTERNAL_ADDRESS');
+            await expect(settings.addPoolToWhitelist(ZERO_ADDRESS)).to.be.revertedWith('ERR_INVALID_EXTERNAL_ADDRESS');
         });
 
         it('should revert when an owner attempts to whitelist the settings contract itself', async () => {
-            await expectRevert(settings.addPoolToWhitelist(settings.address), 'ERR_INVALID_EXTERNAL_ADDRESS');
+            await expect(settings.addPoolToWhitelist(settings.address)).to.be.revertedWith(
+                'ERR_INVALID_EXTERNAL_ADDRESS'
+            );
         });
 
         it('should succeed when an owner attempts to add a whitelisted pool', async () => {
