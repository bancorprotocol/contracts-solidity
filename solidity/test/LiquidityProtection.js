--- conflicted
+++ resolved
@@ -2137,13 +2137,8 @@
                         await setTime(now.add(duration.days(3)));
                     });
 
-<<<<<<< HEAD
-                    it('should allow the provider to transfer liquidity to another provider', async () => {
+                    it('should allow the provider to transfer position to another provider', async () => {
                         let protection = await liquidityProtectionUserStore.position.call(protectionId);
-=======
-                    it('should allow the provider to transfer position to another provider', async () => {
-                        let protection = await liquidityProtectionStore.protectedLiquidity.call(protectionId);
->>>>>>> 44355026
                         protection = getProtection(protection);
 
                         const prevPoolStats = await getPoolStats(poolToken, reserveToken, isETHReserve);
