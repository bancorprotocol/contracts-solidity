const { expect } = require('chai');
const { ethers } = require('hardhat');
const { BigNumber } = require('ethers');

const { ZERO_ADDRESS, registry, roles, MAX_UINT256, NATIVE_TOKEN_ADDRESS } = require('./helpers/Constants');
const { duration, latest } = require('./helpers/Time');

const Contracts = require('./helpers/Contracts');
const { Decimal, min } = require('./helpers/MathUtils');

const { ROLE_OWNER, ROLE_GOVERNOR, ROLE_MINTER } = roles;

<<<<<<< HEAD
const PPM_RESOLUTION = BigNumber.from(1000000);

const RESERVE1_AMOUNT = BigNumber.from(1000000);
const RESERVE2_AMOUNT = BigNumber.from(2500000);
const TOTAL_SUPPLY = BigNumber.from(10).pow(BigNumber.from(25));
=======
const ContractRegistry = contract.fromArtifact('ContractRegistry');
const BancorNetwork = contract.fromArtifact('BancorNetwork');
const DSToken = contract.fromArtifact('DSToken');
const ConverterRegistry = contract.fromArtifact('ConverterRegistry');
const ConverterRegistryData = contract.fromArtifact('ConverterRegistryData');
const ConverterFactory = contract.fromArtifact('ConverterFactory');
const StandardPoolConverterFactory = contract.fromArtifact('TestStandardPoolConverterFactory');
const StandardPoolConverter = contract.fromArtifact('TestStandardPoolConverter');
const LiquidityProtectionSettings = contract.fromArtifact('LiquidityProtectionSettings');
const LiquidityProtectionStore = contract.fromArtifact('LiquidityProtectionStore');
const LiquidityProtectionStats = contract.fromArtifact('LiquidityProtectionStats');
const LiquidityProtectionSystemStore = contract.fromArtifact('LiquidityProtectionSystemStore');
const TokenHolder = contract.fromArtifact('TokenHolder');
const LiquidityProtectionEventsSubscriber = contract.fromArtifact('TestLiquidityProtectionEventsSubscriber');
const TokenGovernance = contract.fromArtifact('TestTokenGovernance');
const CheckpointStore = contract.fromArtifact('TestCheckpointStore');
const LiquidityProtection = contract.fromArtifact('TestLiquidityProtection');
const NetworkSettings = contract.fromArtifact('NetworkSettings');
const TestCall = contract.fromArtifact('TestCall');

const PPM_RESOLUTION = new BN(1000000);

const RESERVE1_AMOUNT = new BN(1000000);
const RESERVE2_AMOUNT = new BN(2500000);
const TOTAL_SUPPLY = new BN(10).pow(new BN(25));
>>>>>>> 3cca1fd1

const PROTECTION_NO_PROTECTION = 0;
const PROTECTION_PARTIAL_PROTECTION = 1;
const PROTECTION_FULL_PROTECTION = 2;
const PROTECTION_EXCESSIVE_PROTECTION = 3;

const POOL_AVAILABLE_SPACE_TEST_ADDITIONAL_BALANCES = [
    { baseBalance: 1000000, networkBalance: 1000000 },
    { baseBalance: 1234567, networkBalance: 2000000 },
    { baseBalance: 2345678, networkBalance: 3000000 },
    { baseBalance: 3456789, networkBalance: 4000000 },
    { baseBalance: 4000000, networkBalance: 4000000 },
    { baseBalance: 5000000, networkBalance: 3000000 },
    { baseBalance: 6000000, networkBalance: 2000000 },
    { baseBalance: 7000000, networkBalance: 1000000 }
];

const STANDARD_CONVERTER_TYPE = 3;
const STANDARD_CONVERTER_WEIGHTS = [500_000, 500_000];

let now;
let contractRegistry;
let bancorNetwork;
let networkToken;
let networkTokenGovernance;
let govToken;
let govTokenGovernance;
let checkpointStore;
let poolToken;
let converterRegistry;
let converterRegistryData;
let converter;
let liquidityProtectionSettings;
let liquidityProtectionStore;
let liquidityProtectionStats;
let liquidityProtectionSystemStore;
let liquidityProtectionWallet;
let liquidityProtection;
let baseToken;
let baseTokenAddress;
let owner;
let governor;
let accounts;

describe('LiquidityProtection', () => {
    const getConverterName = (type) => {
        switch (type) {
            case STANDARD_CONVERTER_TYPE:
                return 'StandardPoolConverter';
            default:
                throw new Error(`Unsupported type ${type}`);
        }
    };

    for (const converterType of [STANDARD_CONVERTER_TYPE]) {
        context(getConverterName(converterType), () => {
            const initPool = async (isETH = false, whitelist = true, standard = true) => {
                if (isETH) {
                    baseTokenAddress = NATIVE_TOKEN_ADDRESS;
                } else {
                    // create a pool with ERC20 as the base token
                    baseToken = await Contracts.DSToken.deploy('RSV1', 'RSV1', 18);
                    await baseToken.issue(owner.address, TOTAL_SUPPLY);
                    baseTokenAddress = baseToken.address;
                }

                await converterRegistry.newConverter(
                    converterType,
                    'PT',
                    'PT',
                    18,
                    PPM_RESOLUTION,
                    [baseTokenAddress, networkToken.address],
                    STANDARD_CONVERTER_WEIGHTS
                );
                const anchorCount = await converterRegistry.getAnchorCount();
                const poolTokenAddress = await converterRegistry.getAnchor(anchorCount - 1);
                poolToken = await Contracts.DSToken.attach(poolTokenAddress);
                const converterAddress = await poolToken.owner();

                switch (converterType) {
                    case STANDARD_CONVERTER_TYPE:
                        converter = await Contracts.TestStandardPoolConverter.attach(converterAddress);
                        break;

                    default:
                        throw new Error(`Unsupported converter type ${converterType}`);
                }

                await setTime(now);
                await converter.acceptOwnership();
                await networkToken.approve(converter.address, RESERVE2_AMOUNT);

                let value = 0;
                if (isETH) {
                    value = RESERVE1_AMOUNT;
                } else {
                    await baseToken.approve(converter.address, RESERVE1_AMOUNT);
                }

                await converter.addLiquidity(
                    [baseTokenAddress, networkToken.address],
                    [RESERVE1_AMOUNT, RESERVE2_AMOUNT],
                    1,
                    {
                        value: value
                    }
                );

                // whitelist pool
                if (whitelist) {
                    await liquidityProtectionSettings.addPoolToWhitelist(poolToken.address);
                }
            };

            const addProtectedLiquidity = async (
                poolTokenAddress,
                token,
                tokenAddress,
                amount,
                isETH = false,
                from = owner,
                recipient = undefined,
                value = 0
            ) => {
                if (isETH) {
                    value = amount;
                } else {
                    await token.connect(from).approve(liquidityProtection.address, amount);
                }

                if (recipient) {
                    return liquidityProtection
                        .connect(from)
                        .addLiquidityFor(recipient.address, poolTokenAddress, tokenAddress, amount, {
                            value: value
                        });
                }

                return liquidityProtection
                    .connect(from)
                    .addLiquidity(poolTokenAddress, tokenAddress, amount, { value: value });
            };

            const getProtection = (protection) => {
                return {
                    provider: protection[0],
                    poolToken: protection[1],
                    reserveToken: protection[2],
                    poolAmount: protection[3],
                    reserveAmount: protection[4],
                    reserveRateN: protection[5],
                    reserveRateD: protection[6],
                    timestamp: protection[7]
                };
            };

            const getTimestamp = async (protectionLevel) => {
                switch (protectionLevel) {
                    case PROTECTION_NO_PROTECTION:
                        return now.add(duration.days(15));
                    case PROTECTION_PARTIAL_PROTECTION:
                        return now.add(duration.days(40));
                    case PROTECTION_FULL_PROTECTION:
                        return now.add(duration.days(100));
                    case PROTECTION_EXCESSIVE_PROTECTION:
                        return now.add(duration.days(300));
                }
            };

            const poolTokenRate = (poolSupply, reserveBalance) => {
                return { n: reserveBalance.mul(BigNumber.from('2')), d: poolSupply };
            };

            const getBalance = async (token, address, account) => {
                if (address === NATIVE_TOKEN_ADDRESS) {
                    return await ethers.provider.getBalance(account);
                }

                return token.balanceOf(account);
            };

            const getTransactionCost = async (txResult) => {
                const cumulativeGasUsed = (await txResult.wait()).cumulativeGasUsed;
                return BigNumber.from(txResult.gasPrice).mul(BigNumber.from(cumulativeGasUsed));
            };

            const expectAlmostEqual = (amount1, amount2, maxError = '0.01') => {
                if (!amount1.eq(amount2)) {
                    const error = Decimal(amount1.toString()).div(amount2.toString()).sub(1).abs();
                    expect(error.lte(maxError)).to.be.equal(true, `error = ${error.toFixed(maxError.length)}`);
                }
            };

            const convert = async (path, amount, minReturn) => {
                let token;
                if (path[0] === baseTokenAddress) {
                    token = baseToken;
                } else {
                    token = networkToken;
                }

                await token.approve(bancorNetwork.address, amount);
                return bancorNetwork.convertByPath2(path, amount, minReturn, ZERO_ADDRESS);
            };

            const generateFee = async (sourceToken, targetToken, conversionFee = BigNumber.from(10000)) => {
                await converter.setConversionFee(conversionFee);

                const prevBalance = await targetToken.balanceOf(owner.address);
                const sourceBalance = await converter.reserveBalance(sourceToken.address);

                await convert(
                    [sourceToken.address, poolToken.address, targetToken.address],
                    sourceBalance.div(BigNumber.from(2)),
                    BigNumber.from(1)
                );

                const currBalance = await targetToken.balanceOf(owner.address);

                await convert(
                    [targetToken.address, poolToken.address, sourceToken.address],
                    currBalance.sub(prevBalance),
                    BigNumber.from(1)
                );

                await converter.setConversionFee(BigNumber.from(0));
            };

            const getNetworkTokenMaxAmount = async () => {
                const totalSupply = await poolToken.totalSupply();
                const reserveBalance = await converter.reserveBalance(networkToken.address);
                const systemBalance = await liquidityProtectionSystemStore.systemBalance(poolToken.address);
                return systemBalance.mul(reserveBalance).div(totalSupply);
            };

            const getPoolStats = async (poolToken, reserveToken, isETHReserve) => {
                const poolTokenAddress = poolToken.address;
                const reserveTokenAddress = isETHReserve ? NATIVE_TOKEN_ADDRESS : reserveToken.address;
                return {
                    totalPoolAmount: await liquidityProtectionStats.totalPoolAmount(poolTokenAddress),
                    totalReserveAmount: await liquidityProtectionStats.totalReserveAmount(
                        poolTokenAddress,
                        reserveTokenAddress
                    )
                };
            };

            const getProviderStats = async (provider, poolToken, reserveToken, isETHReserve) => {
                const poolTokenAddress = poolToken.address;
                const reserveTokenAddress = isETHReserve ? NATIVE_TOKEN_ADDRESS : reserveToken.address;
                return {
                    totalProviderAmount: await liquidityProtectionStats.totalProviderAmount(
                        provider.address,
                        poolTokenAddress,
                        reserveTokenAddress
                    ),
                    providerPools: await liquidityProtectionStats.providerPools(provider.address)
                };
            };

            const getRate = async (reserveAddress) => {
                const reserve1Balance = await converter.reserveBalance(baseTokenAddress);
                const reserve2Balance = await converter.reserveBalance(networkToken.address);
                if (reserveAddress === baseTokenAddress) {
                    return { n: reserve2Balance, d: reserve1Balance };
                }

                return { n: reserve1Balance, d: reserve2Balance };
            };

            const increaseRate = async (reserveAddress) => {
                let sourceAddress;
                if (reserveAddress === baseTokenAddress) {
                    sourceAddress = networkToken.address;
                } else {
                    sourceAddress = baseTokenAddress;
                }

                const path = [sourceAddress, poolToken.address, reserveAddress];
                let amount = await converter.reserveBalance(networkToken.address);
                amount = Decimal(2).sqrt().sub(1).mul(amount.toString());
                amount = BigNumber.from(amount.floor().toFixed());

                await convert(path, amount, 1);
            };

            const getLockedBalance = async (account) => {
                let lockedBalance = BigNumber.from(0);
                const lockedCount = await liquidityProtectionStore.lockedBalanceCount(account);
                for (let i = 0; i < lockedCount; i++) {
                    const balance = (await liquidityProtectionStore.lockedBalance(account, i))[0];
                    lockedBalance = lockedBalance.add(balance);
                }

                return lockedBalance;
            };

            const setTime = async (time) => {
                now = time;

                for (const t of [converter, checkpointStore, liquidityProtection]) {
                    if (t) {
                        await t.setTime(now);
                    }
                }
            };

            before(async () => {
                accounts = await ethers.getSigners();
                owner = accounts[0];
                governor = accounts[1];

                contractRegistry = await Contracts.ContractRegistry.deploy();
                converterRegistry = await Contracts.ConverterRegistry.deploy(contractRegistry.address);
                converterRegistryData = await Contracts.ConverterRegistryData.deploy(contractRegistry.address);
                bancorNetwork = await Contracts.BancorNetwork.deploy(contractRegistry.address);

                const standardPoolConverterFactory = await Contracts.TestStandardPoolConverterFactory.deploy();
                const converterFactory = await Contracts.ConverterFactory.deploy();
                await converterFactory.registerTypedConverterFactory(standardPoolConverterFactory.address);

                const networkSettings = await Contracts.NetworkSettings.deploy(owner.address, 0);

                await contractRegistry.registerAddress(registry.CONVERTER_FACTORY, converterFactory.address);
                await contractRegistry.registerAddress(registry.CONVERTER_REGISTRY, converterRegistry.address);
                await contractRegistry.registerAddress(registry.CONVERTER_REGISTRY_DATA, converterRegistryData.address);
                await contractRegistry.registerAddress(registry.BANCOR_NETWORK, bancorNetwork.address);
                await contractRegistry.registerAddress(registry.NETWORK_SETTINGS, networkSettings.address);
            });

            beforeEach(async () => {
                networkToken = await Contracts.DSToken.deploy('BNT', 'BNT', 18);
                await networkToken.issue(owner.address, TOTAL_SUPPLY);
                networkTokenGovernance = await Contracts.TestTokenGovernance.deploy(networkToken.address);
                await networkTokenGovernance.grantRole(ROLE_GOVERNOR, governor.address);
                await networkToken.transferOwnership(networkTokenGovernance.address);
                await networkTokenGovernance.acceptTokenOwnership();

                govToken = await Contracts.DSToken.deploy('vBNT', 'vBNT', 18);
                govTokenGovernance = await Contracts.TestTokenGovernance.deploy(govToken.address);
                await govTokenGovernance.grantRole(ROLE_GOVERNOR, governor.address);
                await govToken.transferOwnership(govTokenGovernance.address);
                await govTokenGovernance.acceptTokenOwnership();

                // initialize liquidity protection
                checkpointStore = await Contracts.TestCheckpointStore.deploy();
                liquidityProtectionSettings = await Contracts.LiquidityProtectionSettings.deploy(
                    networkToken.address,
                    contractRegistry.address
                );
                await liquidityProtectionSettings.setMinNetworkTokenLiquidityForMinting(BigNumber.from(100));
                await liquidityProtectionSettings.setMinNetworkCompensation(BigNumber.from(3));

                liquidityProtectionStore = await Contracts.LiquidityProtectionStore.deploy();
                liquidityProtectionStats = await Contracts.LiquidityProtectionStats.deploy();
                liquidityProtectionSystemStore = await Contracts.LiquidityProtectionSystemStore.deploy();
                liquidityProtectionWallet = await Contracts.TokenHolder.deploy();
                liquidityProtection = await Contracts.TestLiquidityProtection.deploy(
                    liquidityProtectionSettings.address,
                    liquidityProtectionStore.address,
                    liquidityProtectionStats.address,
                    liquidityProtectionSystemStore.address,
                    liquidityProtectionWallet.address,
                    networkTokenGovernance.address,
                    govTokenGovernance.address,
                    checkpointStore.address
                );

                await liquidityProtectionSettings.connect(owner).grantRole(ROLE_OWNER, liquidityProtection.address);
                await liquidityProtectionStats.connect(owner).grantRole(ROLE_OWNER, liquidityProtection.address);
                await liquidityProtectionSystemStore.connect(owner).grantRole(ROLE_OWNER, liquidityProtection.address);
                await checkpointStore.connect(owner).grantRole(ROLE_OWNER, liquidityProtection.address);
                await liquidityProtectionStore.transferOwnership(liquidityProtection.address);
                await liquidityProtection.acceptStoreOwnership();
                await liquidityProtectionWallet.transferOwnership(liquidityProtection.address);
                await liquidityProtection.acceptWalletOwnership();
                await networkTokenGovernance.connect(governor).grantRole(ROLE_MINTER, liquidityProtection.address);
                await govTokenGovernance.connect(governor).grantRole(ROLE_MINTER, liquidityProtection.address);

                await setTime(await latest());

                // initialize pool
                await initPool();
            });

            it('verifies the liquidity protection contract after initialization', async () => {
                const settings = await liquidityProtection.settings();
                expect(settings).to.eql(liquidityProtectionSettings.address);

                const store = await liquidityProtection.store();
                expect(store).to.eql(liquidityProtectionStore.address);

                const stats = await liquidityProtection.stats();
                expect(stats).to.eql(liquidityProtectionStats.address);

                const systemStore = await liquidityProtection.systemStore();
                expect(systemStore).to.eql(liquidityProtectionSystemStore.address);

                const wallet = await liquidityProtection.wallet();
                expect(wallet).to.eql(liquidityProtectionWallet.address);
            });

            it('verifies that the owner can transfer the store ownership', async () => {
                await liquidityProtection.transferStoreOwnership(accounts[1].address);
                liquidityProtectionStore.connect(accounts[1]).acceptOwnership();
            });

            it('should revert when a non owner attempts to transfer the store ownership', async () => {
                await expect(
                    liquidityProtection.connect(accounts[1]).transferStoreOwnership(accounts[2].address)
                ).to.be.revertedWith('ERR_ACCESS_DENIED');
            });

            it('verifies that the owner can transfer the wallet ownership', async () => {
                await liquidityProtection.transferWalletOwnership(accounts[1].address);
                liquidityProtectionWallet.connect(accounts[1]).acceptOwnership();
            });

            it('should revert when a non owner attempts to transfer the wallet ownership', async () => {
                await expect(
                    liquidityProtection.connect(accounts[1]).transferWalletOwnership(accounts[2].address)
                ).to.be.revertedWith('ERR_ACCESS_DENIED');
            });

            it('should revert when the caller attempts to add and remove base tokens on the same block', async () => {
                const balance = await baseToken.balanceOf(owner.address);
                const amount = (await liquidityProtection.poolAvailableSpace(poolToken.address))[0];
                await baseToken.approve(liquidityProtection.address, amount);

                await liquidityProtection.addLiquidity(poolToken.address, baseToken.address, amount);
                let protectionIds = await liquidityProtectionStore.protectedLiquidityIds(owner.address);
                let protection1 = await liquidityProtectionStore.protectedLiquidity(protectionIds[0]);
                protection1 = getProtection(protection1);

                await govToken.approve(liquidityProtection.address, protection1.reserveAmount);
                await expect(liquidityProtection.removeLiquidity(protectionIds[0], PPM_RESOLUTION)).to.be.revertedWith(
                    'ERR_TOO_EARLY'
                );
                protectionIds = await liquidityProtectionStore.protectedLiquidityIds(owner.address);
                expect(protectionIds.length).to.eql(1);

                const newBalance = await baseToken.balanceOf(owner.address);
                expect(newBalance).to.be.equal(balance.sub(amount));
            });

            it('should revert when the caller attempts to add and partially remove base tokens on the same block', async () => {
                const balance = await baseToken.balanceOf(owner.address);
                const amount = (await liquidityProtection.poolAvailableSpace(poolToken.address))[0];
                await baseToken.approve(liquidityProtection.address, amount);

                await liquidityProtection.addLiquidity(poolToken.address, baseToken.address, amount);
                let protectionIds = await liquidityProtectionStore.protectedLiquidityIds(owner.address);
                let protection1 = await liquidityProtectionStore.protectedLiquidity(protectionIds[0]);
                protection1 = getProtection(protection1);

                await govToken.approve(liquidityProtection.address, protection1.reserveAmount);
                await expect(
                    liquidityProtection.removeLiquidity(protectionIds[0], PPM_RESOLUTION.div(BigNumber.from(2)))
                ).to.be.revertedWith('ERR_TOO_EARLY');
                protectionIds = await liquidityProtectionStore.protectedLiquidityIds(owner.address);
                expect(protectionIds.length).to.eql(1);

                const newBalance = await baseToken.balanceOf(owner.address);
                expect(newBalance).to.be.equal(balance.sub(amount));
            });

            for (const { baseBalance, networkBalance } of POOL_AVAILABLE_SPACE_TEST_ADDITIONAL_BALANCES) {
                it(`pool available space with additional balances of ${baseBalance} and ${networkBalance}`, async () => {
                    await baseToken.approve(converter.address, baseBalance);
                    await networkToken.approve(converter.address, networkBalance);
                    await converter.addLiquidity(
                        [baseToken.address, networkToken.address],
                        [baseBalance, networkBalance],
                        1
                    );

                    await baseToken.approve(liquidityProtection.address, TOTAL_SUPPLY);
                    await networkToken.approve(liquidityProtection.address, TOTAL_SUPPLY);

                    const poolTokenAvailableSpace = await liquidityProtection.poolAvailableSpace(poolToken.address);
                    const baseTokenAvailableSpace = poolTokenAvailableSpace[0];

                    await expect(
                        liquidityProtection.addLiquidity(
                            poolToken.address,
                            baseToken.address,
                            baseTokenAvailableSpace.add(1)
                        )
                    ).to.be.revertedWith('ERR_MAX_AMOUNT_REACHED');
                    await liquidityProtection.addLiquidity(
                        poolToken.address,
                        baseToken.address,
                        baseTokenAvailableSpace
                    );

                    const poolTokenAvailableSpace2 = await liquidityProtection.poolAvailableSpace(poolToken.address);
                    const networkTokenAvailableSpace = poolTokenAvailableSpace2[1];

                    await expect(
                        liquidityProtection.addLiquidity(
                            poolToken.address,
                            networkToken.address,
                            networkTokenAvailableSpace.add(1)
                        )
                    ).to.be.revertedWith('SafeMath: subtraction overflow');
                    await liquidityProtection.addLiquidity(
                        poolToken.address,
                        networkToken.address,
                        networkTokenAvailableSpace
                    );
                });
            }

            describe('add liquidity', () => {
                let recipient;
                const accountsTmp = [0, 3];

                // test both addLiquidity and addLiquidityFor
                for (const account of accountsTmp) {
                    context(account === 0 ? 'for self' : 'for another account', async () => {
                        beforeEach(async () => {
                            recipient = accounts[account];
                        });

                        for (let isETHReserve = 0; isETHReserve < 2; isETHReserve++) {
                            describe(`base token (${isETHReserve ? 'ETH' : 'ERC20'})`, () => {
                                beforeEach(async () => {
                                    await initPool(isETHReserve);
                                });

                                it('verifies that the caller can add liquidity', async () => {
                                    const totalSupply = await poolToken.totalSupply();
                                    const reserveBalance = await converter.reserveBalance(baseTokenAddress);
                                    const rate = poolTokenRate(totalSupply, reserveBalance);

                                    const prevPoolStats = await getPoolStats(poolToken, baseToken, isETHReserve);
                                    const prevProviderStats = await getProviderStats(
                                        recipient,
                                        poolToken,
                                        baseToken,
                                        isETHReserve
                                    );
                                    const reserveAmount = BigNumber.from(1000);
                                    await addProtectedLiquidity(
                                        poolToken.address,
                                        baseToken,
                                        baseTokenAddress,
                                        reserveAmount,
                                        isETHReserve,
                                        owner,
                                        recipient
                                    );

                                    // verify protection details
                                    const protectionIds = await liquidityProtectionStore.protectedLiquidityIds(
                                        recipient.address
                                    );
                                    expect(protectionIds.length).to.eql(1);

                                    const expectedPoolAmount = reserveAmount.mul(rate.d).div(rate.n);
                                    const reserve1Balance = await converter.reserveBalance(baseTokenAddress);
                                    const reserve2Balance = await converter.reserveBalance(networkToken.address);

                                    let protection = await liquidityProtectionStore.protectedLiquidity(
                                        protectionIds[0]
                                    );
                                    protection = getProtection(protection);

                                    expect(protection.provider).to.eql(recipient.address);
                                    expect(protection.poolToken).to.eql(poolToken.address);
                                    expect(protection.reserveToken).to.eql(baseTokenAddress);
                                    expect(protection.poolAmount).to.be.equal(expectedPoolAmount);
                                    expect(protection.reserveAmount).to.be.equal(reserveAmount);
                                    expect(protection.reserveRateN).to.be.equal(reserve2Balance);
                                    expect(protection.reserveRateD).to.be.equal(reserve1Balance);
                                    expect(protection.timestamp).to.be.equal(BigNumber.from(now));

                                    // verify stats
                                    const poolStats = await getPoolStats(poolToken, baseToken, isETHReserve);
                                    expect(poolStats.totalPoolAmount).to.be.equal(
                                        prevPoolStats.totalPoolAmount.add(protection.poolAmount)
                                    );
                                    expect(poolStats.totalReserveAmount).to.be.equal(
                                        prevPoolStats.totalReserveAmount.add(protection.reserveAmount)
                                    );

                                    const providerStats = await getProviderStats(
                                        recipient,
                                        poolToken,
                                        baseToken,
                                        isETHReserve
                                    );

                                    expect(providerStats.totalProviderAmount).to.be.equal(
                                        prevProviderStats.totalProviderAmount.add(protection.reserveAmount)
                                    );
                                    expect(providerStats.providerPools).to.eql([poolToken.address]);

                                    // verify balances
                                    const systemBalance = await liquidityProtectionSystemStore.systemBalance(
                                        poolToken.address
                                    );
                                    expect(systemBalance).to.be.equal(expectedPoolAmount);

                                    const walletBalance = await poolToken.balanceOf(liquidityProtectionWallet.address);
                                    expect(walletBalance).to.be.equal(expectedPoolAmount.mul(BigNumber.from(2)));

                                    const govBalance = await govToken.balanceOf(recipient.address);
                                    expect(govBalance).to.be.equal(BigNumber.from(0));

                                    const protectionPoolBalance = await poolToken.balanceOf(
                                        liquidityProtection.address
                                    );
                                    expect(protectionPoolBalance).to.be.equal(BigNumber.from(0));

                                    const protectionBaseBalance = await getBalance(
                                        baseToken,
                                        baseTokenAddress,
                                        liquidityProtection.address
                                    );
                                    expect(protectionBaseBalance).to.be.equal(BigNumber.from(0));

                                    const protectionNetworkBalance = await networkToken.balanceOf(
                                        liquidityProtection.address
                                    );
                                    expect(protectionNetworkBalance).to.be.equal(BigNumber.from(0));
                                });

                                it('should revert when attempting to add liquidity with zero amount', async () => {
                                    const reserveAmount = BigNumber.from(0);
                                    await expect(
                                        addProtectedLiquidity(
                                            poolToken.address,
                                            baseToken,
                                            baseTokenAddress,
                                            reserveAmount,
                                            isETHReserve,
                                            owner,
                                            recipient
                                        )
                                    ).to.be.revertedWith('ERR_ZERO_VALUE');
                                });

                                if (converterType === 1) {
                                    it('should revert when attempting to add liquidity to an unsupported pool', async () => {
                                        await initPool(isETHReserve, false, false);

                                        const reserveAmount = BigNumber.from(1000);
                                        await expect(
                                            addProtectedLiquidity(
                                                poolToken.address,
                                                baseToken,
                                                baseTokenAddress,
                                                reserveAmount,
                                                isETHReserve,
                                                owner,
                                                recipient
                                            )
                                        ).to.be.revertedWith('ERR_POOL_NOT_SUPPORTED');
                                    });
                                }

                                it('should revert when attempting to add liquidity to a non whitelisted pool', async () => {
                                    await liquidityProtectionSettings.removePoolFromWhitelist(poolToken.address);

                                    const reserveAmount = BigNumber.from(1000);
                                    await expect(
                                        addProtectedLiquidity(
                                            poolToken.address,
                                            baseToken,
                                            baseTokenAddress,
                                            reserveAmount,
                                            isETHReserve,
                                            owner,
                                            recipient
                                        )
                                    ).to.be.revertedWith('ERR_POOL_NOT_WHITELISTED');
                                });

                                it('should revert when attempting to add liquidity when add liquidity is disabled', async () => {
                                    await liquidityProtectionSettings.disableAddLiquidity(
                                        poolToken.address,
                                        baseTokenAddress,
                                        true
                                    );

                                    const reserveAmount = BigNumber.from(1000);
                                    await expect(
                                        addProtectedLiquidity(
                                            poolToken.address,
                                            baseToken,
                                            baseTokenAddress,
                                            reserveAmount,
                                            isETHReserve,
                                            owner,
                                            recipient
                                        )
                                    ).to.be.revertedWith('ERR_ADD_LIQUIDITY_DISABLED');
                                });

                                it('should revert when attempting to add liquidity with the wrong ETH value', async () => {
                                    const reserveAmount = BigNumber.from(1000);
                                    let value = 0;
                                    if (!isETHReserve) {
                                        value = reserveAmount;
                                        await baseToken.approve(liquidityProtection.address, reserveAmount);
                                    }

                                    await expect(
                                        addProtectedLiquidity(
                                            poolToken.address,
                                            baseToken,
                                            baseTokenAddress,
                                            reserveAmount,
                                            false,
                                            owner,
                                            recipient,
                                            value
                                        )
                                    ).to.be.revertedWith('ERR_ETH_AMOUNT_MISMATCH');
                                });

                                // eslint-disable-next-line max-len
                                it('should revert when attempting to add liquidity when the pool has less liquidity than the minimum required', async () => {
                                    let reserveAmount = BigNumber.from(10000);
                                    await addProtectedLiquidity(
                                        poolToken.address,
                                        baseToken,
                                        baseTokenAddress,
                                        reserveAmount,
                                        isETHReserve,
                                        owner,
                                        recipient
                                    );

                                    await liquidityProtectionSettings.setNetworkTokenMintingLimit(
                                        poolToken.address,
                                        500000
                                    );
                                    await liquidityProtectionSettings.setMinNetworkTokenLiquidityForMinting(100000000);
                                    reserveAmount = BigNumber.from(2000);

                                    await expect(
                                        addProtectedLiquidity(
                                            poolToken.address,
                                            baseToken,
                                            baseTokenAddress,
                                            reserveAmount,
                                            isETHReserve,
                                            owner,
                                            recipient
                                        )
                                    ).to.be.revertedWith('ERR_NOT_ENOUGH_LIQUIDITY');
                                });

                                // eslint-disable-next-line max-len
                                it('should revert when attempting to add liquidity which will increase the system network token balance above the pool limit', async () => {
                                    let reserveAmount = BigNumber.from(10000);
                                    await addProtectedLiquidity(
                                        poolToken.address,
                                        baseToken,
                                        baseTokenAddress,
                                        reserveAmount,
                                        isETHReserve,
                                        owner,
                                        recipient
                                    );

                                    await liquidityProtectionSettings.setNetworkTokenMintingLimit(
                                        poolToken.address,
                                        500
                                    );
                                    reserveAmount = BigNumber.from(2000);

                                    await expect(
                                        addProtectedLiquidity(
                                            poolToken.address,
                                            baseToken,
                                            baseTokenAddress,
                                            reserveAmount,
                                            isETHReserve,
                                            owner,
                                            recipient
                                        )
                                    ).to.be.revertedWith('ERR_MAX_AMOUNT_REACHED');
                                });

                                it('should revert when attempting to add liquidity while the average rate is invalid', async () => {
                                    const reserveAmount = BigNumber.from(1000);
                                    await increaseRate(baseTokenAddress);
                                    await liquidityProtectionSettings.setAverageRateMaxDeviation(1);
                                    await liquidityProtection.setTime(now.add(duration.seconds(1)));
                                    await expect(
                                        addProtectedLiquidity(
                                            poolToken.address,
                                            baseToken,
                                            baseTokenAddress,
                                            reserveAmount,
                                            isETHReserve
                                        )
                                    ).to.be.revertedWith('ERR_INVALID_RATE');
                                });
                            });
                        }

                        describe('network token', () => {
                            it('verifies that the caller can add liquidity', async () => {
                                let reserveAmount = BigNumber.from(5000);

                                await baseToken.transfer(accounts[1].address, 5000);
                                await addProtectedLiquidity(
                                    poolToken.address,
                                    baseToken,
                                    baseTokenAddress,
                                    reserveAmount,
                                    false,
                                    accounts[1],
                                    accounts[1]
                                );
                                const totalSupply = await poolToken.totalSupply();
                                const reserveBalance = await converter.reserveBalance(networkToken.address);
                                const rate = poolTokenRate(totalSupply, reserveBalance);

                                const prevOwnerBalance = await networkToken.balanceOf(owner.address);
                                const prevSystemBalance = await liquidityProtectionSystemStore.systemBalance(
                                    poolToken.address
                                );
                                const prevWalletBalance = await poolToken.balanceOf(liquidityProtectionWallet.address);

                                const prevPoolStats = await getPoolStats(poolToken, networkToken);
                                const prevProviderStats = await getProviderStats(recipient, poolToken, networkToken);

                                reserveAmount = BigNumber.from(1000);
                                await addProtectedLiquidity(
                                    poolToken.address,
                                    networkToken,
                                    networkToken.address,
                                    reserveAmount,
                                    false,
                                    owner,
                                    recipient
                                );

                                // verify protection details
                                const protectionIds = await liquidityProtectionStore.protectedLiquidityIds(
                                    recipient.address
                                );
                                expect(protectionIds.length).to.eql(1);

                                const expectedPoolAmount = reserveAmount.mul(rate.d).div(rate.n);
                                const reserve1Balance = await converter.reserveBalance(networkToken.address);
                                const reserve2Balance = await converter.reserveBalance(baseTokenAddress);

                                let protection = await liquidityProtectionStore.protectedLiquidity(protectionIds[0]);
                                protection = getProtection(protection);
                                expect(protection.provider).to.eql(recipient.address);
                                expect(protection.poolToken).to.eql(poolToken.address);
                                expect(protection.reserveToken).to.eql(networkToken.address);
                                expect(protection.poolAmount).to.be.equal(expectedPoolAmount);
                                expect(protection.reserveAmount).to.be.equal(reserveAmount);
                                expect(protection.reserveRateN).to.be.equal(reserve2Balance);
                                expect(protection.reserveRateD).to.be.equal(reserve1Balance);
                                expect(protection.timestamp).to.be.equal(BigNumber.from(now));

                                // verify stats
                                const poolStats = await getPoolStats(poolToken, networkToken);
                                expect(poolStats.totalPoolAmount).to.be.equal(
                                    prevPoolStats.totalPoolAmount.add(protection.poolAmount)
                                );
                                expect(poolStats.totalReserveAmount).to.be.equal(
                                    prevPoolStats.totalReserveAmount.add(protection.reserveAmount)
                                );

                                const providerStats = await getProviderStats(recipient, poolToken, networkToken);
                                expect(providerStats.totalProviderAmount).to.be.equal(
                                    prevProviderStats.totalProviderAmount.add(protection.reserveAmount)
                                );
                                expect(providerStats.providerPools).to.eql([poolToken.address]);

                                // verify balances
                                const balance = await networkToken.balanceOf(owner.address);
                                expect(balance).to.be.equal(prevOwnerBalance.sub(reserveAmount));

                                const systemBalance = await liquidityProtectionSystemStore.systemBalance(
                                    poolToken.address
                                );
                                expect(systemBalance).to.be.equal(prevSystemBalance.sub(expectedPoolAmount));

                                const walletBalance = await poolToken.balanceOf(liquidityProtectionWallet.address);
                                expect(walletBalance).to.be.equal(prevWalletBalance);

                                const govBalance = await govToken.balanceOf(recipient.address);
                                expect(govBalance).to.be.equal(reserveAmount);

                                const protectionPoolBalance = await poolToken.balanceOf(liquidityProtection.address);
                                expect(protectionPoolBalance).to.be.equal(BigNumber.from(0));

                                const protectionBaseBalance = await getBalance(
                                    baseToken,
                                    baseTokenAddress,
                                    liquidityProtection.address
                                );
                                expect(protectionBaseBalance).to.be.equal(BigNumber.from(0));

                                const protectionNetworkBalance = await networkToken.balanceOf(
                                    liquidityProtection.address
                                );
                                expect(protectionNetworkBalance).to.be.equal(BigNumber.from(0));
                            });

                            it('should revert when attempting to add liquidity with zero amount', async () => {
                                const reserveAmount = BigNumber.from(0);
                                await expect(
                                    addProtectedLiquidity(
                                        poolToken.address,
                                        networkToken,
                                        networkToken.address,
                                        reserveAmount,
                                        false,
                                        owner,
                                        recipient
                                    )
                                ).to.be.revertedWith('ERR_ZERO_VALUE');
                            });

                            if (converterType === 1) {
                                it('should revert when attempting to add liquidity to an unsupported pool', async () => {
                                    await initPool(false, false, false);

                                    const reserveAmount = BigNumber.from(1000);
                                    await expect(
                                        addProtectedLiquidity(
                                            poolToken.address,
                                            networkToken,
                                            networkToken.address,
                                            reserveAmount,
                                            false,
                                            owner,
                                            recipient
                                        )
                                    ).to.be.revertedWith('ERR_POOL_NOT_SUPPORTED');
                                });
                            }

                            it('should revert when attempting to add liquidity to a non whitelisted pool', async () => {
                                await liquidityProtectionSettings.removePoolFromWhitelist(poolToken.address);

                                const reserveAmount = BigNumber.from(1000);
                                await expect(
                                    addProtectedLiquidity(
                                        poolToken.address,
                                        networkToken,
                                        networkToken.address,
                                        reserveAmount,
                                        false,
                                        owner,
                                        recipient
                                    )
                                ).to.be.revertedWith('ERR_POOL_NOT_WHITELISTED');
                            });

                            it('should revert when attempting to add liquidity with non-zero ETH value', async () => {
                                const reserveAmount = BigNumber.from(1000);

                                await expect(
                                    addProtectedLiquidity(
                                        poolToken.address,
                                        baseToken,
                                        baseTokenAddress,
                                        reserveAmount,
                                        false,
                                        owner,
                                        recipient,
                                        reserveAmount
                                    )
                                ).to.be.revertedWith('ERR_ETH_AMOUNT_MISMATCH');
                            });

                            it('should revert when attempting to add more liquidity than the system currently owns', async () => {
                                let reserveAmount = BigNumber.from(5000);
                                await baseToken.transfer(accounts[1].address, 5000);
                                await addProtectedLiquidity(
                                    poolToken.address,
                                    baseToken,
                                    baseTokenAddress,
                                    reserveAmount,
                                    false,
                                    accounts[1]
                                );

                                reserveAmount = BigNumber.from(100000);

                                await expect(
                                    addProtectedLiquidity(
                                        poolToken.address,
                                        networkToken,
                                        networkToken.address,
                                        reserveAmount,
                                        false,
                                        owner,
                                        recipient
                                    )
                                ).to.be.revertedWith('SafeMath: subtraction overflow');
                            });

                            it('should revert when attempting to add liquidity while the average rate is invalid', async () => {
                                const reserveAmount = BigNumber.from(5000);
                                await baseToken.transfer(accounts[1].address, 5000);
                                await addProtectedLiquidity(
                                    poolToken.address,
                                    baseToken,
                                    baseTokenAddress,
                                    reserveAmount,
                                    false,
                                    accounts[1]
                                );

                                await increaseRate(baseTokenAddress);
                                await liquidityProtectionSettings.setAverageRateMaxDeviation(1);
                                await liquidityProtection.setTime(now.add(duration.seconds(1)));
                                await expect(
                                    addProtectedLiquidity(
                                        poolToken.address,
                                        networkToken,
                                        networkToken.address,
                                        reserveAmount,
                                        false,
                                        owner,
                                        recipient
                                    )
                                ).to.be.revertedWith('ERR_INVALID_RATE');
                            });
                        });
                    });
                }
            });

            describe('removeLiquidityReturn', () => {
                it('verifies that removeLiquidityReturn returns the correct amount for removing entire protection', async () => {
                    const reserveAmount = BigNumber.from(1000);
                    await addProtectedLiquidity(poolToken.address, baseToken, baseTokenAddress, reserveAmount);
                    const protectionIds = await liquidityProtectionStore.protectedLiquidityIds(owner.address);
                    const protectionId = protectionIds[0];

                    const amount = (
                        await liquidityProtection.removeLiquidityReturn(protectionId, PPM_RESOLUTION, now)
                    )[0];

                    expect(amount).to.be.equal(reserveAmount);
                });

                it('verifies that removeLiquidityReturn returns the correct amount for removing a portion of a protection', async () => {
                    const reserveAmount = BigNumber.from(1000);
                    await addProtectedLiquidity(poolToken.address, baseToken, baseTokenAddress, reserveAmount);
                    const protectionIds = await liquidityProtectionStore.protectedLiquidityIds(owner.address);
                    const protectionId = protectionIds[0];

                    const amount = (await liquidityProtection.removeLiquidityReturn(protectionId, 800000, now))[0];

                    expect(amount).to.be.equal(BigNumber.from(800));
                });

                it('verifies that removeLiquidityReturn can be called even if the average rate is invalid', async () => {
                    const reserveAmount = BigNumber.from(1000);
                    await addProtectedLiquidity(poolToken.address, baseToken, baseTokenAddress, reserveAmount);
                    const protectionIds = await liquidityProtectionStore.protectedLiquidityIds(owner.address);
                    const protectionId = protectionIds[0];

                    await increaseRate(baseTokenAddress);
                    await liquidityProtectionSettings.setAverageRateMaxDeviation(1);
                    await liquidityProtection.removeLiquidityReturn(protectionId, PPM_RESOLUTION, now);
                });

                it('should revert when calling removeLiquidityReturn with zero portion of the liquidity', async () => {
                    await expect(liquidityProtection.removeLiquidityReturn('1234', 0, now)).to.be.revertedWith(
                        'ERR_INVALID_PORTION'
                    );
                });

                it('should revert when calling removeLiquidityReturn with remove more than 100% of the liquidity', async () => {
                    await expect(
                        liquidityProtection.removeLiquidityReturn('1234', PPM_RESOLUTION.add(BigNumber.from(1)), now)
                    ).to.be.revertedWith('ERR_INVALID_PORTION');
                });

                it('should revert when calling removeLiquidityReturn with a date earlier than the protection deposit', async () => {
                    const reserveAmount = BigNumber.from(1000);
                    await addProtectedLiquidity(poolToken.address, baseToken, baseTokenAddress, reserveAmount);
                    const protectionIds = await liquidityProtectionStore.protectedLiquidityIds(owner.address);
                    const protectionId = protectionIds[0];

                    await expect(
                        liquidityProtection.removeLiquidityReturn(
                            protectionId,
                            PPM_RESOLUTION,
                            now.sub(duration.years(1))
                        )
                    ).to.be.revertedWith('ERR_INVALID_TIMESTAMP');
                });

                it('should revert when calling removeLiquidityReturn with invalid id', async () => {
                    await expect(
                        liquidityProtection.removeLiquidityReturn('1234', PPM_RESOLUTION, now)
                    ).to.be.revertedWith('ERR_INVALID_ID');
                });
            });

            describe('remove liquidity', () => {
                for (let isETHReserve = 0; isETHReserve < 2; isETHReserve++) {
                    describe(`base token (${isETHReserve ? 'ETH' : 'ERC20'})`, () => {
                        beforeEach(async () => {
                            await initPool(isETHReserve);
                        });

                        it('verifies that the caller can remove entire protection', async () => {
                            const reserveAmount = BigNumber.from(1000);
                            await addProtectedLiquidity(
                                poolToken.address,
                                baseToken,
                                baseTokenAddress,
                                reserveAmount,
                                isETHReserve
                            );
                            let protectionIds = await liquidityProtectionStore.protectedLiquidityIds(owner.address);
                            const protectionId = protectionIds[0];
                            let protection = await liquidityProtectionStore.protectedLiquidity(protectionId);
                            protection = getProtection(protection);

                            const prevPoolStats = await getPoolStats(poolToken, baseToken, isETHReserve);
                            const prevProviderStats = await getProviderStats(owner, poolToken, baseToken, isETHReserve);

                            const prevSystemBalance = await liquidityProtectionSystemStore.systemBalance(
                                poolToken.address
                            );

                            await govToken.approve(liquidityProtection.address, protection.reserveAmount);

                            await liquidityProtection.setTime(now.add(duration.seconds(1)));

                            const prevWalletBalance = await poolToken.balanceOf(liquidityProtectionWallet.address);
                            const prevBalance = await getBalance(baseToken, baseTokenAddress, owner.address);
                            const prevGovBalance = await govToken.balanceOf(owner.address);

                            const res = await liquidityProtection.removeLiquidity(protectionId, PPM_RESOLUTION);
                            protectionIds = await liquidityProtectionStore.protectedLiquidityIds(owner.address);
                            expect(protectionIds.length).to.eql(0);

                            let transactionCost = BigNumber.from(0);
                            if (isETHReserve) {
                                transactionCost = transactionCost.add(await getTransactionCost(res));
                            }

                            // verify stats
                            const poolStats = await getPoolStats(poolToken, baseToken, isETHReserve);
                            expect(poolStats.totalPoolAmount).to.be.equal(
                                prevPoolStats.totalPoolAmount.sub(protection.poolAmount)
                            );
                            expect(poolStats.totalReserveAmount).to.be.equal(
                                prevPoolStats.totalReserveAmount.sub(protection.reserveAmount)
                            );

                            const providerStats = await getProviderStats(owner, poolToken, baseToken, isETHReserve);
                            expect(providerStats.totalProviderAmount).to.be.equal(
                                prevProviderStats.totalProviderAmount.sub(protection.reserveAmount)
                            );
                            expect(providerStats.providerPools).to.eql([poolToken.address]);

                            // verify balances
                            const systemBalance = await liquidityProtectionSystemStore.systemBalance(poolToken.address);
                            expect(systemBalance).to.be.equal(prevSystemBalance.sub(protection.poolAmount));

                            const walletBalance = await poolToken.balanceOf(liquidityProtectionWallet.address);

                            // double since system balance was also liquidated
                            const delta = protection.poolAmount.mul(BigNumber.from(2));
                            expect(walletBalance).to.be.equal(prevWalletBalance.sub(delta));

                            const balance = await getBalance(baseToken, baseTokenAddress, owner.address);
                            expect(balance).to.be.equal(prevBalance.add(reserveAmount).sub(transactionCost));

                            const govBalance = await govToken.balanceOf(owner.address);
                            expect(govBalance).to.be.equal(prevGovBalance);

                            const protectionPoolBalance = await poolToken.balanceOf(liquidityProtection.address);
                            expect(protectionPoolBalance).to.be.equal(BigNumber.from(0));

                            const protectionBaseBalance = await getBalance(
                                baseToken,
                                baseTokenAddress,
                                liquidityProtection.address
                            );
                            expect(protectionBaseBalance).to.be.equal(BigNumber.from(0));

                            const protectionNetworkBalance = await networkToken.balanceOf(liquidityProtection.address);
                            expect(protectionNetworkBalance).to.be.equal(BigNumber.from(0));
                        });

                        it('verifies that the caller can remove a portion of a protection', async () => {
                            const reserveAmount = BigNumber.from(1000);
                            await addProtectedLiquidity(
                                poolToken.address,
                                baseToken,
                                baseTokenAddress,
                                reserveAmount,
                                isETHReserve
                            );
                            let protectionIds = await liquidityProtectionStore.protectedLiquidityIds(owner.address);
                            const protectionId = protectionIds[0];
                            let prevProtection = await liquidityProtectionStore.protectedLiquidity(protectionId);
                            prevProtection = getProtection(prevProtection);

                            const prevPoolStats = await getPoolStats(poolToken, baseToken, isETHReserve);
                            const prevProviderStats = await getProviderStats(owner, poolToken, baseToken, isETHReserve);
                            const prevSystemBalance = await liquidityProtectionSystemStore.systemBalance(
                                poolToken.address
                            );

                            const portion = BigNumber.from(800000);

                            await govToken.approve(
                                liquidityProtection.address,
                                prevProtection.reserveAmount.mul(portion).div(PPM_RESOLUTION)
                            );

                            await liquidityProtection.setTime(now.add(duration.seconds(1)));

                            const prevWalletBalance = await poolToken.balanceOf(liquidityProtectionWallet.address);
                            const prevBalance = await getBalance(baseToken, baseTokenAddress, owner.address);
                            const prevGovBalance = await govToken.balanceOf(owner.address);

                            const res = await liquidityProtection.removeLiquidity(protectionId, portion);
                            let transactionCost = BigNumber.from(0);
                            if (isETHReserve) {
                                transactionCost = transactionCost.add(await getTransactionCost(res));
                            }

                            protectionIds = await liquidityProtectionStore.protectedLiquidityIds(owner.address);
                            expect(protectionIds.length).to.eql(1);

                            let protection = await liquidityProtectionStore.protectedLiquidity(protectionId);
                            protection = getProtection(protection);

                            expect(protection.poolAmount).to.be.equal(prevProtection.poolAmount.div(BigNumber.from(5)));
                            expect(protection.reserveAmount).to.be.equal(
                                prevProtection.reserveAmount.div(BigNumber.from(5))
                            );

                            // verify stats
                            const poolStats = await getPoolStats(poolToken, baseToken, isETHReserve);
                            expect(poolStats.totalPoolAmount).to.be.equal(
                                prevPoolStats.totalPoolAmount.sub(prevProtection.poolAmount.sub(protection.poolAmount))
                            );
                            expect(poolStats.totalReserveAmount).to.be.equal(
                                prevPoolStats.totalReserveAmount.sub(
                                    prevProtection.reserveAmount.sub(protection.reserveAmount)
                                )
                            );

                            const providerStats = await getProviderStats(owner, poolToken, baseToken, isETHReserve);
                            expect(providerStats.totalProviderAmount).to.be.equal(
                                prevProviderStats.totalProviderAmount.sub(
                                    prevProtection.reserveAmount.sub(protection.reserveAmount)
                                )
                            );
                            expect(providerStats.providerPools).to.eql([poolToken.address]);

                            // verify balances
                            const systemBalance = await liquidityProtectionSystemStore.systemBalance(poolToken.address);
                            expect(systemBalance).to.be.equal(
                                prevSystemBalance.sub(prevProtection.poolAmount.sub(protection.poolAmount))
                            );

                            const walletBalance = await poolToken.balanceOf(liquidityProtectionWallet.address);

                            // double since system balance was also liquidated
                            const delta = prevProtection.poolAmount.sub(protection.poolAmount).mul(BigNumber.from(2));
                            expect(walletBalance).to.be.equal(prevWalletBalance.sub(delta));

                            const balance = await getBalance(baseToken, baseTokenAddress, owner.address);
                            expect(balance).to.be.equal(prevBalance.add(BigNumber.from(800)).sub(transactionCost));

                            const govBalance = await govToken.balanceOf(owner.address);
                            expect(govBalance).to.be.equal(prevGovBalance);

                            const protectionPoolBalance = await poolToken.balanceOf(liquidityProtection.address);
                            expect(protectionPoolBalance).to.be.equal(BigNumber.from(0));

                            const protectionBaseBalance = await getBalance(
                                baseToken,
                                baseTokenAddress,
                                liquidityProtection.address
                            );
                            expect(protectionBaseBalance).to.be.equal(BigNumber.from(0));

                            const protectionNetworkBalance = await networkToken.balanceOf(liquidityProtection.address);
                            expect(protectionNetworkBalance).to.be.equal(BigNumber.from(0));
                        });

                        it('verifies that removing the entire protection updates the removal checkpoint', async () => {
                            const reserveAmount = BigNumber.from(100000);
                            await addProtectedLiquidity(
                                poolToken.address,
                                baseToken,
                                baseTokenAddress,
                                reserveAmount,
                                isETHReserve
                            );

                            await setTime(now.add(duration.days(3)));

                            const protectionIds = await liquidityProtectionStore.protectedLiquidityIds(owner.address);
                            const protectionId = protectionIds[0];

                            expect(await checkpointStore.checkpoint(owner.address)).to.be.equal(BigNumber.from(0));

                            const portion = BigNumber.from(PPM_RESOLUTION);
                            await liquidityProtection.removeLiquidity(protectionId, portion);

                            expect(await checkpointStore.checkpoint(owner.address)).to.be.equal(now);
                        });

                        it('verifies that removing a portion of a protection updates the removal checkpoint', async () => {
                            const reserveAmount = BigNumber.from(100000);
                            await addProtectedLiquidity(
                                poolToken.address,
                                baseToken,
                                baseTokenAddress,
                                reserveAmount,
                                isETHReserve
                            );

                            const protectionIds = await liquidityProtectionStore.protectedLiquidityIds(owner.address);
                            const protectionId = protectionIds[0];

                            expect(await checkpointStore.checkpoint(owner.address)).to.be.equal(BigNumber.from(0));

                            const portion = BigNumber.from(500000);
                            for (let i = 1; i < 5; i++) {
                                await setTime(now.add(duration.days(3)));

                                await liquidityProtection.removeLiquidity(protectionId, portion);

                                expect(await checkpointStore.checkpoint(owner.address)).to.be.equal(now);
                            }
                        });

                        it('should revert when attempting to remove zero portion of the liquidity', async () => {
                            const reserveAmount = BigNumber.from(1000);
                            await addProtectedLiquidity(
                                poolToken.address,
                                baseToken,
                                baseTokenAddress,
                                reserveAmount,
                                isETHReserve
                            );
                            const protectionIds = await liquidityProtectionStore.protectedLiquidityIds(owner.address);
                            const protectionId = protectionIds[0];

                            await liquidityProtection.setTime(now.add(duration.seconds(1)));
                            await expect(liquidityProtection.removeLiquidity(protectionId, 0)).to.be.revertedWith(
                                'ERR_INVALID_PORTION'
                            );
                        });

                        it('should revert when attempting to remove more than 100% of the liquidity', async () => {
                            const reserveAmount = BigNumber.from(1000);
                            await addProtectedLiquidity(
                                poolToken.address,
                                baseToken,
                                baseTokenAddress,
                                reserveAmount,
                                isETHReserve
                            );
                            const protectionIds = await liquidityProtectionStore.protectedLiquidityIds(owner.address);
                            const protectionId = protectionIds[0];

                            await liquidityProtection.setTime(now.add(duration.seconds(1)));
                            await expect(
                                liquidityProtection.removeLiquidity(protectionId, PPM_RESOLUTION.add(BigNumber.from(1)))
                            ).to.be.revertedWith('ERR_INVALID_PORTION');
                        });

                        it('should revert when attempting to remove liquidity while the average rate is invalid', async () => {
                            const reserveAmount = BigNumber.from(1000);
                            await addProtectedLiquidity(
                                poolToken.address,
                                baseToken,
                                baseTokenAddress,
                                reserveAmount,
                                isETHReserve
                            );
                            const protectionIds = await liquidityProtectionStore.protectedLiquidityIds(owner.address);
                            const protectionId = protectionIds[0];

                            await increaseRate(baseTokenAddress);
                            await liquidityProtectionSettings.setAverageRateMaxDeviation(1);
                            await liquidityProtection.setTime(now.add(duration.seconds(1)));
                            await expect(
                                liquidityProtection.removeLiquidity(protectionId, PPM_RESOLUTION)
                            ).to.be.revertedWith('ERR_INVALID_RATE');
                        });

                        it('should revert when attempting to remove liquidity that does not exist', async () => {
                            await liquidityProtection.setTime(now.add(duration.seconds(1)));
                            await expect(
                                liquidityProtection.removeLiquidity('1234', PPM_RESOLUTION)
                            ).to.be.revertedWith('ERR_ACCESS_DENIED');
                        });

                        it('should revert when attempting to remove liquidity that belongs to another account', async () => {
                            const reserveAmount = BigNumber.from(5000);
                            await addProtectedLiquidity(
                                poolToken.address,
                                baseToken,
                                baseTokenAddress,
                                reserveAmount,
                                isETHReserve
                            );

                            const protectionIds = await liquidityProtectionStore.protectedLiquidityIds(owner.address);
                            const protectionId = protectionIds[0];

                            await liquidityProtection.setTime(now.add(duration.seconds(1)));
                            await expect(
                                liquidityProtection.connect(accounts[1]).removeLiquidity(protectionId, PPM_RESOLUTION)
                            ).to.be.revertedWith('ERR_ACCESS_DENIED');
                        });

                        it('should revert when attempting to remove liquidity from a non whitelisted pool', async () => {
                            const reserveAmount = BigNumber.from(5000);
                            await addProtectedLiquidity(
                                poolToken.address,
                                baseToken,
                                baseTokenAddress,
                                reserveAmount,
                                isETHReserve
                            );

                            const protectionIds = await liquidityProtectionStore.protectedLiquidityIds(owner.address);
                            const protectionId = protectionIds[0];

                            await liquidityProtectionSettings.removePoolFromWhitelist(poolToken.address);

                            await liquidityProtection.setTime(now.add(duration.seconds(1)));
                            await expect(
                                liquidityProtection.removeLiquidity(protectionId, PPM_RESOLUTION)
                            ).to.be.revertedWith('ERR_POOL_NOT_WHITELISTED');
                        });
                    });
                }

                describe('network token', () => {
                    it('verifies that the caller can remove entire protection', async () => {
                        let reserveAmount = BigNumber.from(5000);
                        await baseToken.transfer(accounts[1].address, 5000);
                        await addProtectedLiquidity(
                            poolToken.address,
                            baseToken,
                            baseTokenAddress,
                            reserveAmount,
                            false,
                            accounts[1]
                        );

                        reserveAmount = BigNumber.from(1000);
                        await addProtectedLiquidity(
                            poolToken.address,
                            networkToken,
                            networkToken.address,
                            reserveAmount
                        );
                        let protectionIds = await liquidityProtectionStore.protectedLiquidityIds(owner.address);
                        const protectionId = protectionIds[0];
                        let protection = await liquidityProtectionStore.protectedLiquidity(protectionId);
                        protection = getProtection(protection);

                        const prevPoolStats = await getPoolStats(poolToken, networkToken);
                        const prevProviderStats = await getProviderStats(owner, poolToken, networkToken);
                        const prevSystemBalance = await liquidityProtectionSystemStore.systemBalance(poolToken.address);
                        const prevWalletBalance = await poolToken.balanceOf(liquidityProtectionWallet.address);
                        const prevBalance = await getBalance(networkToken, networkToken.address, owner.address);
                        const prevGovBalance = await govToken.balanceOf(owner.address);

                        await govToken.approve(liquidityProtection.address, protection.reserveAmount);
                        await liquidityProtection.setTime(now.add(duration.seconds(1)));
                        await liquidityProtection.removeLiquidity(protectionId, PPM_RESOLUTION);
                        protectionIds = await liquidityProtectionStore.protectedLiquidityIds(owner.address);
                        expect(protectionIds.length).to.eql(0);

                        // verify stats
                        const poolStats = await getPoolStats(poolToken, networkToken);
                        expect(poolStats.totalPoolAmount).to.be.equal(prevSystemBalance.add(protection.poolAmount));
                        expect(poolStats.totalReserveAmount).to.be.equal(
                            prevPoolStats.totalReserveAmount.sub(protection.reserveAmount)
                        );

                        const providerStats = await getProviderStats(owner, poolToken, networkToken);
                        expect(providerStats.totalProviderAmount).to.be.equal(
                            prevProviderStats.totalProviderAmount.sub(protection.reserveAmount)
                        );
                        expect(prevProviderStats.providerPools).to.eql([poolToken.address]);

                        // verify balances
                        const systemBalance = await liquidityProtectionSystemStore.systemBalance(poolToken.address);
                        expect(systemBalance).to.be.equal(prevSystemBalance.add(protection.poolAmount));

                        const walletBalance = await poolToken.balanceOf(liquidityProtectionWallet.address);
                        expect(walletBalance).to.be.equal(prevWalletBalance);

                        const balance = await getBalance(networkToken, networkToken.address, owner.address);
                        expectAlmostEqual(balance, prevBalance.add(reserveAmount));

                        const govBalance = await govToken.balanceOf(owner.address);
                        expect(govBalance).to.be.equal(prevGovBalance.sub(reserveAmount));

                        const protectionPoolBalance = await poolToken.balanceOf(liquidityProtection.address);
                        expect(protectionPoolBalance).to.be.equal(BigNumber.from(0));

                        const protectionBaseBalance = await getBalance(
                            baseToken,
                            baseTokenAddress,
                            liquidityProtection.address
                        );
                        expect(protectionBaseBalance).to.be.equal(BigNumber.from(0));

                        const protectionNetworkBalance = await networkToken.balanceOf(liquidityProtection.address);
                        expect(protectionNetworkBalance).to.be.equal(BigNumber.from(0));
                    });

                    it('verifies that the caller can remove a portion of a protection', async () => {
                        let reserveAmount = BigNumber.from(5000);
                        await baseToken.transfer(accounts[1].address, 5000);
                        await addProtectedLiquidity(
                            poolToken.address,
                            baseToken,
                            baseTokenAddress,
                            reserveAmount,
                            false,
                            accounts[1]
                        );

                        reserveAmount = BigNumber.from(1000);
                        await addProtectedLiquidity(
                            poolToken.address,
                            networkToken,
                            networkToken.address,
                            reserveAmount
                        );
                        let protectionIds = await liquidityProtectionStore.protectedLiquidityIds(owner.address);
                        const protectionId = protectionIds[0];
                        let prevProtection = await liquidityProtectionStore.protectedLiquidity(protectionId);
                        prevProtection = getProtection(prevProtection);

                        const prevPoolStats = await getPoolStats(poolToken, networkToken);
                        const prevProviderStats = await getProviderStats(owner, poolToken, networkToken);
                        const prevSystemBalance = await liquidityProtectionSystemStore.systemBalance(poolToken.address);
                        const prevWalletBalance = await poolToken.balanceOf(liquidityProtectionWallet.address);
                        const prevBalance = await getBalance(networkToken, networkToken.address, owner.address);
                        const prevGovBalance = await govToken.balanceOf(owner.address);

                        const portion = BigNumber.from(800000);
                        await govToken.approve(
                            liquidityProtection.address,
                            prevProtection.reserveAmount.mul(portion).div(PPM_RESOLUTION)
                        );
                        await liquidityProtection.setTime(now.add(duration.seconds(1)));
                        await liquidityProtection.removeLiquidity(protectionId, portion);
                        protectionIds = await liquidityProtectionStore.protectedLiquidityIds(owner.address);
                        expect(protectionIds.length).to.eql(1);

                        let protection = await liquidityProtectionStore.protectedLiquidity(protectionId);
                        protection = getProtection(protection);

                        expect(protection.poolAmount).to.be.equal(prevProtection.poolAmount.div(BigNumber.from(5)));
                        expect(protection.reserveAmount).to.be.equal(
                            prevProtection.reserveAmount.div(BigNumber.from(5))
                        );

                        // verify stats
                        const poolStats = await getPoolStats(poolToken, networkToken);
                        expect(poolStats.totalPoolAmount).to.be.equal(
                            prevPoolStats.totalPoolAmount.sub(prevProtection.poolAmount.sub(protection.poolAmount))
                        );
                        expect(poolStats.totalReserveAmount).to.be.equal(
                            prevPoolStats.totalReserveAmount.sub(
                                prevProtection.reserveAmount.sub(protection.reserveAmount)
                            )
                        );

                        const providerStats = await getProviderStats(owner, poolToken, networkToken);
                        expect(providerStats.totalProviderAmount).to.be.equal(
                            prevProviderStats.totalProviderAmount.sub(
                                prevProtection.reserveAmount.sub(protection.reserveAmount)
                            )
                        );
                        expect(providerStats.providerPools).to.eql([poolToken.address]);

                        // verify balances
                        const systemBalance = await liquidityProtectionSystemStore.systemBalance(poolToken.address);
                        expect(systemBalance).to.be.equal(
                            prevSystemBalance.add(prevProtection.poolAmount.sub(protection.poolAmount))
                        );

                        const walletBalance = await poolToken.balanceOf(liquidityProtectionWallet.address);
                        expect(walletBalance).to.be.equal(prevWalletBalance);

                        const balance = await getBalance(networkToken, networkToken.address, owner.address);
                        expectAlmostEqual(balance, prevBalance.add(BigNumber.from(800)));

                        const govBalance = await govToken.balanceOf(owner.address);
                        expect(govBalance).to.be.equal(prevGovBalance.sub(BigNumber.from(800)));

                        const protectionPoolBalance = await poolToken.balanceOf(liquidityProtection.address);
                        expect(protectionPoolBalance).to.be.equal(BigNumber.from(0));

                        const protectionBaseBalance = await getBalance(
                            baseToken,
                            baseTokenAddress,
                            liquidityProtection.address
                        );
                        expect(protectionBaseBalance).to.be.equal(BigNumber.from(0));

                        const protectionNetworkBalance = await networkToken.balanceOf(liquidityProtection.address);
                        expect(protectionNetworkBalance).to.be.equal(BigNumber.from(0));
                    });
                });

                const protectionText = {
                    [PROTECTION_NO_PROTECTION]: 'no protection',
                    [PROTECTION_PARTIAL_PROTECTION]: 'partial protection',
                    [PROTECTION_FULL_PROTECTION]: 'full protection',
                    [PROTECTION_EXCESSIVE_PROTECTION]: 'excessive protection'
                };

                const rateChangeText = {
                    0: 'no rate change',
                    1: 'price increase',
                    2: 'price decrease'
                };

                for (let reserve = 0; reserve < 2; reserve++) {
                    for (let rateChange = 0; rateChange < 3; rateChange++) {
                        for (const withFee of [true, false]) {
                            for (
                                let protection = PROTECTION_NO_PROTECTION;
                                protection <= PROTECTION_EXCESSIVE_PROTECTION;
                                protection++
                            ) {
                                context(
                                    `(${reserve === 0 ? 'base token' : 'network token'}) with ${
                                        protectionText[protection]
                                    } and ${rateChangeText[rateChange]} ${withFee ? 'with fee' : 'without fee'}`,
                                    () => {
                                        const reserveAmount = BigNumber.from(5000);
                                        let reserveToken1;
                                        let reserveToken2;
                                        let timestamp;

                                        beforeEach(async () => {
                                            await addProtectedLiquidity(
                                                poolToken.address,
                                                baseToken,
                                                baseTokenAddress,
                                                reserveAmount
                                            );

                                            if (reserve === 0) {
                                                reserveToken1 = baseToken;
                                                reserveToken2 = networkToken;
                                            } else {
                                                reserveToken1 = networkToken;
                                                reserveToken2 = baseToken;

                                                // adding more liquidity so that the system has enough pool tokens
                                                await addProtectedLiquidity(
                                                    poolToken.address,
                                                    baseToken,
                                                    baseTokenAddress,
                                                    BigNumber.from(20000)
                                                );
                                                await addProtectedLiquidity(
                                                    poolToken.address,
                                                    networkToken,
                                                    networkToken.address,
                                                    reserveAmount
                                                );
                                            }

                                            if (withFee) {
                                                await generateFee(reserveToken1, reserveToken2);
                                            }

                                            if (rateChange === 1) {
                                                await increaseRate(reserveToken1.address);
                                            } else if (rateChange === 2) {
                                                await increaseRate(reserveToken2.address);
                                            }

                                            timestamp = await getTimestamp(protection);
                                            await setTime(timestamp);
                                        });

                                        const isLoss =
                                            (protection === PROTECTION_NO_PROTECTION ||
                                                protection === PROTECTION_PARTIAL_PROTECTION) &&
                                            rateChange !== 0;
                                        const shouldLock = reserve === 1 || rateChange === 1; // || (rateChange == 0 && withFee);

                                        if (isLoss) {
                                            // eslint-disable-next-line max-len
                                            it('verifies that removeLiquidityReturn returns an amount that is smaller than the initial amount', async () => {
                                                const protectionIds = await liquidityProtectionStore.protectedLiquidityIds(
                                                    owner.address
                                                );
                                                const protectionId = protectionIds[protectionIds.length - 1];

                                                const amount = (
                                                    await liquidityProtection.removeLiquidityReturn(
                                                        protectionId,
                                                        PPM_RESOLUTION,
                                                        timestamp
                                                    )
                                                )[0];

                                                expect(amount).to.be.lt(reserveAmount);
                                            });

                                            // eslint-disable-next-line max-len
                                            it('verifies that removeLiquidity returns an amount that is smaller than the initial amount', async () => {
                                                const protectionIds = await liquidityProtectionStore.protectedLiquidityIds(
                                                    owner.address
                                                );
                                                const protectionId = protectionIds[protectionIds.length - 1];
                                                let protection = await liquidityProtectionStore.protectedLiquidity(
                                                    protectionId
                                                );
                                                protection = getProtection(protection);

                                                const prevBalance = await getBalance(
                                                    reserveToken1,
                                                    reserveToken1.address,
                                                    owner.address
                                                );
                                                await govToken.approve(
                                                    liquidityProtection.address,
                                                    protection.reserveAmount
                                                );
                                                await liquidityProtection.setTime(timestamp.add(duration.seconds(1)));
                                                await liquidityProtection.removeLiquidity(protectionId, PPM_RESOLUTION);
                                                const balance = await getBalance(
                                                    reserveToken1,
                                                    reserveToken1.address,
                                                    owner.address
                                                );

                                                let lockedBalance = await getLockedBalance(owner.address);
                                                if (reserveToken1.address === baseTokenAddress) {
                                                    const rate = await getRate(networkToken.address);
                                                    lockedBalance = lockedBalance.mul(rate.n).div(rate.d);
                                                }

                                                expect(balance.sub(prevBalance).add(lockedBalance)).to.be.lt(
                                                    reserveAmount
                                                );
                                            });
                                        } else if (withFee) {
                                            // eslint-disable-next-line max-len
                                            it('verifies that removeLiquidityReturn returns an amount that is larger than the initial amount', async () => {
                                                const protectionIds = await liquidityProtectionStore.protectedLiquidityIds(
                                                    owner.address
                                                );
                                                const protectionId = protectionIds[protectionIds.length - 1];

                                                const amount = (
                                                    await liquidityProtection.removeLiquidityReturn(
                                                        protectionId,
                                                        PPM_RESOLUTION,
                                                        timestamp
                                                    )
                                                )[0];

                                                expect(amount).to.be.gt(reserveAmount);
                                            });

                                            it('verifies that removeLiquidity returns an amount that is larger than the initial amount', async () => {
                                                const protectionIds = await liquidityProtectionStore.protectedLiquidityIds(
                                                    owner.address
                                                );
                                                const protectionId = protectionIds[protectionIds.length - 1];
                                                let protection = await liquidityProtectionStore.protectedLiquidity(
                                                    protectionId
                                                );
                                                protection = getProtection(protection);

                                                const prevBalance = await getBalance(
                                                    reserveToken1,
                                                    reserveToken1.address,
                                                    owner.address
                                                );
                                                await govToken.approve(
                                                    liquidityProtection.address,
                                                    protection.reserveAmount
                                                );
                                                await liquidityProtection.setTime(timestamp.add(duration.seconds(1)));
                                                await liquidityProtection.removeLiquidity(protectionId, PPM_RESOLUTION);
                                                const balance = await getBalance(
                                                    reserveToken1,
                                                    reserveToken1.address,
                                                    owner.address
                                                );

                                                let lockedBalance = await getLockedBalance(owner.address);
                                                if (reserveToken1.address === baseTokenAddress) {
                                                    const rate = await getRate(networkToken.address);
                                                    lockedBalance = lockedBalance.mul(rate.n).div(rate.d);
                                                }

                                                expect(balance.sub(prevBalance).add(lockedBalance)).to.be.gt(
                                                    reserveAmount
                                                );
                                            });
                                        } else {
                                            // eslint-disable-next-line max-len
                                            it('verifies that removeLiquidityReturn returns an amount that is almost equal to the initial amount', async () => {
                                                const protectionIds = await liquidityProtectionStore.protectedLiquidityIds(
                                                    owner.address
                                                );
                                                const protectionId = protectionIds[protectionIds.length - 1];

                                                const amount = (
                                                    await liquidityProtection.removeLiquidityReturn(
                                                        protectionId,
                                                        PPM_RESOLUTION,
                                                        timestamp
                                                    )
                                                )[0];

                                                expectAlmostEqual(amount, reserveAmount);
                                            });

                                            // eslint-disable-next-line max-len
                                            it('verifies that removeLiquidity returns an amount that is almost equal to the initial amount', async () => {
                                                const protectionIds = await liquidityProtectionStore.protectedLiquidityIds(
                                                    owner.address
                                                );
                                                const protectionId = protectionIds[protectionIds.length - 1];
                                                let protection = await liquidityProtectionStore.protectedLiquidity(
                                                    protectionId
                                                );
                                                protection = getProtection(protection);

                                                const prevBalance = await getBalance(
                                                    reserveToken1,
                                                    reserveToken1.address,
                                                    owner.address
                                                );
                                                await govToken.approve(
                                                    liquidityProtection.address,
                                                    protection.reserveAmount
                                                );
                                                await liquidityProtection.setTime(timestamp.add(duration.seconds(1)));
                                                await liquidityProtection.removeLiquidity(protectionId, PPM_RESOLUTION);
                                                const balance = await getBalance(
                                                    reserveToken1,
                                                    reserveToken1.address,
                                                    owner.address
                                                );

                                                let lockedBalance = await getLockedBalance(owner.address);
                                                if (reserveToken1.address === baseTokenAddress) {
                                                    const rate = await getRate(networkToken.address);
                                                    lockedBalance = lockedBalance.mul(rate.n).div(rate.d);
                                                }

                                                expectAlmostEqual(
                                                    balance.sub(prevBalance).add(lockedBalance),
                                                    reserveAmount
                                                );
                                            });
                                        }

                                        if (shouldLock) {
                                            it('verifies that removeLiquidity locks network tokens for the caller', async () => {
                                                const protectionIds = await liquidityProtectionStore.protectedLiquidityIds(
                                                    owner.address
                                                );
                                                const protectionId = protectionIds[protectionIds.length - 1];
                                                let protection = await liquidityProtectionStore.protectedLiquidity(
                                                    protectionId
                                                );
                                                protection = getProtection(protection);

                                                await govToken.approve(
                                                    liquidityProtection.address,
                                                    protection.reserveAmount
                                                );
                                                await liquidityProtection.setTime(timestamp.add(duration.seconds(1)));
                                                await liquidityProtection.removeLiquidity(protectionId, PPM_RESOLUTION);

                                                const lockedBalanceCount = await liquidityProtectionStore.lockedBalanceCount(
                                                    owner.address
                                                );
                                                expect(lockedBalanceCount).to.be.equal(BigNumber.from(1));

                                                const lockedBalance = await getLockedBalance(owner.address);
                                                expect(lockedBalance).to.be.gt(BigNumber.from(0));
                                            });
                                        } else {
                                            it('verifies that removeLiquidity does not lock network tokens for the caller', async () => {
                                                const protectionIds = await liquidityProtectionStore.protectedLiquidityIds(
                                                    owner.address
                                                );
                                                const protectionId = protectionIds[protectionIds.length - 1];
                                                let protection = await liquidityProtectionStore.protectedLiquidity(
                                                    protectionId
                                                );
                                                protection = getProtection(protection);

                                                await govToken.approve(
                                                    liquidityProtection.address,
                                                    protection.reserveAmount
                                                );
                                                await liquidityProtection.setTime(timestamp.add(duration.seconds(1)));
                                                await liquidityProtection.removeLiquidity(protectionId, PPM_RESOLUTION);

                                                const lockedBalanceCount = await liquidityProtectionStore.lockedBalanceCount(
                                                    owner.address
                                                );
                                                expect(lockedBalanceCount).to.be.equal(BigNumber.from(0));

                                                const lockedBalance = await getLockedBalance(owner.address);
                                                expect(lockedBalance).to.be.equal(BigNumber.from(0));
                                            });
                                        }
                                    }
                                );
                            }
                        }
                    }
                }
            });

            describe('claim balance', () => {
                beforeEach(async () => {
                    await addProtectedLiquidity(poolToken.address, baseToken, baseTokenAddress, BigNumber.from(20000));
                    await addProtectedLiquidity(
                        poolToken.address,
                        networkToken,
                        networkToken.address,
                        BigNumber.from(2000)
                    );
                    const protectionIds = await liquidityProtectionStore.protectedLiquidityIds(owner.address);
                    const protectionId = protectionIds[protectionIds.length - 1];

                    const portion = PPM_RESOLUTION.div(BigNumber.from(2));
                    const amount = BigNumber.from(2000).mul(portion).div(PPM_RESOLUTION);
                    await govToken.approve(liquidityProtection.address, amount);
                    await liquidityProtection.setTime(now.add(duration.seconds(1)));
                    await liquidityProtection.removeLiquidity(protectionId, portion);
                    await govToken.approve(liquidityProtection.address, amount);
                    await liquidityProtection.removeLiquidity(protectionId, portion);
                });

                it('verifies that locked balance owner can claim locked tokens if sufficient time has passed', async () => {
                    const timestamp = await getTimestamp(PROTECTION_FULL_PROTECTION);
                    await setTime(timestamp);

                    const prevBalance = await networkToken.balanceOf(owner.address);
                    const lockedBalance = (await liquidityProtectionStore.lockedBalance(owner.address, 0))[0];
                    const prevTotalLockedBalance = await getLockedBalance(owner.address);

                    await liquidityProtection.claimBalance(0, 1);

                    const balance = await networkToken.balanceOf(owner.address);
                    expect(balance).to.be.equal(prevBalance.add(lockedBalance));

                    const totalLockedBalance = await getLockedBalance(owner.address);
                    expect(totalLockedBalance).to.be.equal(prevTotalLockedBalance.sub(lockedBalance));
                });

                it('verifies that locked balance owner can claim multiple locked tokens if sufficient time has passed', async () => {
                    const timestamp = await getTimestamp(PROTECTION_FULL_PROTECTION);
                    await setTime(timestamp);

                    const prevBalance = await networkToken.balanceOf(owner.address);
                    const prevTotalLockedBalance = await getLockedBalance(owner.address);

                    await liquidityProtection.claimBalance(0, 2);

                    const balance = await networkToken.balanceOf(owner.address);
                    expect(balance).to.be.equal(prevBalance.add(prevTotalLockedBalance));

                    const totalLockedBalance = await getLockedBalance(owner.address);
                    expect(totalLockedBalance).to.be.equal(BigNumber.from(0));

                    const lockedBalanceCount = await liquidityProtectionStore.lockedBalanceCount(owner.address);
                    expect(lockedBalanceCount).to.be.equal(BigNumber.from(0));
                });

                it('verifies that attempting to claim tokens that are still locked does not change any balance', async () => {
                    const prevBalance = await networkToken.balanceOf(owner.address);
                    const prevTotalLockedBalance = await getLockedBalance(owner.address);

                    await liquidityProtection.claimBalance(0, 2);

                    const balance = await networkToken.balanceOf(owner.address);
                    expect(balance).to.be.equal(prevBalance);

                    const totalLockedBalance = await getLockedBalance(owner.address);
                    expect(totalLockedBalance).to.be.equal(prevTotalLockedBalance);
                });

                it('should revert when locked balance owner attempts claim tokens with invalid indices', async () => {
                    await expect(liquidityProtection.claimBalance(2, 3)).to.be.revertedWith('ERR_INVALID_INDICES');
                });
            });

            describe('transfer position', () => {
<<<<<<< HEAD
                const testTransfer = (isBaseReserveToken, isETHReserve, recipientNb) => {
=======
                const testTransfer = (isBaseReserveToken, isETHReserve, recipient) => {
                    const verifyTransfer = async (transferFunc) => {
                        let protection = await liquidityProtectionStore.protectedLiquidity.call(protectionId);
                        protection = getProtection(protection);

                        expect(await checkpointStore.checkpoint.call(recipient)).to.be.bignumber.equal(new BN(0));
                        expect(await checkpointStore.checkpoint.call(newOwner)).to.be.bignumber.equal(new BN(0));

                        const prevPoolStats = await getPoolStats(poolToken, reserveToken, isETHReserve);
                        const prevRecipientStats = await getProviderStats(
                            recipient,
                            poolToken,
                            reserveToken,
                            isETHReserve
                        );
                        const prevNewOwnerStats = await getProviderStats(
                            newOwner,
                            poolToken,
                            reserveToken,
                            isETHReserve
                        );
                        const prevSystemBalance = await liquidityProtectionSystemStore.systemBalance(poolToken.address);

                        await transferFunc();

                        const protectionIds = await liquidityProtectionStore.protectedLiquidityIds(recipient);
                        expect(protectionIds).not.to.have.members([protectionId]);

                        const protectionIds2 = await liquidityProtectionStore.protectedLiquidityIds(newOwner);
                        expect(protectionIds2.length).to.eql(1);

                        let protection2 = await liquidityProtectionStore.protectedLiquidity.call(protectionIds2[0]);
                        protection2 = getProtection(protection2);

                        expect(protection2.provider).to.eql(newOwner);
                        expect(protection.poolToken).to.eql(protection2.poolToken);
                        expect(protection.reserveToken).to.eql(protection2.reserveToken);
                        expect(protection.poolAmount).to.be.bignumber.equal(protection2.poolAmount);
                        expect(protection.reserveAmount).to.be.bignumber.equal(protection2.reserveAmount);
                        expect(protection.reserveRateN).to.be.bignumber.equal(protection2.reserveRateN);
                        expect(protection.reserveRateD).to.be.bignumber.equal(protection2.reserveRateD);
                        expect(protection.timestamp).to.be.bignumber.equal(protection2.timestamp);

                        // verify system balance
                        const systemBalance = await liquidityProtectionSystemStore.systemBalance(poolToken.address);
                        expect(systemBalance).to.be.bignumber.equal(prevSystemBalance);

                        // verify stats
                        const poolStats = await getPoolStats(poolToken, reserveToken, isETHReserve);
                        expect(poolStats.totalPoolAmount).to.be.bignumber.equal(prevPoolStats.totalPoolAmount);
                        expect(poolStats.totalReserveAmount).to.be.bignumber.equal(prevPoolStats.totalReserveAmount);

                        const recipientStats = await getProviderStats(recipient, poolToken, reserveToken, isETHReserve);
                        expect(recipientStats.totalProviderAmount).to.be.bignumber.equal(
                            prevRecipientStats.totalProviderAmount.sub(protection.reserveAmount)
                        );
                        expect(recipientStats.providerPools).to.eql([protection.poolToken]);

                        const newOwnerStats = await getProviderStats(newOwner, poolToken, reserveToken, isETHReserve);
                        expect(newOwnerStats.totalProviderAmount).to.be.bignumber.equal(
                            prevNewOwnerStats.totalProviderAmount.add(protection2.reserveAmount)
                        );
                        expect(newOwnerStats.providerPools).to.eql([protection2.poolToken]);

                        // verify removal checkpoints
                        expect(await checkpointStore.checkpoint.call(recipient)).to.be.bignumber.equal(now);
                        expect(await checkpointStore.checkpoint.call(newOwner)).to.be.bignumber.equal(new BN(0));
                    };

>>>>>>> 3cca1fd1
                    let protectionId;
                    let newOwner;
                    const reserveAmount = BigNumber.from(5000);
                    let reserveToken;
                    let reserveTokenAddress;
                    let recipient;

                    before(async () => {
                        newOwner = accounts[5];
                        recipient = accounts[recipientNb];
                    });

                    beforeEach(async () => {
                        await initPool(isETHReserve);

                        if (isBaseReserveToken) {
                            reserveToken = baseToken;
                            reserveTokenAddress = isETHReserve ? NATIVE_TOKEN_ADDRESS : reserveToken.address;

                            await addProtectedLiquidity(
                                poolToken.address,
                                reserveToken,
                                reserveTokenAddress,
                                reserveAmount,
                                isETHReserve,
                                owner,
                                recipient
                            );
                        } else {
                            reserveToken = networkToken;
                            reserveTokenAddress = networkToken.address;

                            await baseToken.transfer(accounts[1].address, reserveAmount);
                            await addProtectedLiquidity(
                                poolToken.address,
                                baseToken,
                                baseTokenAddress,
                                reserveAmount,
                                false,
                                accounts[1],
                                accounts[1]
                            );

                            await addProtectedLiquidity(
                                poolToken.address,
                                reserveToken,
                                reserveTokenAddress,
                                reserveAmount,
                                false,
                                owner,
                                recipient
                            );
                        }

                        const protectionIds = await liquidityProtectionStore.protectedLiquidityIds(recipient.address);
                        expect(protectionIds.length).to.eql(1);

                        protectionId = protectionIds[0];

                        await setTime(now.add(duration.days(3)));
                    });

                    it('should allow the provider to transfer position to another provider', async () => {
<<<<<<< HEAD
                        let protection = await liquidityProtectionStore.protectedLiquidity(protectionId);
                        protection = getProtection(protection);

                        const prevPoolStats = await getPoolStats(poolToken, reserveToken, isETHReserve);
                        const prevRecipientStats = await getProviderStats(
                            recipient,
                            poolToken,
                            reserveToken,
                            isETHReserve
=======
                        await verifyTransfer(async () =>
                            liquidityProtection.transferPosition(protectionId, newOwner, {
                                from: recipient
                            })
>>>>>>> 3cca1fd1
                        );
                    });

                    it('should revert when attempting to transfer position that belongs to another account', async () => {
                        const nonOwner = accounts[8];
                        await expectRevert(
                            liquidityProtection.transferPosition(protectionId, newOwner, {
                                from: nonOwner
                            }),
                            'ERR_ACCESS_DENIED'
                        );
                    });

<<<<<<< HEAD
                        await liquidityProtection.connect(recipient).transferPosition(protectionId, newOwner.address);

                        const protectionIds = await liquidityProtectionStore.protectedLiquidityIds(recipient.address);
                        expect(protectionIds).not.to.have.members([protectionId]);

                        const protectionIds2 = await liquidityProtectionStore.protectedLiquidityIds(newOwner.address);
                        expect(protectionIds2.length).to.eql(1);

                        let protection2 = await liquidityProtectionStore.protectedLiquidity(protectionIds2[0]);
                        protection2 = getProtection(protection2);

                        expect(protection2.provider).to.eql(newOwner.address);
                        expect(protection.poolToken).to.eql(protection2.poolToken);
                        expect(protection.reserveToken).to.eql(protection2.reserveToken);
                        expect(protection.poolAmount).to.be.equal(protection2.poolAmount);
                        expect(protection.reserveAmount).to.be.equal(protection2.reserveAmount);
                        expect(protection.reserveRateN).to.be.equal(protection2.reserveRateN);
                        expect(protection.reserveRateD).to.be.equal(protection2.reserveRateD);
                        expect(protection.timestamp).to.be.equal(protection2.timestamp);

                        // verify system balance
                        const systemBalance = await liquidityProtectionSystemStore.systemBalance(poolToken.address);
                        expect(systemBalance).to.be.equal(prevSystemBalance);

                        // verify stats
                        const poolStats = await getPoolStats(poolToken, reserveToken, isETHReserve);
                        expect(poolStats.totalPoolAmount).to.be.equal(prevPoolStats.totalPoolAmount);
                        expect(poolStats.totalReserveAmount).to.be.equal(prevPoolStats.totalReserveAmount);

                        const recipientStats = await getProviderStats(recipient, poolToken, reserveToken, isETHReserve);
                        expect(recipientStats.totalProviderAmount).to.be.equal(
                            prevRecipientStats.totalProviderAmount.sub(protection.reserveAmount)
                        );
                        expect(recipientStats.providerPools).to.eql([protection.poolToken]);

                        const newOwnerStats = await getProviderStats(newOwner, poolToken, reserveToken, isETHReserve);
                        expect(newOwnerStats.totalProviderAmount).to.be.equal(
                            prevNewOwnerStats.totalProviderAmount.add(protection2.reserveAmount)
                        );
                        expect(newOwnerStats.providerPools).to.eql([protection2.poolToken]);
                    });

                    it('should update the last removal check point when transferring liquidity', async () => {
                        expect(await checkpointStore.checkpoint(recipient.address)).to.be.equal(BigNumber.from(0));

                        await liquidityProtection.connect(recipient).transferPosition(protectionId, newOwner.address);

                        expect(await checkpointStore.checkpoint(recipient.address)).to.be.equal(now);
                        expect(await checkpointStore.checkpoint(newOwner.address)).to.be.equal(BigNumber.from(0));
                    });

                    it('should revert when attempting to transfer position that belongs to another account', async () => {
                        const nonOwner = accounts[8];
                        await expect(
                            liquidityProtection.connect(nonOwner).transferPosition(protectionId, newOwner.address)
                        ).to.be.revertedWith('ERR_ACCESS_DENIED');
=======
                    describe('notification', () => {
                        let testCall;

                        beforeEach(async () => {
                            testCall = await TestCall.new();
                        });

                        it('should revert when called with invalid call data', async () => {
                            await expectRevert(
                                liquidityProtection.transferPositionAndCall(
                                    protectionId,
                                    newOwner,
                                    ZERO_ADDRESS,
                                    liquidityProtection.contract.methods.store().encodeABI(),
                                    {
                                        from: recipient
                                    }
                                ),
                                'ERR_INVALID_ADDRESS'
                            );

                            await expectRevert(
                                liquidityProtection.transferPositionAndCall(
                                    protectionId,
                                    newOwner,
                                    testCall.address,
                                    [],
                                    {
                                        from: recipient
                                    }
                                ),
                                'ERR_INVALID_CALL_DATA'
                            );

                            for (const invalidCallData of [[], '0x1234', '0x123456']) {
                                await expectRevert(
                                    liquidityProtection.transferPositionAndCall(
                                        protectionId,
                                        newOwner,
                                        testCall.address,
                                        invalidCallData,
                                        {
                                            from: recipient
                                        }
                                    ),
                                    'ERR_INVALID_CALL_DATA'
                                );
                            }
                        });

                        it('should revert when the callback reverts', async () => {
                            await expectRevert(
                                liquidityProtection.transferPositionAndCall(
                                    protectionId,
                                    newOwner,
                                    testCall.address,
                                    testCall.contract.methods.error().encodeABI(),
                                    {
                                        from: recipient
                                    }
                                ),
                                'ERR_REVERT'
                            );
                        });

                        it('should revert when calling an invalid method', async () => {
                            await expectRevert(
                                liquidityProtection.transferPositionAndCall(
                                    protectionId,
                                    newOwner,
                                    testCall.address,
                                    liquidityProtection.contract.methods.store().encodeABI(),
                                    {
                                        from: recipient
                                    }
                                ),
                                'ERR_CALL_FAILED'
                            );
                        });

                        it('should support state changing function', async () => {
                            expect(await testCall.num.call()).to.be.bignumber.equal(new BN(0));
                            expect(await testCall.str.call()).to.be.eql('');

                            const newNum = new BN(12345);
                            const newStr = 'Hello World!';

                            await verifyTransfer(async () =>
                                liquidityProtection.transferPositionAndCall(
                                    protectionId,
                                    newOwner,
                                    testCall.address,
                                    testCall.contract.methods.set(newNum, newStr).encodeABI(),
                                    {
                                        from: recipient
                                    }
                                )
                            );

                            expect(await testCall.num.call()).to.be.bignumber.equal(newNum);
                            expect(await testCall.str.call()).to.be.eql(newStr);
                        });
>>>>>>> 3cca1fd1
                    });
                };

                it('should revert when attempting to transfer position to a zero address', async () => {
                    await expect(
                        liquidityProtection.transferPosition(BigNumber.from(0), ZERO_ADDRESS)
                    ).to.be.revertedWith('ERR_INVALID_ADDRESS');
                });

                it('should revert when attempting to transfer position that does not exist', async () => {
                    await expect(
                        liquidityProtection.transferPosition(BigNumber.from(1234), accounts[3].address)
                    ).to.be.revertedWith('ERR_ACCESS_DENIED');
                });

                // test both addLiquidity and addLiquidityFor
                const testAccounts = [0, 3];

                for (const testAccount of testAccounts) {
                    context(testAccount === 0 ? 'for self' : 'for another account', async () => {
                        for (let isETHReserve = 0; isETHReserve < 2; isETHReserve++) {
                            describe(`base token (${isETHReserve ? 'ETH' : 'ERC20'})`, () => {
                                testTransfer(true, isETHReserve, testAccount);
                            });
                        }

                        describe('network token', () => {
                            testTransfer(false, false, testAccount);
                        });
                    });
                }
            });

            describe('notifications', () => {
                let eventsSubscriber;

                beforeEach(async () => {
                    eventsSubscriber = await Contracts.TestLiquidityProtectionEventsSubscriber.deploy();
                });

                const getEvents = async () => {
                    const data = [];

                    const count = (await eventsSubscriber.eventCount()).toNumber();
                    for (let i = 0; i < count; ++i) {
                        const event = await eventsSubscriber.events(i);
                        data.push({
                            id: event[0],
                            provider: event[1],
                            poolAnchor: event[2],
                            reserveToken: event[3],
                            poolAmount: event[4],
                            reserveAmount: event[5],
                            adding: event[6]
                        });
                    }

                    return data;
                };

                const testNotifications = (isBaseReserveToken, isETHReserve, recipientNb) => {
                    const reserveAmount = BigNumber.from(5000);
                    let reserveToken;
                    let reserveTokenAddress;
                    let id;
                    let protection;
                    let recipient;

                    const init = async () => {
                        await initPool(isETHReserve);

                        if (isBaseReserveToken) {
                            reserveToken = baseToken;
                            reserveTokenAddress = isETHReserve ? NATIVE_TOKEN_ADDRESS : reserveToken.address;

                            await addProtectedLiquidity(
                                poolToken.address,
                                reserveToken,
                                reserveTokenAddress,
                                reserveAmount,
                                isETHReserve,
                                owner,
                                recipient
                            );
                        } else {
                            reserveToken = networkToken;
                            reserveTokenAddress = networkToken.address;

                            await baseToken.transfer(accounts[1].address, reserveAmount);
                            await addProtectedLiquidity(
                                poolToken.address,
                                baseToken,
                                baseTokenAddress,
                                reserveAmount,
                                false,
                                accounts[1],
                                accounts[1]
                            );

                            await eventsSubscriber.reset();

                            await addProtectedLiquidity(
                                poolToken.address,
                                reserveToken,
                                reserveTokenAddress,
                                reserveAmount,
                                false,
                                owner,
                                recipient
                            );
                        }

                        const protectionIds = await liquidityProtectionStore.protectedLiquidityIds(recipient.address);
                        id = protectionIds[0];
                        protection = await liquidityProtectionStore.protectedLiquidity(id);
                        protection = getProtection(protection);
                    };

                    context('without an events notifier', () => {
                        before(async () => {
                            recipient = accounts[recipientNb];
                        });
                        beforeEach(async () => {
                            await init();
                        });

                        describe('adding liquidity', () => {
                            it('should not publish events', async () => {
                                const events = await getEvents();
                                expect(events).to.have.lengthOf(0);
                            });
                        });

                        describe('removing liquidity', () => {
                            beforeEach(async () => {
                                await setTime(now.add(BigNumber.from(1)));

                                if (!isBaseReserveToken) {
                                    await govToken
                                        .connect(recipient)
                                        .approve(liquidityProtection.address, protection.reserveAmount);
                                }
                            });

                            it('should not publish events', async () => {
                                await liquidityProtection.connect(recipient).removeLiquidity(id, PPM_RESOLUTION);

                                const events = await getEvents();
                                expect(events).to.have.lengthOf(0);
                            });
                        });

                        describe('transferring liquidity', () => {
                            beforeEach(async () => {
                                await setTime(now.add(BigNumber.from(1)));
                            });

                            it('should not publish events', async () => {
                                const newOwner = accounts[8];
                                await liquidityProtection.connect(recipient).transferPosition(id, newOwner.address);

                                const events = await getEvents();
                                expect(events).to.have.lengthOf(0);
                            });
                        });
                    });

                    context('with an events notifier', () => {
                        before(async () => {
                            recipient = accounts[recipientNb];
                        });

                        beforeEach(async () => {
                            await liquidityProtectionSettings.connect(owner).addSubscriber(eventsSubscriber.address);

                            await init();
                        });

                        describe('adding liquidity', () => {
                            it('should publish events', async () => {
                                const totalSupply = await poolToken.totalSupply();
                                const reserveBalance = await converter.reserveBalance(reserveTokenAddress);
                                const rate = poolTokenRate(totalSupply, reserveBalance);

                                const events = await getEvents();
                                expect(events).to.have.lengthOf(1);

                                const event = events[0];
                                expect(event.adding).to.be.true;
                                expect(event.id).to.be.equal(BigNumber.from(0));
                                expect(event.provider).to.eql(recipient.address);
                                expect(event.poolAnchor).to.eql(poolToken.address);
                                expect(event.reserveToken).to.eql(reserveTokenAddress);
                                expect(event.poolAmount).to.be.equal(reserveAmount.mul(rate.d).div(rate.n));
                                expect(event.reserveAmount).to.be.equal(reserveAmount);
                            });
                        });

                        describe('removing liquidity', () => {
                            beforeEach(async () => {
                                await eventsSubscriber.reset();

                                await setTime(now.add(BigNumber.from(1)));

                                if (!isBaseReserveToken) {
                                    await govToken
                                        .connect(recipient)
                                        .approve(liquidityProtection.address, protection.reserveAmount);
                                }
                            });

                            it('should publish events', async () => {
                                const totalSupply = await poolToken.totalSupply();
                                const reserveBalance = await converter.reserveBalance(reserveTokenAddress);
                                const rate = poolTokenRate(totalSupply, reserveBalance);

                                await liquidityProtection.connect(recipient).removeLiquidity(id, PPM_RESOLUTION);

                                const events = await getEvents();
                                expect(events).to.have.lengthOf(1);

                                const event = events[0];
                                expect(event.adding).to.be.false;
                                expect(event.id).to.be.equal(id);
                                expect(event.provider).to.eql(recipient.address);
                                expect(event.poolAnchor).to.eql(poolToken.address);
                                expect(event.reserveToken).to.eql(reserveTokenAddress);
                                expect(event.poolAmount).to.be.equal(reserveAmount.mul(rate.d).div(rate.n));
                                expect(event.reserveAmount).to.be.equal(reserveAmount);
                            });
                        });

                        describe('transferring liquidity', () => {
                            beforeEach(async () => {
                                await eventsSubscriber.reset();

                                await setTime(now.add(BigNumber.from(1)));
                            });

                            it('should publish events', async () => {
                                const totalSupply = await poolToken.totalSupply();
                                const reserveBalance = await converter.reserveBalance(reserveTokenAddress);
                                const rate = poolTokenRate(totalSupply, reserveBalance);

                                const newOwner = accounts[8];
                                await liquidityProtection.connect(recipient).transferPosition(id, newOwner.address);

                                const events = await getEvents();
                                expect(events).to.have.lengthOf(2);

                                const removeEvent = events[0];
                                expect(removeEvent.adding).to.be.false;
                                expect(removeEvent.id).to.be.equal(id);
                                expect(removeEvent.provider).to.eql(recipient.address);
                                expect(removeEvent.poolAnchor).to.eql(poolToken.address);
                                expect(removeEvent.reserveToken).to.eql(reserveTokenAddress);
                                expect(removeEvent.poolAmount).to.be.equal(reserveAmount.mul(rate.d).div(rate.n));
                                expect(removeEvent.reserveAmount).to.be.equal(reserveAmount);

                                const addEvent = events[1];
                                expect(addEvent.adding).to.be.true;
                                expect(addEvent.id).to.be.equal(BigNumber.from(0));
                                expect(addEvent.provider).to.eql(newOwner.address);
                                expect(addEvent.poolAnchor).to.eql(poolToken.address);
                                expect(addEvent.reserveToken).to.eql(reserveTokenAddress);
                                expect(addEvent.poolAmount).to.be.equal(reserveAmount.mul(rate.d).div(rate.n));
                                expect(addEvent.reserveAmount).to.be.equal(reserveAmount);
                            });
                        });
                    });
                };

                const accountsTmp = [0, 3];

                // test both addLiquidity and addLiquidityFor
                for (const accountTmp of accountsTmp) {
                    context(accountTmp === 0 ? 'for self' : 'for another account', async () => {
                        for (let isETHReserve = 0; isETHReserve < 2; isETHReserve++) {
                            describe(`base token (${isETHReserve ? 'ETH' : 'ERC20'})`, () => {
                                testNotifications(true, isETHReserve, accountTmp);
                            });
                        }

                        describe('network token', () => {
                            testNotifications(false, false, accountTmp);
                        });
                    });
                }
            });

            describe('stress tests', () => {
                describe('average rate', () => {
                    for (let minutesElapsed = 1; minutesElapsed <= 10; minutesElapsed += 1) {
                        for (let convertPortion = 1; convertPortion <= 10; convertPortion += 1) {
                            for (let maxDeviation = 1; maxDeviation <= 10; maxDeviation += 1) {
                                context(
                                    `minutesElapsed = ${minutesElapsed}, convertPortion = ${convertPortion}%, maxDeviation = ${maxDeviation}%`,
                                    () => {
                                        beforeEach(async () => {
                                            await liquidityProtectionSettings.setAverageRateMaxDeviation(
                                                BigNumber.from(maxDeviation)
                                                    .mul(PPM_RESOLUTION)
                                                    .div(BigNumber.from(100))
                                            );
                                            await baseToken.approve(converter.address, RESERVE1_AMOUNT);
                                            await networkToken.approve(converter.address, RESERVE2_AMOUNT);

                                            await converter.addLiquidity(
                                                [baseToken.address, networkToken.address],
                                                [RESERVE1_AMOUNT, RESERVE2_AMOUNT],
                                                1
                                            );

                                            await convert(
                                                [baseTokenAddress, poolToken.address, networkToken.address],
                                                RESERVE1_AMOUNT.mul(BigNumber.from(convertPortion)).div(
                                                    BigNumber.from(100)
                                                ),
                                                1
                                            );

                                            let time = await converter.currentTime();
                                            time = time.add(BigNumber.from(minutesElapsed * 60));
                                            await converter.setTime(time);
                                        });

                                        it('should properly calculate the average rate', async () => {
                                            const averageRate = await converter.recentAverageRate(baseToken.address);
                                            const actualRate = await Promise.all(
                                                [networkToken, baseToken].map((reserveToken) => {
                                                    return reserveToken.balanceOf(converter.address);
                                                })
                                            );
                                            const min = Decimal(actualRate[0].toString())
                                                .div(actualRate[1].toString())
                                                .mul(100 - maxDeviation)
                                                .div(100);
                                            const max = Decimal(actualRate[0].toString())
                                                .div(actualRate[1].toString())
                                                .mul(100)
                                                .div(100 - maxDeviation);
                                            const mid = Decimal(averageRate[0].toString()).div(
                                                averageRate[1].toString()
                                            );
                                            if (min.lte(mid) && mid.lte(max)) {
                                                const reserveTokenRate = await liquidityProtection.averageRateTest(
                                                    poolToken.address,
                                                    baseToken.address
                                                );
                                                expect(reserveTokenRate[0]).to.be.equal(averageRate[0]);
                                                expect(reserveTokenRate[1]).to.be.equal(averageRate[1]);
                                            } else {
                                                await expect(
                                                    liquidityProtection.averageRateTest(
                                                        poolToken.address,
                                                        baseToken.address
                                                    )
                                                ).to.be.revertedWith('ERR_INVALID_RATE');
                                            }
                                        });
                                    }
                                );
                            }
                        }
                    }
                });

                describe('accuracy', () => {
                    const MIN_AMOUNT = Decimal(2).pow(0);
                    const MAX_AMOUNT = Decimal(2).pow(127);

                    const MIN_RATIO = Decimal(2).pow(256 / 4);
                    const MAX_RATIO = Decimal(2).pow(256 / 3);

                    const MIN_DURATION = 30 * 24 * 60 * 60;
                    const MAX_DURATION = 100 * 24 * 60 * 60;

                    const removeLiquidityTargetAmountTest = (amounts, durations, deviation, range) => {
                        let testNum = 0;
                        const numOfTest = amounts.length ** 10 * durations.length ** 1;

                        for (const poolTokenRateN of amounts) {
                            for (const poolTokenRateD of amounts) {
                                for (const poolAmount of amounts) {
                                    for (const reserveAmount of amounts) {
                                        for (const addSpotRateN of amounts) {
                                            for (const addSpotRateD of amounts) {
                                                for (const removeSpotRateN of amounts.map((amount) =>
                                                    fixedDev(amount, addSpotRateN, deviation)
                                                )) {
                                                    for (const removeSpotRateD of amounts.map((amount) =>
                                                        fixedDev(amount, addSpotRateD, deviation)
                                                    )) {
                                                        for (const removeAverageRateN of amounts.map((amount) =>
                                                            fixedDev(amount, removeSpotRateN, deviation)
                                                        )) {
                                                            for (const removeAverageRateD of amounts.map((amount) =>
                                                                fixedDev(amount, removeSpotRateD, deviation)
                                                            )) {
                                                                for (const timeElapsed of durations) {
                                                                    testNum += 1;
                                                                    const testDesc = JSON.stringify({
                                                                        poolTokenRateN: poolTokenRateN.toString(),
                                                                        poolTokenRateD: poolTokenRateD.toString(),
                                                                        poolAmount: poolAmount.toString(),
                                                                        reserveAmount: reserveAmount.toString(),
                                                                        addSpotRateN: addSpotRateN.toString(),
                                                                        addSpotRateD: addSpotRateD.toString(),
                                                                        removeSpotRateN: removeSpotRateN.toString(),
                                                                        removeSpotRateD: removeSpotRateD.toString(),
                                                                        removeAverageRateN: removeAverageRateN.toString(),
                                                                        removeAverageRateD: removeAverageRateD.toString(),
                                                                        timeElapsed
                                                                    })
                                                                        .split('"')
                                                                        .join('')
                                                                        .slice(1, -1);
                                                                    it(`test ${testNum} out of ${numOfTest}: ${testDesc}`, async () => {
                                                                        const actual = await liquidityProtection.callStatic.removeLiquidityTargetAmountTest(
                                                                            poolTokenRateN,
                                                                            poolTokenRateD,
                                                                            poolAmount,
                                                                            reserveAmount,
                                                                            addSpotRateN,
                                                                            addSpotRateD,
                                                                            removeSpotRateN,
                                                                            removeSpotRateD,
                                                                            removeAverageRateN,
                                                                            removeAverageRateD,
                                                                            0,
                                                                            timeElapsed
                                                                        );
                                                                        const expected = removeLiquidityTargetAmount(
                                                                            poolTokenRateN,
                                                                            poolTokenRateD,
                                                                            poolAmount,
                                                                            reserveAmount,
                                                                            addSpotRateN,
                                                                            addSpotRateD,
                                                                            removeSpotRateN,
                                                                            removeSpotRateD,
                                                                            removeAverageRateN,
                                                                            removeAverageRateD,
                                                                            timeElapsed
                                                                        );
                                                                        expectAlmostEqual(
                                                                            Decimal(actual.toString()),
                                                                            expected,
                                                                            range
                                                                        );
                                                                    });
                                                                }
                                                            }
                                                        }
                                                    }
                                                }
                                            }
                                        }
                                    }
                                }
                            }
                        }
                    };

                    const protectedAmountPlusFeeTest = (
                        poolAmounts,
                        poolRateNs,
                        poolRateDs,
                        addRateNs,
                        addRateDs,
                        removeRateNs,
                        removeRateDs,
                        range
                    ) => {
                        let testNum = 0;
                        const numOfTest = [
                            poolAmounts,
                            poolRateNs,
                            poolRateDs,
                            addRateNs,
                            addRateDs,
                            removeRateNs,
                            removeRateDs
                        ].reduce((a, b) => a * b.length, 1);

                        for (const poolAmount of poolAmounts) {
                            for (const poolRateN of poolRateNs) {
                                for (const poolRateD of poolRateDs) {
                                    for (const addRateN of addRateNs) {
                                        for (const addRateD of addRateDs) {
                                            for (const removeRateN of removeRateNs) {
                                                for (const removeRateD of removeRateDs) {
                                                    testNum += 1;
                                                    // eslint-disable-next-line max-len
                                                    const testDesc = `compensationAmount(${poolAmount}, ${poolRateN}/${poolRateD}, ${addRateN}/${addRateD}, ${removeRateN}/${removeRateD})`;
                                                    it(`test ${testNum} out of ${numOfTest}: ${testDesc}`, async () => {
                                                        const expected = protectedAmountPlusFee(
                                                            poolAmount,
                                                            poolRateN,
                                                            poolRateD,
                                                            addRateN,
                                                            addRateD,
                                                            removeRateN,
                                                            removeRateD
                                                        );
                                                        const actual = await liquidityProtection.protectedAmountPlusFeeTest(
                                                            poolAmount,
                                                            poolRateN,
                                                            poolRateD,
                                                            addRateN,
                                                            addRateD,
                                                            removeRateN,
                                                            removeRateD
                                                        );
                                                        expectAlmostEqual(Decimal(actual.toString()), expected, range);
                                                    });
                                                }
                                            }
                                        }
                                    }
                                }
                            }
                        }
                    };

                    const impLossTest = (initialRateNs, initialRateDs, currentRateNs, currentRateDs, range) => {
                        let testNum = 0;
                        const numOfTest = [initialRateNs, initialRateDs, currentRateNs, currentRateDs].reduce(
                            (a, b) => a * b.length,
                            1
                        );

                        for (const initialRateN of initialRateNs) {
                            for (const initialRateD of initialRateDs) {
                                for (const currentRateN of currentRateNs) {
                                    for (const currentRateD of currentRateDs) {
                                        testNum += 1;
                                        const testDesc = `impLoss(${initialRateN}/${initialRateD}, ${currentRateN}/${currentRateD})`;
                                        it(`test ${testNum} out of ${numOfTest}: ${testDesc}`, async () => {
                                            const expected = impLoss(
                                                initialRateN,
                                                initialRateD,
                                                currentRateN,
                                                currentRateD
                                            );
                                            const actual = await liquidityProtection.impLossTest(
                                                initialRateN,
                                                initialRateD,
                                                currentRateN,
                                                currentRateD
                                            );
                                            expectAlmostEqual(
                                                Decimal(actual[0].toString()).div(actual[1].toString()),
                                                expected,
                                                range
                                            );
                                        });
                                    }
                                }
                            }
                        }
                    };

                    const compensationAmountTest = (amounts, fees, lossNs, lossDs, levelNs, levelDs, range) => {
                        let testNum = 0;
                        const numOfTest = [amounts, fees, lossNs, lossDs, levelNs, levelDs].reduce(
                            (a, b) => a * b.length,
                            1
                        );

                        for (const amount of amounts) {
                            for (const fee of fees) {
                                const total = amount.add(fee);
                                for (const lossN of lossNs) {
                                    for (const lossD of lossDs) {
                                        for (const levelN of levelNs) {
                                            for (const levelD of levelDs) {
                                                testNum += 1;
                                                const testDesc = `compensationAmount(${amount}, ${total}, ${lossN}/${lossD}, ${levelN}/${levelD})`;
                                                it(`test ${testNum} out of ${numOfTest}: ${testDesc}`, async () => {
                                                    const expected = compensationAmount(
                                                        amount,
                                                        total,
                                                        lossN,
                                                        lossD,
                                                        levelN,
                                                        levelD
                                                    );
                                                    const actual = await liquidityProtection.compensationAmountTest(
                                                        amount,
                                                        total,
                                                        lossN,
                                                        lossD,
                                                        levelN,
                                                        levelD
                                                    );
                                                    expectAlmostEqual(Decimal(actual.toString()), expected, range);
                                                });
                                            }
                                        }
                                    }
                                }
                            }
                        }
                    };

                    const removeLiquidityTargetAmount = (
                        poolTokenRateN,
                        poolTokenRateD,
                        poolAmount,
                        reserveAmount,
                        addSpotRateN,
                        addSpotRateD,
                        removeSpotRateN,
                        removeSpotRateD,
                        removeAverageRateN,
                        removeAverageRateD,
                        timeElapsed
                    ) => {
                        const poolTokenRate = Decimal(poolTokenRateN.toString()).div(poolTokenRateD.toString());
                        const addSpotRate = Decimal(addSpotRateN.toString()).div(addSpotRateD.toString());
                        const removeSpotRate = Decimal(removeSpotRateN.toString()).div(removeSpotRateD.toString());
                        const removeAverageRate = Decimal(removeAverageRateN.toString()).div(
                            removeAverageRateD.toString()
                        );
                        poolAmount = Decimal(poolAmount.toString());
                        reserveAmount = Decimal(reserveAmount.toString());

                        // calculate the protected amount of reserve tokens plus accumulated fee before compensation
                        const reserveAmountPlusFee = removeSpotRate
                            .div(addSpotRate)
                            .sqrt()
                            .mul(poolTokenRate)
                            .mul(poolAmount);
                        const total = reserveAmountPlusFee.gt(reserveAmount) ? reserveAmountPlusFee : reserveAmount;

                        // calculate the impermanent loss
                        const ratio = removeAverageRate.div(addSpotRate);
                        const loss = ratio.sqrt().mul(2).div(ratio.add(1)).sub(1).neg();

                        // calculate the protection level
                        const delay = timeElapsed < MIN_DURATION ? 0 : timeElapsed;
                        const level = Decimal(Math.min(delay, MAX_DURATION)).div(MAX_DURATION);

                        // calculate the compensation amount
                        return total.mul(Decimal(1).sub(loss)).add(reserveAmount.mul(loss).mul(level));
                    };

                    const protectedAmountPlusFee = (
                        poolAmount,
                        poolRateN,
                        poolRateD,
                        addRateN,
                        addRateD,
                        removeRateN,
                        removeRateD
                    ) => {
                        return Decimal(removeRateN.toString())
                            .div(removeRateD)
                            .mul(addRateD)
                            .div(addRateN)
                            .sqrt()
                            .mul(poolRateN)
                            .div(poolRateD)
                            .mul(poolAmount);
                    };

                    const impLoss = (initialRateN, initialRateD, currentRateN, currentRateD) => {
                        const ratioN = currentRateN.mul(initialRateD);
                        const ratioD = currentRateD.mul(initialRateN);
                        const ratio = Decimal(ratioN.toString()).div(ratioD.toString());
                        return ratio.sqrt().mul(2).div(ratio.add(1)).sub(1).neg();
                    };

                    const compensationAmount = (amount, total, lossN, lossD, levelN, levelD) => {
                        return Decimal(total.toString())
                            .mul(lossD.sub(lossN))
                            .div(lossD)
                            .add(lossN.mul(levelN).mul(amount).div(lossD.mul(levelD)));
                    };

                    const fixedDev = (a, b, p) => {
                        const x = Decimal(a.toString());
                        const y = Decimal(b.toString());
                        const q = Decimal(1).sub(p);
                        if (x.lt(y.mul(q))) {
                            return BigNumber.from(y.mul(q).toFixed(0, Decimal.ROUND_UP));
                        }
                        if (x.gt(y.div(q))) {
                            return BigNumber.from(y.div(q).toFixed(0, Decimal.ROUND_DOWN));
                        }
                        return a;
                    };

                    const expectAlmostEqual = (actual, expected, range) => {
                        if (!actual.eq(expected)) {
                            const absoluteError = actual.sub(expected).abs();
                            const relativeError = actual.div(expected).sub(1).abs();
                            expect(
                                absoluteError.lte(range.maxAbsoluteError) || relativeError.lte(range.maxRelativeError)
                            ).to.be.equal(
                                true,
                                `\nabsoluteError = ${absoluteError.toFixed(
                                    25
                                )}\nrelativeError = ${relativeError.toFixed(25)}`
                            );
                        }
                    };

                    describe('sanity part 1', () => {
                        const amounts = [
                            BigNumber.from(MIN_AMOUNT.toFixed()),
                            BigNumber.from(MIN_AMOUNT.mul(MAX_RATIO).floor().toFixed())
                        ];
                        const durations = [MIN_DURATION, MAX_DURATION - 1];
                        const deviation = '1';
                        const range = {
                            maxAbsoluteError: Infinity,
                            maxRelativeError: Infinity
                        };

                        removeLiquidityTargetAmountTest(amounts, durations, deviation, range);
                    });

                    describe('sanity part 2', () => {
                        const amounts = [
                            BigNumber.from(MAX_AMOUNT.div(MIN_RATIO).ceil().toFixed()),
                            BigNumber.from(MAX_AMOUNT.toFixed())
                        ];
                        const durations = [MIN_DURATION, MAX_DURATION - 1];
                        const deviation = '1';
                        const range = {
                            maxAbsoluteError: Infinity,
                            maxRelativeError: Infinity
                        };
                        removeLiquidityTargetAmountTest(amounts, durations, deviation, range);
                    });

                    describe('accuracy part 1', () => {
                        const amounts = [
                            BigNumber.from(MIN_AMOUNT.toFixed()),
                            BigNumber.from(MIN_AMOUNT.mul(MAX_RATIO).floor().toFixed())
                        ];
                        const durations = [MIN_DURATION, MAX_DURATION - 1];
                        const deviation = '0.25';
                        const range = {
                            maxAbsoluteError: '1.2',
                            maxRelativeError: '0.0000000000003'
                        };
                        removeLiquidityTargetAmountTest(amounts, durations, deviation, range);
                    });

                    describe('accuracy part 2', () => {
                        const amounts = [
                            BigNumber.from(MAX_AMOUNT.div(MIN_RATIO).ceil().toFixed()),
                            BigNumber.from(MAX_AMOUNT.toFixed())
                        ];
                        const durations = [MIN_DURATION, MAX_DURATION - 1];
                        const deviation = '0.75';
                        const range = {
                            maxAbsoluteError: '0.0',
                            maxRelativeError: '0.0000000000000000007'
                        };
                        removeLiquidityTargetAmountTest(amounts, durations, deviation, range);
                    });

                    describe('accuracy part 3', () => {
                        const amounts = [BigNumber.from(MAX_AMOUNT.toFixed())];
                        const durations = [MIN_DURATION, MAX_DURATION - 1];
                        const deviation = '1';
                        const range = {
                            maxAbsoluteError: '0',
                            maxRelativeError: '0'
                        };
                        removeLiquidityTargetAmountTest(amounts, durations, deviation, range);
                    });

                    describe('accuracy part 4', () => {
                        const amounts = [BigNumber.from('123456789123456789'), BigNumber.from('987654321987654321')];
                        const durations = [Math.floor((MIN_DURATION + MAX_DURATION) / 2)];
                        const deviation = '1';
                        const range = {
                            maxAbsoluteError: '1.6',
                            maxRelativeError: '0.000000000000000003'
                        };
                        removeLiquidityTargetAmountTest(amounts, durations, deviation, range);
                    });

                    describe('accuracy part 5', () => {
                        const poolAmounts = [31, 63, 127].map((x) => BigNumber.from(2).pow(BigNumber.from(x)));
                        const poolRateNs = [24, 30, 36].map((x) => BigNumber.from(10).pow(BigNumber.from(x)));
                        const poolRateDs = [23, 47, 95].map((x) => BigNumber.from(x).pow(BigNumber.from(18)));
                        const addRateNs = [24, 30, 36].map((x) => BigNumber.from(10).pow(BigNumber.from(x)));
                        const addRateDs = [23, 47, 95].map((x) => BigNumber.from(x).pow(BigNumber.from(18)));
                        const removeRateNs = [24, 30, 36].map((x) => BigNumber.from(10).pow(BigNumber.from(x)));
                        const removeRateDs = [23, 47, 95].map((x) => BigNumber.from(x).pow(BigNumber.from(18)));
                        const range = {
                            maxAbsoluteError: '1.0',
                            maxRelativeError: '0.0000000005'
                        };
                        protectedAmountPlusFeeTest(
                            poolAmounts,
                            poolRateNs,
                            poolRateDs,
                            addRateNs,
                            addRateDs,
                            removeRateNs,
                            removeRateDs,
                            range
                        );
                    });

                    describe('accuracy part 6', () => {
                        const initialRateNs = [18, 24, 30, 36].map((x) => BigNumber.from(10).pow(BigNumber.from(x)));
                        const initialRateDs = [11, 23, 47, 95].map((x) => BigNumber.from(x).pow(BigNumber.from(18)));
                        const currentRateNs = [18, 24, 30, 36].map((x) => BigNumber.from(10).pow(BigNumber.from(x)));
                        const currentRateDs = [11, 23, 47, 95].map((x) => BigNumber.from(x).pow(BigNumber.from(18)));
                        const range = {
                            maxAbsoluteError:
                                '0.0000000000000000000000000000000000000000000000000000000000000000000000000000000000000000000000000006',
                            maxRelativeError:
                                '0.0000000000000000000000000000000000000000000000000000000000000000000000000000000000000000000000000174'
                        };
                        impLossTest(initialRateNs, initialRateDs, currentRateNs, currentRateDs, range);
                    });

                    describe('accuracy part 7', () => {
                        const amounts = [31, 63, 127].map((x) => BigNumber.from(2).pow(BigNumber.from(x)));
                        const fees = [30, 60, 90].map((x) => BigNumber.from(2).pow(BigNumber.from(x)));
                        const lossNs = [12, 15, 18].map((x) => BigNumber.from(10).pow(BigNumber.from(x)));
                        const lossDs = [18, 24, 30].map((x) => BigNumber.from(10).pow(BigNumber.from(x)));
                        const levelNs = [3, 5, 7].map((x) => BigNumber.from(x).pow(BigNumber.from(10)));
                        const levelDs = [7, 9, 11].map((x) => BigNumber.from(x).pow(BigNumber.from(10)));
                        const range = {
                            maxAbsoluteError: '1.0',
                            maxRelativeError: '0.0000000006'
                        };
                        compensationAmountTest(amounts, fees, lossNs, lossDs, levelNs, levelDs, range);
                    });
                });

                describe.only('edge cases', () => {
                    const f = (a, b) => [].concat(...a.map((d) => b.map((e) => [].concat(d, e))));
                    const cartesian = (a, b, ...c) => (b ? cartesian(f(a, b), ...c) : a);
                    const condOrAlmostEqual = (cond, actual, expected, maxError) => {
                        if (!cond) {
                            const error = Decimal(actual.toString()).div(expected.toString()).sub(1).abs();
                            if (error.gt(maxError)) {
                                return `error = ${error.toFixed(maxError.length)}`;
                            }
                        }
                        return '';
                    };

                    const CONFIGURATIONS = [
                        { increaseRate: false, generateFee: false },
                        { increaseRate: false, generateFee: true },
                        { increaseRate: true, generateFee: false }
                    ];

                    const NUM_OF_DAYS = [30, 100];
                    const DECIMAL_COMBINATIONS = cartesian([12, 24], [12, 24], [15, 21], [15, 21]);

                    beforeEach(async () => {
                        await liquidityProtectionSettings.setMinNetworkTokenLiquidityForMinting(BigNumber.from(0));
                        await liquidityProtectionSettings.setNetworkTokenMintingLimit(poolToken.address, MAX_UINT256);

                        await setTime(BigNumber.from(1));
                    });

                    for (const config of CONFIGURATIONS) {
                        for (const numOfDays of NUM_OF_DAYS) {
                            const timestamp = numOfDays * 24 * 60 * 60 + 1;
                            for (const decimals of DECIMAL_COMBINATIONS) {
                                const amounts = decimals.map((n) => BigNumber.from(10).pow(BigNumber.from(n)));

                                let test;
                                if (!config.increaseRate && !config.generateFee) {
                                    test = (actual, expected) =>
                                        condOrAlmostEqual(
                                            actual.eq(expected),
                                            actual,
                                            expected,
                                            { 1: '0.000000000000001', 3: '0.00000004' }[converterType]
                                        );
                                } else if (!config.increaseRate && config.generateFee) {
                                    test = (actual, expected) =>
                                        condOrAlmostEqual(
                                            actual.gt(expected),
                                            actual,
                                            expected,
                                            { 1: '0.0', 3: '0.0' }[converterType]
                                        );
                                } else if (config.increaseRate && !config.generateFee && numOfDays < 100) {
                                    test = (actual, expected) =>
                                        condOrAlmostEqual(
                                            actual.lt(expected),
                                            actual,
                                            expected,
                                            { 1: '0.0', 3: '0.0' }[converterType]
                                        );
                                } else if (config.increaseRate && !config.generateFee && numOfDays >= 100) {
                                    test = (actual, expected) =>
                                        condOrAlmostEqual(
                                            actual.eq(expected),
                                            actual,
                                            expected,
                                            { 1: '0.000000000000001', 3: '0.00000005' }[converterType]
                                        );
                                } else {
                                    throw new Error('invalid configuration');
                                }

                                // eslint-disable-next-line max-len
                                it(`base token, increaseRate = ${config.increaseRate}, generateFee = ${config.generateFee}, numOfDays = ${numOfDays}, decimals = ${decimals}`, async () => {
                                    await baseToken.approve(converter.address, amounts[0]);
                                    await networkToken.approve(converter.address, amounts[1]);
                                    await converter.addLiquidity(
                                        [baseToken.address, networkToken.address],
                                        [amounts[0], amounts[1]],
                                        1
                                    );

                                    await addProtectedLiquidity(
                                        poolToken.address,
                                        baseToken,
                                        baseTokenAddress,
                                        amounts[2]
                                    );
                                    const amount = min(amounts[3], await getNetworkTokenMaxAmount());
                                    await addProtectedLiquidity(
                                        poolToken.address,
                                        networkToken,
                                        networkToken.address,
                                        amount
                                    );

                                    if (config.increaseRate) {
                                        await increaseRate(networkToken.address);
                                    }

                                    if (config.generateFee) {
                                        await generateFee(baseToken, networkToken);
                                    }

                                    await setTime(timestamp);
                                    const actual = await liquidityProtection.removeLiquidityReturn(
                                        0,
                                        PPM_RESOLUTION,
                                        timestamp
                                    );
                                    const error = test(actual[0], amounts[2]);
                                    expect(error).to.be.empty;
                                });
                            }
                        }
                    }

                    for (const config of CONFIGURATIONS) {
                        for (const numOfDays of NUM_OF_DAYS) {
                            const timestamp = numOfDays * 24 * 60 * 60 + 1;
                            for (const decimals of DECIMAL_COMBINATIONS) {
                                const amounts = decimals.map((n) => BigNumber.from(10).pow(BigNumber.from(n)));

                                let test;
                                if (!config.increaseRate && !config.generateFee) {
                                    test = (actual, expected) =>
                                        condOrAlmostEqual(
                                            actual.eq(expected),
                                            actual,
                                            expected,
                                            { 1: '0.000000000000001', 3: '0.00000004' }[converterType]
                                        );
                                } else if (!config.increaseRate && config.generateFee) {
                                    test = (actual, expected) =>
                                        condOrAlmostEqual(
                                            actual.gt(expected),
                                            actual,
                                            expected,
                                            { 1: '0.002', 3: '0.002' }[converterType]
                                        );
                                } else if (config.increaseRate && !config.generateFee && numOfDays < 100) {
                                    test = (actual, expected) =>
                                        condOrAlmostEqual(
                                            actual.lt(expected),
                                            actual,
                                            expected,
                                            { 1: '0.0', 3: '0.0' }[converterType]
                                        );
                                } else if (config.increaseRate && !config.generateFee && numOfDays >= 100) {
                                    test = (actual, expected) =>
                                        condOrAlmostEqual(
                                            actual.eq(expected),
                                            actual,
                                            expected,
                                            { 1: '0.002', 3: '0.002' }[converterType]
                                        );
                                } else {
                                    throw new Error('invalid configuration');
                                }

                                // eslint-disable-next-line max-len
                                it(`network token, increaseRate = ${config.increaseRate}, generateFee = ${config.generateFee}, numOfDays = ${numOfDays}, decimals = ${decimals}`, async () => {
                                    await baseToken.approve(converter.address, amounts[0]);
                                    await networkToken.approve(converter.address, amounts[1]);
                                    await converter.addLiquidity(
                                        [baseToken.address, networkToken.address],
                                        [amounts[0], amounts[1]],
                                        1
                                    );

                                    await addProtectedLiquidity(
                                        poolToken.address,
                                        baseToken,
                                        baseTokenAddress,
                                        amounts[2]
                                    );
                                    const amount = min(amounts[3], await getNetworkTokenMaxAmount());
                                    await addProtectedLiquidity(
                                        poolToken.address,
                                        networkToken,
                                        networkToken.address,
                                        amount
                                    );

                                    if (config.increaseRate) {
                                        await increaseRate(baseTokenAddress);
                                    }

                                    if (config.generateFee) {
                                        await generateFee(networkToken, baseToken);
                                    }

                                    await setTime(timestamp);
                                    const actual = await liquidityProtection.removeLiquidityReturn(
                                        1,
                                        PPM_RESOLUTION,
                                        timestamp
                                    );
                                    const error = test(actual[0], amount);
                                    expect(error).to.be.empty;
                                });
                            }
                        }
                    }
                });
            });
        });
    }
});<|MERGE_RESOLUTION|>--- conflicted
+++ resolved
@@ -10,39 +10,11 @@
 
 const { ROLE_OWNER, ROLE_GOVERNOR, ROLE_MINTER } = roles;
 
-<<<<<<< HEAD
 const PPM_RESOLUTION = BigNumber.from(1000000);
 
 const RESERVE1_AMOUNT = BigNumber.from(1000000);
 const RESERVE2_AMOUNT = BigNumber.from(2500000);
 const TOTAL_SUPPLY = BigNumber.from(10).pow(BigNumber.from(25));
-=======
-const ContractRegistry = contract.fromArtifact('ContractRegistry');
-const BancorNetwork = contract.fromArtifact('BancorNetwork');
-const DSToken = contract.fromArtifact('DSToken');
-const ConverterRegistry = contract.fromArtifact('ConverterRegistry');
-const ConverterRegistryData = contract.fromArtifact('ConverterRegistryData');
-const ConverterFactory = contract.fromArtifact('ConverterFactory');
-const StandardPoolConverterFactory = contract.fromArtifact('TestStandardPoolConverterFactory');
-const StandardPoolConverter = contract.fromArtifact('TestStandardPoolConverter');
-const LiquidityProtectionSettings = contract.fromArtifact('LiquidityProtectionSettings');
-const LiquidityProtectionStore = contract.fromArtifact('LiquidityProtectionStore');
-const LiquidityProtectionStats = contract.fromArtifact('LiquidityProtectionStats');
-const LiquidityProtectionSystemStore = contract.fromArtifact('LiquidityProtectionSystemStore');
-const TokenHolder = contract.fromArtifact('TokenHolder');
-const LiquidityProtectionEventsSubscriber = contract.fromArtifact('TestLiquidityProtectionEventsSubscriber');
-const TokenGovernance = contract.fromArtifact('TestTokenGovernance');
-const CheckpointStore = contract.fromArtifact('TestCheckpointStore');
-const LiquidityProtection = contract.fromArtifact('TestLiquidityProtection');
-const NetworkSettings = contract.fromArtifact('NetworkSettings');
-const TestCall = contract.fromArtifact('TestCall');
-
-const PPM_RESOLUTION = new BN(1000000);
-
-const RESERVE1_AMOUNT = new BN(1000000);
-const RESERVE2_AMOUNT = new BN(2500000);
-const TOTAL_SUPPLY = new BN(10).pow(new BN(25));
->>>>>>> 3cca1fd1
 
 const PROTECTION_NO_PROTECTION = 0;
 const PROTECTION_PARTIAL_PROTECTION = 1;
@@ -2061,17 +2033,19 @@
                 });
             });
 
-            describe('transfer position', () => {
-<<<<<<< HEAD
+            describe.only('transfer position', () => {
+                let recipient;
                 const testTransfer = (isBaseReserveToken, isETHReserve, recipientNb) => {
-=======
-                const testTransfer = (isBaseReserveToken, isETHReserve, recipient) => {
+                    before(async () => {
+                        newOwner = accounts[5];
+                        recipient = accounts[recipientNb];
+                    });
                     const verifyTransfer = async (transferFunc) => {
-                        let protection = await liquidityProtectionStore.protectedLiquidity.call(protectionId);
+                        let protection = await liquidityProtectionStore.protectedLiquidity(protectionId);
                         protection = getProtection(protection);
 
-                        expect(await checkpointStore.checkpoint.call(recipient)).to.be.bignumber.equal(new BN(0));
-                        expect(await checkpointStore.checkpoint.call(newOwner)).to.be.bignumber.equal(new BN(0));
+                        expect(await checkpointStore.checkpoint(recipient.address)).to.be.equal(BigNumber.from(0));
+                        expect(await checkpointStore.checkpoint(newOwner.address)).to.be.equal(BigNumber.from(0));
 
                         const prevPoolStats = await getPoolStats(poolToken, reserveToken, isETHReserve);
                         const prevRecipientStats = await getProviderStats(
@@ -2090,62 +2064,54 @@
 
                         await transferFunc();
 
-                        const protectionIds = await liquidityProtectionStore.protectedLiquidityIds(recipient);
+                        const protectionIds = await liquidityProtectionStore.protectedLiquidityIds(recipient.address);
                         expect(protectionIds).not.to.have.members([protectionId]);
 
-                        const protectionIds2 = await liquidityProtectionStore.protectedLiquidityIds(newOwner);
+                        const protectionIds2 = await liquidityProtectionStore.protectedLiquidityIds(newOwner.address);
                         expect(protectionIds2.length).to.eql(1);
 
-                        let protection2 = await liquidityProtectionStore.protectedLiquidity.call(protectionIds2[0]);
+                        let protection2 = await liquidityProtectionStore.protectedLiquidity(protectionIds2[0]);
                         protection2 = getProtection(protection2);
-
-                        expect(protection2.provider).to.eql(newOwner);
+                        expect(protection2.provider).to.eql(newOwner.address);
                         expect(protection.poolToken).to.eql(protection2.poolToken);
                         expect(protection.reserveToken).to.eql(protection2.reserveToken);
-                        expect(protection.poolAmount).to.be.bignumber.equal(protection2.poolAmount);
-                        expect(protection.reserveAmount).to.be.bignumber.equal(protection2.reserveAmount);
-                        expect(protection.reserveRateN).to.be.bignumber.equal(protection2.reserveRateN);
-                        expect(protection.reserveRateD).to.be.bignumber.equal(protection2.reserveRateD);
-                        expect(protection.timestamp).to.be.bignumber.equal(protection2.timestamp);
+                        expect(protection.poolAmount).to.be.equal(protection2.poolAmount);
+                        expect(protection.reserveAmount).to.be.equal(protection2.reserveAmount);
+                        expect(protection.reserveRateN).to.be.equal(protection2.reserveRateN);
+                        expect(protection.reserveRateD).to.be.equal(protection2.reserveRateD);
+                        expect(protection.timestamp).to.be.equal(protection2.timestamp);
 
                         // verify system balance
                         const systemBalance = await liquidityProtectionSystemStore.systemBalance(poolToken.address);
-                        expect(systemBalance).to.be.bignumber.equal(prevSystemBalance);
+                        expect(systemBalance).to.be.equal(prevSystemBalance);
 
                         // verify stats
                         const poolStats = await getPoolStats(poolToken, reserveToken, isETHReserve);
-                        expect(poolStats.totalPoolAmount).to.be.bignumber.equal(prevPoolStats.totalPoolAmount);
-                        expect(poolStats.totalReserveAmount).to.be.bignumber.equal(prevPoolStats.totalReserveAmount);
+                        expect(poolStats.totalPoolAmount).to.be.equal(prevPoolStats.totalPoolAmount);
+                        expect(poolStats.totalReserveAmount).to.be.equal(prevPoolStats.totalReserveAmount);
 
                         const recipientStats = await getProviderStats(recipient, poolToken, reserveToken, isETHReserve);
-                        expect(recipientStats.totalProviderAmount).to.be.bignumber.equal(
+                        expect(recipientStats.totalProviderAmount).to.be.equal(
                             prevRecipientStats.totalProviderAmount.sub(protection.reserveAmount)
                         );
                         expect(recipientStats.providerPools).to.eql([protection.poolToken]);
 
                         const newOwnerStats = await getProviderStats(newOwner, poolToken, reserveToken, isETHReserve);
-                        expect(newOwnerStats.totalProviderAmount).to.be.bignumber.equal(
+                        expect(newOwnerStats.totalProviderAmount).to.be.equal(
                             prevNewOwnerStats.totalProviderAmount.add(protection2.reserveAmount)
                         );
                         expect(newOwnerStats.providerPools).to.eql([protection2.poolToken]);
 
                         // verify removal checkpoints
-                        expect(await checkpointStore.checkpoint.call(recipient)).to.be.bignumber.equal(now);
-                        expect(await checkpointStore.checkpoint.call(newOwner)).to.be.bignumber.equal(new BN(0));
+                        expect(await checkpointStore.checkpoint(recipient.address)).to.be.equal(now);
+                        expect(await checkpointStore.checkpoint(newOwner.address)).to.be.equal(BigNumber.from(0));
                     };
 
->>>>>>> 3cca1fd1
                     let protectionId;
                     let newOwner;
                     const reserveAmount = BigNumber.from(5000);
                     let reserveToken;
                     let reserveTokenAddress;
-                    let recipient;
-
-                    before(async () => {
-                        newOwner = accounts[5];
-                        recipient = accounts[recipientNb];
-                    });
 
                     beforeEach(async () => {
                         await initPool(isETHReserve);
@@ -2198,85 +2164,9 @@
                     });
 
                     it('should allow the provider to transfer position to another provider', async () => {
-<<<<<<< HEAD
-                        let protection = await liquidityProtectionStore.protectedLiquidity(protectionId);
-                        protection = getProtection(protection);
-
-                        const prevPoolStats = await getPoolStats(poolToken, reserveToken, isETHReserve);
-                        const prevRecipientStats = await getProviderStats(
-                            recipient,
-                            poolToken,
-                            reserveToken,
-                            isETHReserve
-=======
                         await verifyTransfer(async () =>
-                            liquidityProtection.transferPosition(protectionId, newOwner, {
-                                from: recipient
-                            })
->>>>>>> 3cca1fd1
+                            liquidityProtection.connect(recipient).transferPosition(protectionId, newOwner.address)
                         );
-                    });
-
-                    it('should revert when attempting to transfer position that belongs to another account', async () => {
-                        const nonOwner = accounts[8];
-                        await expectRevert(
-                            liquidityProtection.transferPosition(protectionId, newOwner, {
-                                from: nonOwner
-                            }),
-                            'ERR_ACCESS_DENIED'
-                        );
-                    });
-
-<<<<<<< HEAD
-                        await liquidityProtection.connect(recipient).transferPosition(protectionId, newOwner.address);
-
-                        const protectionIds = await liquidityProtectionStore.protectedLiquidityIds(recipient.address);
-                        expect(protectionIds).not.to.have.members([protectionId]);
-
-                        const protectionIds2 = await liquidityProtectionStore.protectedLiquidityIds(newOwner.address);
-                        expect(protectionIds2.length).to.eql(1);
-
-                        let protection2 = await liquidityProtectionStore.protectedLiquidity(protectionIds2[0]);
-                        protection2 = getProtection(protection2);
-
-                        expect(protection2.provider).to.eql(newOwner.address);
-                        expect(protection.poolToken).to.eql(protection2.poolToken);
-                        expect(protection.reserveToken).to.eql(protection2.reserveToken);
-                        expect(protection.poolAmount).to.be.equal(protection2.poolAmount);
-                        expect(protection.reserveAmount).to.be.equal(protection2.reserveAmount);
-                        expect(protection.reserveRateN).to.be.equal(protection2.reserveRateN);
-                        expect(protection.reserveRateD).to.be.equal(protection2.reserveRateD);
-                        expect(protection.timestamp).to.be.equal(protection2.timestamp);
-
-                        // verify system balance
-                        const systemBalance = await liquidityProtectionSystemStore.systemBalance(poolToken.address);
-                        expect(systemBalance).to.be.equal(prevSystemBalance);
-
-                        // verify stats
-                        const poolStats = await getPoolStats(poolToken, reserveToken, isETHReserve);
-                        expect(poolStats.totalPoolAmount).to.be.equal(prevPoolStats.totalPoolAmount);
-                        expect(poolStats.totalReserveAmount).to.be.equal(prevPoolStats.totalReserveAmount);
-
-                        const recipientStats = await getProviderStats(recipient, poolToken, reserveToken, isETHReserve);
-                        expect(recipientStats.totalProviderAmount).to.be.equal(
-                            prevRecipientStats.totalProviderAmount.sub(protection.reserveAmount)
-                        );
-                        expect(recipientStats.providerPools).to.eql([protection.poolToken]);
-
-                        const newOwnerStats = await getProviderStats(newOwner, poolToken, reserveToken, isETHReserve);
-                        expect(newOwnerStats.totalProviderAmount).to.be.equal(
-                            prevNewOwnerStats.totalProviderAmount.add(protection2.reserveAmount)
-                        );
-                        expect(newOwnerStats.providerPools).to.eql([protection2.poolToken]);
-                    });
-
-                    it('should update the last removal check point when transferring liquidity', async () => {
-                        expect(await checkpointStore.checkpoint(recipient.address)).to.be.equal(BigNumber.from(0));
-
-                        await liquidityProtection.connect(recipient).transferPosition(protectionId, newOwner.address);
-
-                        expect(await checkpointStore.checkpoint(recipient.address)).to.be.equal(now);
-                        expect(await checkpointStore.checkpoint(newOwner.address)).to.be.equal(BigNumber.from(0));
                     });
 
                     it('should revert when attempting to transfer position that belongs to another account', async () => {
@@ -2284,110 +2174,95 @@
                         await expect(
                             liquidityProtection.connect(nonOwner).transferPosition(protectionId, newOwner.address)
                         ).to.be.revertedWith('ERR_ACCESS_DENIED');
-=======
-                    describe('notification', () => {
+                    });
+
+                    // Don't know how to encoreABI of functions in ethersjs
+                    describe.skip('notification', () => {
                         let testCall;
 
                         beforeEach(async () => {
-                            testCall = await TestCall.new();
+                            testCall = await Contracts.TestCall.deploy();
                         });
 
                         it('should revert when called with invalid call data', async () => {
-                            await expectRevert(
-                                liquidityProtection.transferPositionAndCall(
-                                    protectionId,
-                                    newOwner,
-                                    ZERO_ADDRESS,
-                                    liquidityProtection.contract.methods.store().encodeABI(),
-                                    {
-                                        from: recipient
-                                    }
-                                ),
-                                'ERR_INVALID_ADDRESS'
-                            );
-
-                            await expectRevert(
-                                liquidityProtection.transferPositionAndCall(
-                                    protectionId,
-                                    newOwner,
-                                    testCall.address,
-                                    [],
-                                    {
-                                        from: recipient
-                                    }
-                                ),
-                                'ERR_INVALID_CALL_DATA'
-                            );
+                            await expect(
+                                liquidityProtection
+                                    .connect(recipient)
+                                    .transferPositionAndCall(
+                                        protectionId,
+                                        newOwner,
+                                        ZERO_ADDRESS,
+                                        liquidityProtection.methods.store().encodeABI()
+                                    )
+                            ).to.be.revertedWith('ERR_INVALID_ADDRESS');
+
+                            await expect(
+                                liquidityProtection
+                                    .connect(recipient)
+                                    .transferPositionAndCall(protectionId, newOwner, testCall.address, [])
+                            ).to.be.revertedWith('ERR_INVALID_CALL_DATA');
 
                             for (const invalidCallData of [[], '0x1234', '0x123456']) {
-                                await expectRevert(
-                                    liquidityProtection.transferPositionAndCall(
+                                await expect(
+                                    liquidityProtection
+                                        .connect(recipient)
+                                        .transferPositionAndCall(
+                                            protectionId,
+                                            newOwner,
+                                            testCall.address,
+                                            invalidCallData
+                                        )
+                                ).to.be.revertedWith('ERR_INVALID_CALL_DATA');
+                            }
+                        });
+
+                        it('should revert when the callback reverts', async () => {
+                            await expect(
+                                liquidityProtection
+                                    .connect(recipient)
+                                    .transferPositionAndCall(
                                         protectionId,
                                         newOwner,
                                         testCall.address,
-                                        invalidCallData,
-                                        {
-                                            from: recipient
-                                        }
-                                    ),
-                                    'ERR_INVALID_CALL_DATA'
-                                );
-                            }
+                                        testCall.contract.methods.error().encodeABI()
+                                    )
+                            ).to.be.revertedWith('ERR_REVERT');
                         });
 
-                        it('should revert when the callback reverts', async () => {
-                            await expectRevert(
-                                liquidityProtection.transferPositionAndCall(
-                                    protectionId,
-                                    newOwner,
-                                    testCall.address,
-                                    testCall.contract.methods.error().encodeABI(),
-                                    {
-                                        from: recipient
-                                    }
-                                ),
-                                'ERR_REVERT'
+                        it('should revert when calling an invalid method', async () => {
+                            await expect(
+                                liquidityProtection
+                                    .connect(recipient)
+                                    .transferPositionAndCall(
+                                        protectionId,
+                                        newOwner,
+                                        testCall.address,
+                                        liquidityProtection.contract.methods.store().encodeABI()
+                                    )
+                            ).to.be.revertedWith('ERR_CALL_FAILED');
+                        });
+
+                        it('should support state changing function', async () => {
+                            expect(await testCall.num()).to.be.equal(BigNumber.from(0));
+                            expect(await testCall.str()).to.be.eql('');
+
+                            const newNum = BigNumber.from(12345);
+                            const newStr = 'Hello World!';
+
+                            await verifyTransfer(async () =>
+                                liquidityProtection
+                                    .connect(recipient)
+                                    .transferPositionAndCall(
+                                        protectionId,
+                                        newOwner,
+                                        testCall.address,
+                                        testCall.contract.methods.set(newNum, newStr).encodeABI()
+                                    )
                             );
+
+                            expect(await testCall.num()).to.be.equal(newNum);
+                            expect(await testCall.str()).to.be.eql(newStr);
                         });
-
-                        it('should revert when calling an invalid method', async () => {
-                            await expectRevert(
-                                liquidityProtection.transferPositionAndCall(
-                                    protectionId,
-                                    newOwner,
-                                    testCall.address,
-                                    liquidityProtection.contract.methods.store().encodeABI(),
-                                    {
-                                        from: recipient
-                                    }
-                                ),
-                                'ERR_CALL_FAILED'
-                            );
-                        });
-
-                        it('should support state changing function', async () => {
-                            expect(await testCall.num.call()).to.be.bignumber.equal(new BN(0));
-                            expect(await testCall.str.call()).to.be.eql('');
-
-                            const newNum = new BN(12345);
-                            const newStr = 'Hello World!';
-
-                            await verifyTransfer(async () =>
-                                liquidityProtection.transferPositionAndCall(
-                                    protectionId,
-                                    newOwner,
-                                    testCall.address,
-                                    testCall.contract.methods.set(newNum, newStr).encodeABI(),
-                                    {
-                                        from: recipient
-                                    }
-                                )
-                            );
-
-                            expect(await testCall.num.call()).to.be.bignumber.equal(newNum);
-                            expect(await testCall.str.call()).to.be.eql(newStr);
-                        });
->>>>>>> 3cca1fd1
                     });
                 };
 
@@ -3229,7 +3104,7 @@
                     });
                 });
 
-                describe.only('edge cases', () => {
+                describe('edge cases', () => {
                     const f = (a, b) => [].concat(...a.map((d) => b.map((e) => [].concat(d, e))));
                     const cartesian = (a, b, ...c) => (b ? cartesian(f(a, b), ...c) : a);
                     const condOrAlmostEqual = (cond, actual, expected, maxError) => {
