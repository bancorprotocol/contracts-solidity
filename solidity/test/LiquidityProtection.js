const { accounts, defaultSender, contract, web3 } = require('@openzeppelin/test-environment');
const { expectRevert, BN, constants, time, balance } = require('@openzeppelin/test-helpers');
const { expect } = require('../../chai-local');
const { NATIVE_TOKEN_ADDRESS, registry, roles } = require('./helpers/Constants');
const Decimal = require('decimal.js');

const { ZERO_ADDRESS, MAX_UINT256 } = constants;
const { duration, latest } = time;
const { ROLE_OWNER, ROLE_GOVERNOR, ROLE_MINTER } = roles;

const ContractRegistry = contract.fromArtifact('ContractRegistry');
const BancorFormula = contract.fromArtifact('BancorFormula');
const BancorNetwork = contract.fromArtifact('BancorNetwork');
const DSToken = contract.fromArtifact('DSToken');
const ConverterRegistry = contract.fromArtifact('TestConverterRegistry');
const ConverterRegistryData = contract.fromArtifact('ConverterRegistryData');
const ConverterFactory = contract.fromArtifact('ConverterFactory');
const LiquidityPoolV1ConverterFactory = contract.fromArtifact('TestLiquidityPoolV1ConverterFactory');
const LiquidityPoolV1Converter = contract.fromArtifact('TestLiquidityPoolV1Converter');
const StandardPoolConverterFactory = contract.fromArtifact('TestStandardPoolConverterFactory');
const StandardPoolConverter = contract.fromArtifact('TestStandardPoolConverter');
const LiquidityProtectionSettings = contract.fromArtifact('LiquidityProtectionSettings');
const LiquidityProtectionStore = contract.fromArtifact('LiquidityProtectionStore');
const LiquidityProtectionStats = contract.fromArtifact('LiquidityProtectionStats');
const LiquidityProtectionUserStore = contract.fromArtifact('LiquidityProtectionUserStore');
const LiquidityProtectionSystemStore = contract.fromArtifact('LiquidityProtectionSystemStore');
const TokenHolder = contract.fromArtifact('TokenHolder');
const LiquidityProtectionEventsSubscriber = contract.fromArtifact('TestLiquidityProtectionEventsSubscriber');
const TokenGovernance = contract.fromArtifact('TestTokenGovernance');
const CheckpointStore = contract.fromArtifact('TestCheckpointStore');
const LiquidityProtection = contract.fromArtifact('TestLiquidityProtection');
const NetworkSettings = contract.fromArtifact('NetworkSettings');

const PPM_RESOLUTION = new BN(1000000);

const RESERVE1_AMOUNT = new BN(1000000);
const RESERVE2_AMOUNT = new BN(2500000);
const TOTAL_SUPPLY = new BN(10).pow(new BN(25));

const PROTECTION_NO_PROTECTION = 0;
const PROTECTION_PARTIAL_PROTECTION = 1;
const PROTECTION_FULL_PROTECTION = 2;
const PROTECTION_EXCESSIVE_PROTECTION = 3;

const POOL_AVAILABLE_SPACE_TEST_ADDITIONAL_BALANCES = [
    { baseBalance: 1000000, networkBalance: 1000000 },
    { baseBalance: 1234567, networkBalance: 2000000 },
    { baseBalance: 2345678, networkBalance: 3000000 },
    { baseBalance: 3456789, networkBalance: 4000000 },
    { baseBalance: 4000000, networkBalance: 4000000 },
    { baseBalance: 5000000, networkBalance: 3000000 },
    { baseBalance: 6000000, networkBalance: 2000000 },
    { baseBalance: 7000000, networkBalance: 1000000 }
];

describe('LiquidityProtection', () => {
    for (const converterType of [1, 3]) {
        context(`${converterType === 1 ? 'LiquidityPoolV1Converter' : 'StandardPoolConverter'}`, () => {
            const initPool = async (isETH = false, whitelist = true, standard = true) => {
                if (isETH) {
                    baseTokenAddress = NATIVE_TOKEN_ADDRESS;
                } else {
                    // create a pool with ERC20 as the base token
                    baseToken = await DSToken.new('RSV1', 'RSV1', 18);
                    await baseToken.issue(owner, TOTAL_SUPPLY);
                    baseTokenAddress = baseToken.address;
                }

                let weights = [500000, 500000];
                if (converterType === 1 && !standard) {
                    weights = [450000, 550000];
                }

                await converterRegistry.newConverter(
                    converterType,
                    'PT',
                    'PT',
                    18,
                    PPM_RESOLUTION,
                    [baseTokenAddress, networkToken.address],
                    weights
                );
                const anchorCount = await converterRegistry.getAnchorCount.call();
                const poolTokenAddress = await converterRegistry.getAnchor.call(anchorCount - 1);
                poolToken = await DSToken.at(poolTokenAddress);
                const converterAddress = await poolToken.owner.call();
                if (converterType === 1) {
                    converter = await LiquidityPoolV1Converter.at(converterAddress);
                } else {
                    converter = await StandardPoolConverter.at(converterAddress);
                }
                await setTime(now);
                await converter.acceptOwnership();
                await networkToken.approve(converter.address, RESERVE2_AMOUNT);

                let value = 0;
                if (isETH) {
                    value = RESERVE1_AMOUNT;
                } else {
                    await baseToken.approve(converter.address, RESERVE1_AMOUNT);
                }

                await converter.addLiquidity(
                    [baseTokenAddress, networkToken.address],
                    [RESERVE1_AMOUNT, RESERVE2_AMOUNT],
                    1,
                    {
                        value
                    }
                );

                // whitelist pool
                if (whitelist) {
                    await liquidityProtectionSettings.addPoolToWhitelist(poolToken.address);
                }
            };

            const addProtectedLiquidity = async (
                poolTokenAddress,
                token,
                tokenAddress,
                amount,
                isETH = false,
                from = owner,
                recipient = undefined,
                value = 0
            ) => {
                if (isETH) {
                    value = amount;
                } else {
                    await token.approve(liquidityProtection.address, amount, { from });
                }

                if (recipient) {
                    return liquidityProtection.addLiquidityFor(recipient, poolTokenAddress, tokenAddress, amount, {
                        from,
                        value
                    });
                }

                return liquidityProtection.addLiquidity(poolTokenAddress, tokenAddress, amount, { from, value });
            };

            const getProtection = (protection) => {
                return {
                    provider: protection[0],
                    poolToken: protection[1],
                    reserveToken: protection[2],
                    poolAmount: protection[3],
                    reserveAmount: protection[4],
                    reserveRateN: protection[5],
                    reserveRateD: protection[6],
                    timestamp: protection[7]
                };
            };

            const getTimestamp = async (protectionLevel) => {
                switch (protectionLevel) {
                    case PROTECTION_NO_PROTECTION:
                        return now.add(duration.days(15));
                    case PROTECTION_PARTIAL_PROTECTION:
                        return now.add(duration.days(40));
                    case PROTECTION_FULL_PROTECTION:
                        return now.add(duration.days(100));
                    case PROTECTION_EXCESSIVE_PROTECTION:
                        return now.add(duration.days(300));
                }
            };

            const poolTokenRate = (poolSupply, reserveBalance) => {
                return { n: reserveBalance.mul(new BN('2')), d: poolSupply };
            };

            const getBalance = async (token, address, account) => {
                if (address === NATIVE_TOKEN_ADDRESS) {
                    return balance.current(account);
                }

                return token.balanceOf.call(account);
            };

            const getTransactionCost = async (txResult) => {
                const transaction = await web3.eth.getTransaction(txResult.tx);
                return new BN(transaction.gasPrice).mul(new BN(txResult.receipt.cumulativeGasUsed));
            };

            const expectAlmostEqual = (amount1, amount2, maxError = '0.01') => {
                if (!amount1.eq(amount2)) {
                    const error = Decimal(amount1.toString()).div(amount2.toString()).sub(1).abs();
                    expect(error.lte(maxError)).to.be.true(`error = ${error.toFixed(maxError.length)}`);
                }
            };

            const convert = async (path, amount, minReturn) => {
                let token;
                if (path[0] === baseTokenAddress) {
                    token = baseToken;
                } else {
                    token = networkToken;
                }

                await token.approve(bancorNetwork.address, amount);
                return bancorNetwork.convertByPath2(path, amount, minReturn, ZERO_ADDRESS);
            };

            const generateFee = async (sourceToken, targetToken, conversionFee = new BN(10000)) => {
                await converter.setConversionFee(conversionFee);

                const prevBalance = await targetToken.balanceOf(owner);
                const sourceBalance = await converter.reserveBalance(sourceToken.address);

                await convert(
                    [sourceToken.address, poolToken.address, targetToken.address],
                    sourceBalance.div(new BN(2)),
                    new BN(1)
                );

                const currBalance = await targetToken.balanceOf(owner);

                await convert(
                    [targetToken.address, poolToken.address, sourceToken.address],
                    currBalance.sub(prevBalance),
                    new BN(1)
                );

                await converter.setConversionFee(new BN(0));
            };

            const getNetworkTokenMaxAmount = async () => {
                const totalSupply = await poolToken.totalSupply();
                const reserveBalance = await converter.reserveBalance(networkToken.address);
                const systemBalance = await liquidityProtectionSystemStore.systemBalance(poolToken.address);
                return systemBalance.mul(reserveBalance).div(totalSupply);
            };

            const getPoolStats = async (poolToken, reserveToken, isETHReserve) => {
                const poolTokenAddress = poolToken.address;
                const reserveTokenAddress = isETHReserve ? NATIVE_TOKEN_ADDRESS : reserveToken.address;
                return {
                    totalPoolAmount: await liquidityProtectionStats.totalPoolAmount.call(poolTokenAddress),
                    totalReserveAmount: await liquidityProtectionStats.totalReserveAmount.call(
                        poolTokenAddress,
                        reserveTokenAddress
                    )
                };
            };

            const getProviderStats = async (provider, poolToken, reserveToken, isETHReserve) => {
                const poolTokenAddress = poolToken.address;
                const reserveTokenAddress = isETHReserve ? NATIVE_TOKEN_ADDRESS : reserveToken.address;
                return {
                    totalProviderAmount: await liquidityProtectionStats.totalProviderAmount.call(
                        provider,
                        poolTokenAddress,
                        reserveTokenAddress
                    ),
                    providerPools: await liquidityProtectionStats.providerPools.call(provider)
                };
            };

            const getRate = async (reserveAddress) => {
                const reserve1Balance = await converter.reserveBalance(baseTokenAddress);
                const reserve2Balance = await converter.reserveBalance(networkToken.address);
                if (reserveAddress === baseTokenAddress) {
                    return { n: reserve2Balance, d: reserve1Balance };
                }

                return { n: reserve1Balance, d: reserve2Balance };
            };

            const increaseRate = async (reserveAddress) => {
                let sourceAddress;
                if (reserveAddress === baseTokenAddress) {
                    sourceAddress = networkToken.address;
                } else {
                    sourceAddress = baseTokenAddress;
                }

                const path = [sourceAddress, poolToken.address, reserveAddress];
                let amount = await converter.reserveBalance(networkToken.address);
                amount = Decimal(2).sqrt().sub(1).mul(amount.toString());
                amount = new BN(amount.floor().toFixed());

                await convert(path, amount, 1);
            };

            const getLockedBalance = async (account) => {
                let lockedBalance = new BN(0);
                const lockedCount = await liquidityProtectionUserStore.lockedBalanceCount(account);
                for (let i = 0; i < lockedCount; i++) {
                    const balance = (await liquidityProtectionUserStore.lockedBalance(account, i))[0];
                    lockedBalance = lockedBalance.add(balance);
                }

                return lockedBalance;
            };

            const setTime = async (time) => {
                now = time;

                for (const t of [converter, checkpointStore, liquidityProtection]) {
                    if (t) {
                        await t.setTime(now);
                    }
                }
            };

            let now;
            let contractRegistry;
            let bancorNetwork;
            let networkToken;
            let networkTokenGovernance;
            let govToken;
            let govTokenGovernance;
            let checkpointStore;
            let poolToken;
            let converterRegistry;
            let converterRegistryData;
            let converter;
            let liquidityProtectionSettings;
            let liquidityProtectionStore;
            let liquidityProtectionStats;
            let liquidityProtectionUserStore;
            let liquidityProtectionSystemStore;
            let liquidityProtectionWallet;
            let liquidityProtection;
            let baseToken;
            let baseTokenAddress;

            const owner = defaultSender;
            const governor = accounts[1];

            before(async () => {
                contractRegistry = await ContractRegistry.new();
                converterRegistry = await ConverterRegistry.new(contractRegistry.address);
                converterRegistryData = await ConverterRegistryData.new(contractRegistry.address);
                bancorNetwork = await BancorNetwork.new(contractRegistry.address);

                const liquidityPoolV1ConverterFactory = await LiquidityPoolV1ConverterFactory.new();
                const standardPoolConverterFactory = await StandardPoolConverterFactory.new();
                const converterFactory = await ConverterFactory.new();
                await converterFactory.registerTypedConverterFactory(liquidityPoolV1ConverterFactory.address);
                await converterFactory.registerTypedConverterFactory(standardPoolConverterFactory.address);

                const bancorFormula = await BancorFormula.new();
                await bancorFormula.init();

                const networkSettings = await NetworkSettings.new(defaultSender, 0);

                await contractRegistry.registerAddress(registry.CONVERTER_FACTORY, converterFactory.address);
                await contractRegistry.registerAddress(registry.CONVERTER_REGISTRY, converterRegistry.address);
                await contractRegistry.registerAddress(registry.CONVERTER_REGISTRY_DATA, converterRegistryData.address);
                await contractRegistry.registerAddress(registry.BANCOR_FORMULA, bancorFormula.address);
                await contractRegistry.registerAddress(registry.BANCOR_NETWORK, bancorNetwork.address);
                await contractRegistry.registerAddress(registry.NETWORK_SETTINGS, networkSettings.address);

                await converterRegistry.enableTypeChanging(false);
            });

            beforeEach(async () => {
                networkToken = await DSToken.new('BNT', 'BNT', 18);
                await networkToken.issue(owner, TOTAL_SUPPLY);
                networkTokenGovernance = await TokenGovernance.new(networkToken.address);
                await networkTokenGovernance.grantRole(ROLE_GOVERNOR, governor);
                await networkToken.transferOwnership(networkTokenGovernance.address);
                await networkTokenGovernance.acceptTokenOwnership();

                govToken = await DSToken.new('vBNT', 'vBNT', 18);
                govTokenGovernance = await TokenGovernance.new(govToken.address);
                await govTokenGovernance.grantRole(ROLE_GOVERNOR, governor);
                await govToken.transferOwnership(govTokenGovernance.address);
                await govTokenGovernance.acceptTokenOwnership();

                // initialize liquidity protection
                checkpointStore = await CheckpointStore.new({ from: owner });
                liquidityProtectionSettings = await LiquidityProtectionSettings.new(
                    networkToken.address,
                    contractRegistry.address
                );
                await liquidityProtectionSettings.setMinNetworkTokenLiquidityForMinting(new BN(100));
                await liquidityProtectionSettings.setMinNetworkCompensation(new BN(3));

                liquidityProtectionStore = await LiquidityProtectionStore.new();
                liquidityProtectionStats = await LiquidityProtectionStats.new();
                liquidityProtectionUserStore = await LiquidityProtectionUserStore.new(0);
                liquidityProtectionSystemStore = await LiquidityProtectionSystemStore.new();
                liquidityProtectionWallet = await TokenHolder.new();
                liquidityProtection = await LiquidityProtection.new(
                    liquidityProtectionSettings.address,
                    liquidityProtectionStore.address,
                    liquidityProtectionStats.address,
                    liquidityProtectionUserStore.address,
                    liquidityProtectionSystemStore.address,
                    liquidityProtectionWallet.address,
                    networkTokenGovernance.address,
                    govTokenGovernance.address,
                    checkpointStore.address
                );

                await liquidityProtectionSettings.grantRole(ROLE_OWNER, liquidityProtection.address, { from: owner });
                await liquidityProtectionStats.grantRole(ROLE_OWNER, liquidityProtection.address, { from: owner });
                await liquidityProtectionUserStore.grantRole(ROLE_OWNER, liquidityProtection.address, { from: owner });
                await liquidityProtectionSystemStore.grantRole(ROLE_OWNER, liquidityProtection.address, {
                    from: owner
                });
                await checkpointStore.grantRole(ROLE_OWNER, liquidityProtection.address, { from: owner });
                await liquidityProtectionStore.transferOwnership(liquidityProtection.address);
                await liquidityProtection.acceptStoreOwnership();
                await liquidityProtectionWallet.transferOwnership(liquidityProtection.address);
                await liquidityProtection.acceptWalletOwnership();
                await networkTokenGovernance.grantRole(ROLE_MINTER, liquidityProtection.address, { from: governor });
                await govTokenGovernance.grantRole(ROLE_MINTER, liquidityProtection.address, { from: governor });

                await setTime(await latest());

                // initialize pool
                await initPool();
            });

            it('verifies the liquidity protection contract after initialization', async () => {
                const settings = await liquidityProtection.settings.call();
                expect(settings).to.eql(liquidityProtectionSettings.address);

                const store = await liquidityProtection.store.call();
                expect(store).to.eql(liquidityProtectionStore.address);

                const stats = await liquidityProtection.stats.call();
                expect(stats).to.eql(liquidityProtectionStats.address);

                const userStore = await liquidityProtection.userStore.call();
                expect(userStore).to.eql(liquidityProtectionUserStore.address);

                const systemStore = await liquidityProtection.systemStore.call();
                expect(systemStore).to.eql(liquidityProtectionSystemStore.address);

                const wallet = await liquidityProtection.wallet.call();
                expect(wallet).to.eql(liquidityProtectionWallet.address);
            });

            it('verifies that the owner can transfer the store ownership', async () => {
                await liquidityProtection.transferStoreOwnership(accounts[1]);
                liquidityProtectionStore.acceptOwnership({ from: accounts[1] });
            });

            it('should revert when a non owner attempts to transfer the store ownership', async () => {
                await expectRevert(
                    liquidityProtection.transferStoreOwnership(accounts[2], {
                        from: accounts[1]
                    }),
                    'ERR_ACCESS_DENIED'
                );
            });

            it('verifies that the owner can transfer the wallet ownership', async () => {
                await liquidityProtection.transferWalletOwnership(accounts[1]);
                liquidityProtectionWallet.acceptOwnership({ from: accounts[1] });
            });

            it('should revert when a non owner attempts to transfer the wallet ownership', async () => {
                await expectRevert(
                    liquidityProtection.transferWalletOwnership(accounts[2], {
                        from: accounts[1]
                    }),
                    'ERR_ACCESS_DENIED'
                );
            });

            it('should revert when the caller attempts to add and remove base tokens on the same block', async () => {
                const balance = await baseToken.balanceOf.call(owner);
                const amount = (await liquidityProtection.poolAvailableSpace(poolToken.address))[0];
                await baseToken.approve(liquidityProtection.address, amount);

                await liquidityProtection.addLiquidity(poolToken.address, baseToken.address, amount);
                let protectionIds = await liquidityProtectionUserStore.positionIds(owner);
                let protection1 = await liquidityProtectionUserStore.position.call(protectionIds[0]);
                protection1 = getProtection(protection1);

                await govToken.approve(liquidityProtection.address, protection1.reserveAmount);
                await expectRevert(
                    liquidityProtection.removeLiquidity(protectionIds[0], PPM_RESOLUTION),
                    'ERR_TOO_EARLY'
                );
                protectionIds = await liquidityProtectionUserStore.positionIds(owner);
                expect(protectionIds.length).to.eql(1);

                const newBalance = await baseToken.balanceOf.call(owner);
                expect(newBalance).to.be.bignumber.equal(balance.sub(amount));
            });

            it('should revert when the caller attempts to add and partially remove base tokens on the same block', async () => {
                const balance = await baseToken.balanceOf.call(owner);
                const amount = (await liquidityProtection.poolAvailableSpace(poolToken.address))[0];
                await baseToken.approve(liquidityProtection.address, amount);

                await liquidityProtection.addLiquidity(poolToken.address, baseToken.address, amount);
                let protectionIds = await liquidityProtectionUserStore.positionIds(owner);
                let protection1 = await liquidityProtectionUserStore.position.call(protectionIds[0]);
                protection1 = getProtection(protection1);

                await govToken.approve(liquidityProtection.address, protection1.reserveAmount);
                await expectRevert(
                    liquidityProtection.removeLiquidity(protectionIds[0], PPM_RESOLUTION.div(new BN(2))),
                    'ERR_TOO_EARLY'
                );
                protectionIds = await liquidityProtectionUserStore.positionIds(owner);
                expect(protectionIds.length).to.eql(1);

                const newBalance = await baseToken.balanceOf.call(owner);
                expect(newBalance).to.be.bignumber.equal(balance.sub(amount));
            });

            for (const { baseBalance, networkBalance } of POOL_AVAILABLE_SPACE_TEST_ADDITIONAL_BALANCES) {
                it(`pool available space with additional balances of ${baseBalance} and ${networkBalance}`, async () => {
                    await baseToken.approve(converter.address, baseBalance);
                    await networkToken.approve(converter.address, networkBalance);
                    await converter.addLiquidity(
                        [baseToken.address, networkToken.address],
                        [baseBalance, networkBalance],
                        1
                    );

                    await baseToken.approve(liquidityProtection.address, TOTAL_SUPPLY);
                    await networkToken.approve(liquidityProtection.address, TOTAL_SUPPLY);

                    const poolTokenAvailableSpace = await liquidityProtection.poolAvailableSpace(poolToken.address);
                    const baseTokenAvailableSpace = poolTokenAvailableSpace[0];

                    await expectRevert(
                        liquidityProtection.addLiquidity(
                            poolToken.address,
                            baseToken.address,
                            baseTokenAvailableSpace.addn(1)
                        ),
                        'ERR_MAX_AMOUNT_REACHED'
                    );
                    await liquidityProtection.addLiquidity(
                        poolToken.address,
                        baseToken.address,
                        baseTokenAvailableSpace
                    );

                    const poolTokenAvailableSpace2 = await liquidityProtection.poolAvailableSpace(poolToken.address);
                    const networkTokenAvailableSpace = poolTokenAvailableSpace2[1];

                    await expectRevert(
                        liquidityProtection.addLiquidity(
                            poolToken.address,
                            networkToken.address,
                            networkTokenAvailableSpace.addn(1)
                        ),
                        'SafeMath: subtraction overflow'
                    );
                    await liquidityProtection.addLiquidity(
                        poolToken.address,
                        networkToken.address,
                        networkTokenAvailableSpace
                    );
                });
            }

            describe('add liquidity', () => {
                // test both addLiquidity and addLiquidityFor
                for (const recipient of [owner, accounts[3]]) {
                    context(recipient === owner ? 'for self' : 'for another account', async () => {
                        for (let isETHReserve = 0; isETHReserve < 2; isETHReserve++) {
                            describe(`base token (${isETHReserve ? 'ETH' : 'ERC20'})`, () => {
                                beforeEach(async () => {
                                    await initPool(isETHReserve);
                                });

                                it('verifies that the caller can add liquidity', async () => {
                                    const totalSupply = await poolToken.totalSupply.call();
                                    const reserveBalance = await converter.reserveBalance.call(baseTokenAddress);
                                    const rate = poolTokenRate(totalSupply, reserveBalance);

                                    const prevPoolStats = await getPoolStats(poolToken, baseToken, isETHReserve);
                                    const prevProviderStats = await getProviderStats(
                                        recipient,
                                        poolToken,
                                        baseToken,
                                        isETHReserve
                                    );

                                    const reserveAmount = new BN(1000);
                                    await addProtectedLiquidity(
                                        poolToken.address,
                                        baseToken,
                                        baseTokenAddress,
                                        reserveAmount,
                                        isETHReserve,
                                        owner,
                                        recipient
                                    );

                                    // verify protection details
                                    const protectionIds = await liquidityProtectionUserStore.positionIds(recipient);
                                    expect(protectionIds.length).to.eql(1);

                                    const expectedPoolAmount = reserveAmount.mul(rate.d).div(rate.n);
                                    const reserve1Balance = await converter.reserveBalance.call(baseTokenAddress);
                                    const reserve2Balance = await converter.reserveBalance.call(networkToken.address);

                                    let protection = await liquidityProtectionUserStore.position.call(protectionIds[0]);
                                    protection = getProtection(protection);

                                    expect(protection.provider).to.eql(recipient);
                                    expect(protection.poolToken).to.eql(poolToken.address);
                                    expect(protection.reserveToken).to.eql(baseTokenAddress);
                                    expect(protection.poolAmount).to.be.bignumber.equal(expectedPoolAmount);
                                    expect(protection.reserveAmount).to.be.bignumber.equal(reserveAmount);
                                    expect(protection.reserveRateN).to.be.bignumber.equal(reserve2Balance);
                                    expect(protection.reserveRateD).to.be.bignumber.equal(reserve1Balance);
                                    expect(protection.timestamp).to.be.bignumber.equal(new BN(now));

                                    // verify stats
                                    const poolStats = await getPoolStats(poolToken, baseToken, isETHReserve);
                                    expect(poolStats.totalPoolAmount).to.be.bignumber.equal(
                                        prevPoolStats.totalPoolAmount.add(protection.poolAmount)
                                    );
                                    expect(poolStats.totalReserveAmount).to.be.bignumber.equal(
                                        prevPoolStats.totalReserveAmount.add(protection.reserveAmount)
                                    );

                                    const providerStats = await getProviderStats(
                                        recipient,
                                        poolToken,
                                        baseToken,
                                        isETHReserve
                                    );

                                    expect(providerStats.totalProviderAmount).to.be.bignumber.equal(
                                        prevProviderStats.totalProviderAmount.add(protection.reserveAmount)
                                    );
                                    expect(providerStats.providerPools).to.eql([poolToken.address]);

                                    // verify balances
                                    const systemBalance = await liquidityProtectionSystemStore.systemBalance(
                                        poolToken.address
                                    );
                                    expect(systemBalance).to.be.bignumber.equal(expectedPoolAmount);

                                    const walletBalance = await poolToken.balanceOf.call(
                                        liquidityProtectionWallet.address
                                    );
                                    expect(walletBalance).to.be.bignumber.equal(expectedPoolAmount.mul(new BN(2)));

                                    const govBalance = await govToken.balanceOf.call(recipient);
                                    expect(govBalance).to.be.bignumber.equal(new BN(0));

                                    const protectionPoolBalance = await poolToken.balanceOf(
                                        liquidityProtection.address
                                    );
                                    expect(protectionPoolBalance).to.be.bignumber.equal(new BN(0));

                                    const protectionBaseBalance = await getBalance(
                                        baseToken,
                                        baseTokenAddress,
                                        liquidityProtection.address
                                    );
                                    expect(protectionBaseBalance).to.be.bignumber.equal(new BN(0));

                                    const protectionNetworkBalance = await networkToken.balanceOf(
                                        liquidityProtection.address
                                    );
                                    expect(protectionNetworkBalance).to.be.bignumber.equal(new BN(0));
                                });

                                it('should revert when attempting to add liquidity with zero amount', async () => {
                                    const reserveAmount = new BN(0);
                                    await expectRevert(
                                        addProtectedLiquidity(
                                            poolToken.address,
                                            baseToken,
                                            baseTokenAddress,
                                            reserveAmount,
                                            isETHReserve,
                                            owner,
                                            recipient
                                        ),
                                        'ERR_ZERO_VALUE'
                                    );
                                });

                                if (converterType === 1) {
                                    it('should revert when attempting to add liquidity to an unsupported pool', async () => {
                                        await initPool(isETHReserve, false, false);

                                        const reserveAmount = new BN(1000);
                                        await expectRevert(
                                            addProtectedLiquidity(
                                                poolToken.address,
                                                baseToken,
                                                baseTokenAddress,
                                                reserveAmount,
                                                isETHReserve,
                                                owner,
                                                recipient
                                            ),
                                            'ERR_POOL_NOT_SUPPORTED'
                                        );
                                    });
                                }

                                it('should revert when attempting to add liquidity to a non whitelisted pool', async () => {
                                    await liquidityProtectionSettings.removePoolFromWhitelist(poolToken.address);

                                    const reserveAmount = new BN(1000);
                                    await expectRevert(
                                        addProtectedLiquidity(
                                            poolToken.address,
                                            baseToken,
                                            baseTokenAddress,
                                            reserveAmount,
                                            isETHReserve,
                                            owner,
                                            recipient
                                        ),
                                        'ERR_POOL_NOT_WHITELISTED'
                                    );
                                });

                                it('should revert when attempting to add liquidity when add liquidity is disabled', async () => {
                                    await liquidityProtectionSettings.disableAddLiquidity(
                                        poolToken.address,
                                        baseTokenAddress,
                                        true
                                    );

                                    const reserveAmount = new BN(1000);
                                    await expectRevert(
                                        addProtectedLiquidity(
                                            poolToken.address,
                                            baseToken,
                                            baseTokenAddress,
                                            reserveAmount,
                                            isETHReserve,
                                            owner,
                                            recipient
                                        ),
                                        'ERR_ADD_LIQUIDITY_DISABLED'
                                    );
                                });

                                it('should revert when attempting to add liquidity with the wrong ETH value', async () => {
                                    const reserveAmount = new BN(1000);
                                    let value = 0;
                                    if (!isETHReserve) {
                                        value = reserveAmount;
                                        await baseToken.approve(liquidityProtection.address, reserveAmount);
                                    }

                                    await expectRevert(
                                        addProtectedLiquidity(
                                            poolToken.address,
                                            baseToken,
                                            baseTokenAddress,
                                            reserveAmount,
                                            false,
                                            owner,
                                            recipient,
                                            value
                                        ),
                                        'ERR_ETH_AMOUNT_MISMATCH'
                                    );
                                });

                                // eslint-disable-next-line max-len
                                it('should revert when attempting to add liquidity when the pool has less liquidity than the minimum required', async () => {
                                    let reserveAmount = new BN(10000);
                                    await addProtectedLiquidity(
                                        poolToken.address,
                                        baseToken,
                                        baseTokenAddress,
                                        reserveAmount,
                                        isETHReserve,
                                        owner,
                                        recipient
                                    );

                                    await liquidityProtectionSettings.setNetworkTokenMintingLimit(
                                        poolToken.address,
                                        500000
                                    );
                                    await liquidityProtectionSettings.setMinNetworkTokenLiquidityForMinting(100000000);
                                    reserveAmount = new BN(2000);

                                    await expectRevert(
                                        addProtectedLiquidity(
                                            poolToken.address,
                                            baseToken,
                                            baseTokenAddress,
                                            reserveAmount,
                                            isETHReserve,
                                            owner,
                                            recipient
                                        ),
                                        'ERR_NOT_ENOUGH_LIQUIDITY'
                                    );
                                });

                                // eslint-disable-next-line max-len
                                it('should revert when attempting to add liquidity which will increase the system network token balance above the pool limit', async () => {
                                    let reserveAmount = new BN(10000);
                                    await addProtectedLiquidity(
                                        poolToken.address,
                                        baseToken,
                                        baseTokenAddress,
                                        reserveAmount,
                                        isETHReserve,
                                        owner,
                                        recipient
                                    );

                                    await liquidityProtectionSettings.setNetworkTokenMintingLimit(
                                        poolToken.address,
                                        500
                                    );
                                    reserveAmount = new BN(2000);

                                    await expectRevert(
                                        addProtectedLiquidity(
                                            poolToken.address,
                                            baseToken,
                                            baseTokenAddress,
                                            reserveAmount,
                                            isETHReserve,
                                            owner,
                                            recipient
                                        ),
                                        'ERR_MAX_AMOUNT_REACHED'
                                    );
                                });

                                it('should revert when attempting to add liquidity while the average rate is invalid', async () => {
                                    const reserveAmount = new BN(1000);
                                    await increaseRate(baseTokenAddress);
                                    await liquidityProtectionSettings.setAverageRateMaxDeviation(1);
                                    await liquidityProtection.setTime(now.add(duration.seconds(1)));
                                    await expectRevert(
                                        addProtectedLiquidity(
                                            poolToken.address,
                                            baseToken,
                                            baseTokenAddress,
                                            reserveAmount,
                                            isETHReserve
                                        ),
                                        'ERR_INVALID_RATE'
                                    );
                                });
                            });
                        }

                        describe('network token', () => {
                            it('verifies that the caller can add liquidity', async () => {
                                let reserveAmount = new BN(5000);
                                await baseToken.transfer(accounts[1], 5000);
                                await addProtectedLiquidity(
                                    poolToken.address,
                                    baseToken,
                                    baseTokenAddress,
                                    reserveAmount,
                                    false,
                                    accounts[1],
                                    accounts[1]
                                );

                                const totalSupply = await poolToken.totalSupply.call();
                                const reserveBalance = await converter.reserveBalance.call(networkToken.address);
                                const rate = poolTokenRate(totalSupply, reserveBalance);

                                const prevOwnerBalance = await networkToken.balanceOf(owner);
                                const prevSystemBalance = await liquidityProtectionSystemStore.systemBalance(
                                    poolToken.address
                                );
                                const prevWalletBalance = await poolToken.balanceOf.call(
                                    liquidityProtectionWallet.address
                                );

                                const prevPoolStats = await getPoolStats(poolToken, networkToken);
                                const prevProviderStats = await getProviderStats(recipient, poolToken, networkToken);

                                reserveAmount = new BN(1000);
                                await addProtectedLiquidity(
                                    poolToken.address,
                                    networkToken,
                                    networkToken.address,
                                    reserveAmount,
                                    false,
                                    owner,
                                    recipient
                                );

                                // verify protection details
                                const protectionIds = await liquidityProtectionUserStore.positionIds(recipient);
                                expect(protectionIds.length).to.eql(1);

                                const expectedPoolAmount = reserveAmount.mul(rate.d).div(rate.n);
                                const reserve1Balance = await converter.reserveBalance.call(networkToken.address);
                                const reserve2Balance = await converter.reserveBalance.call(baseTokenAddress);

                                let protection = await liquidityProtectionUserStore.position.call(protectionIds[0]);
                                protection = getProtection(protection);
                                expect(protection.provider).to.eql(recipient);
                                expect(protection.poolToken).to.eql(poolToken.address);
                                expect(protection.reserveToken).to.eql(networkToken.address);
                                expect(protection.poolAmount).to.be.bignumber.equal(expectedPoolAmount);
                                expect(protection.reserveAmount).to.be.bignumber.equal(reserveAmount);
                                expect(protection.reserveRateN).to.be.bignumber.equal(reserve2Balance);
                                expect(protection.reserveRateD).to.be.bignumber.equal(reserve1Balance);
                                expect(protection.timestamp).to.be.bignumber.equal(new BN(now));

                                // verify stats
                                const poolStats = await getPoolStats(poolToken, networkToken);
                                expect(poolStats.totalPoolAmount).to.be.bignumber.equal(
                                    prevPoolStats.totalPoolAmount.add(protection.poolAmount)
                                );
                                expect(poolStats.totalReserveAmount).to.be.bignumber.equal(
                                    prevPoolStats.totalReserveAmount.add(protection.reserveAmount)
                                );

                                const providerStats = await getProviderStats(recipient, poolToken, networkToken);
                                expect(providerStats.totalProviderAmount).to.be.bignumber.equal(
                                    prevProviderStats.totalProviderAmount.add(protection.reserveAmount)
                                );
                                expect(providerStats.providerPools).to.eql([poolToken.address]);

                                // verify balances
                                const balance = await networkToken.balanceOf(owner);
                                expect(balance).to.be.bignumber.equal(prevOwnerBalance.sub(reserveAmount));

                                const systemBalance = await liquidityProtectionSystemStore.systemBalance(
                                    poolToken.address
                                );
                                expect(systemBalance).to.be.bignumber.equal(prevSystemBalance.sub(expectedPoolAmount));

                                const walletBalance = await poolToken.balanceOf.call(
                                    liquidityProtectionWallet.address
                                );
                                expect(walletBalance).to.be.bignumber.equal(prevWalletBalance);

                                const govBalance = await govToken.balanceOf.call(recipient);
                                expect(govBalance).to.be.bignumber.equal(reserveAmount);

                                const protectionPoolBalance = await poolToken.balanceOf(liquidityProtection.address);
                                expect(protectionPoolBalance).to.be.bignumber.equal(new BN(0));

                                const protectionBaseBalance = await getBalance(
                                    baseToken,
                                    baseTokenAddress,
                                    liquidityProtection.address
                                );
                                expect(protectionBaseBalance).to.be.bignumber.equal(new BN(0));

                                const protectionNetworkBalance = await networkToken.balanceOf(
                                    liquidityProtection.address
                                );
                                expect(protectionNetworkBalance).to.be.bignumber.equal(new BN(0));
                            });

                            it('should revert when attempting to add liquidity with zero amount', async () => {
                                const reserveAmount = new BN(0);
                                await expectRevert(
                                    addProtectedLiquidity(
                                        poolToken.address,
                                        networkToken,
                                        networkToken.address,
                                        reserveAmount,
                                        false,
                                        owner,
                                        recipient
                                    ),
                                    'ERR_ZERO_VALUE'
                                );
                            });

                            if (converterType === 1) {
                                it('should revert when attempting to add liquidity to an unsupported pool', async () => {
                                    await initPool(false, false, false);

                                    const reserveAmount = new BN(1000);
                                    await expectRevert(
                                        addProtectedLiquidity(
                                            poolToken.address,
                                            networkToken,
                                            networkToken.address,
                                            reserveAmount,
                                            false,
                                            owner,
                                            recipient
                                        ),
                                        'ERR_POOL_NOT_SUPPORTED'
                                    );
                                });
                            }

                            it('should revert when attempting to add liquidity to a non whitelisted pool', async () => {
                                await liquidityProtectionSettings.removePoolFromWhitelist(poolToken.address);

                                const reserveAmount = new BN(1000);
                                await expectRevert(
                                    addProtectedLiquidity(
                                        poolToken.address,
                                        networkToken,
                                        networkToken.address,
                                        reserveAmount,
                                        false,
                                        owner,
                                        recipient
                                    ),
                                    'ERR_POOL_NOT_WHITELISTED'
                                );
                            });

                            it('should revert when attempting to add liquidity with non-zero ETH value', async () => {
                                const reserveAmount = new BN(1000);

                                await expectRevert(
                                    addProtectedLiquidity(
                                        poolToken.address,
                                        baseToken,
                                        baseTokenAddress,
                                        reserveAmount,
                                        false,
                                        owner,
                                        recipient,
                                        reserveAmount
                                    ),
                                    'ERR_ETH_AMOUNT_MISMATCH'
                                );
                            });

                            it('should revert when attempting to add more liquidity than the system currently owns', async () => {
                                let reserveAmount = new BN(5000);
                                await baseToken.transfer(accounts[1], 5000);
                                await addProtectedLiquidity(
                                    poolToken.address,
                                    baseToken,
                                    baseTokenAddress,
                                    reserveAmount,
                                    false,
                                    accounts[1]
                                );

                                reserveAmount = new BN(100000);

                                await expectRevert(
                                    addProtectedLiquidity(
                                        poolToken.address,
                                        networkToken,
                                        networkToken.address,
                                        reserveAmount,
                                        false,
                                        owner,
                                        recipient
                                    ),
                                    'SafeMath: subtraction overflow'
                                );
                            });

                            it('should revert when attempting to add liquidity while the average rate is invalid', async () => {
                                const reserveAmount = new BN(5000);
                                await baseToken.transfer(accounts[1], 5000);
                                await addProtectedLiquidity(
                                    poolToken.address,
                                    baseToken,
                                    baseTokenAddress,
                                    reserveAmount,
                                    false,
                                    accounts[1]
                                );

                                await increaseRate(baseTokenAddress);
                                await liquidityProtectionSettings.setAverageRateMaxDeviation(1);
                                await liquidityProtection.setTime(now.add(duration.seconds(1)));
                                await expectRevert(
                                    addProtectedLiquidity(
                                        poolToken.address,
                                        networkToken,
                                        networkToken.address,
                                        reserveAmount,
                                        false,
                                        owner,
                                        recipient
                                    ),
                                    'ERR_INVALID_RATE'
                                );
                            });
                        });
                    });
                }
            });

            describe('removeLiquidityReturn', () => {
                it('verifies that removeLiquidityReturn returns the correct amount for removing entire protection', async () => {
                    const reserveAmount = new BN(1000);
                    await addProtectedLiquidity(poolToken.address, baseToken, baseTokenAddress, reserveAmount);
                    const protectionIds = await liquidityProtectionStore.positionIds(owner);
                    const protectionId = protectionIds[0];

                    const amount = (
                        await liquidityProtection.removeLiquidityReturn(protectionId, PPM_RESOLUTION, now)
                    )[0];

                    expect(amount).to.be.bignumber.equal(reserveAmount);
                });

                it('verifies that removeLiquidityReturn returns the correct amount for removing a portion of a protection', async () => {
                    const reserveAmount = new BN(1000);
                    await addProtectedLiquidity(poolToken.address, baseToken, baseTokenAddress, reserveAmount);
                    const protectionIds = await liquidityProtectionStore.positionIds(owner);
                    const protectionId = protectionIds[0];

                    const amount = (await liquidityProtection.removeLiquidityReturn(protectionId, 800000, now))[0];

                    expect(amount).to.be.bignumber.equal(new BN(800));
                });

                it('verifies that removeLiquidityReturn can be called even if the average rate is invalid', async () => {
                    const reserveAmount = new BN(1000);
                    await addProtectedLiquidity(poolToken.address, baseToken, baseTokenAddress, reserveAmount);
                    const protectionIds = await liquidityProtectionStore.positionIds(owner);
                    const protectionId = protectionIds[0];

                    await increaseRate(baseTokenAddress);
                    await liquidityProtectionSettings.setAverageRateMaxDeviation(1);
                    await liquidityProtection.removeLiquidityReturn(protectionId, PPM_RESOLUTION, now);
                });

                it('should revert when calling removeLiquidityReturn with zero portion of the liquidity', async () => {
                    await expectRevert(
                        liquidityProtection.removeLiquidityReturn('1234', 0, now),
                        'ERR_INVALID_PORTION'
                    );
                });

                it('should revert when calling removeLiquidityReturn with remove more than 100% of the liquidity', async () => {
                    await expectRevert(
                        liquidityProtection.removeLiquidityReturn('1234', PPM_RESOLUTION.add(new BN(1)), now),
                        'ERR_INVALID_PORTION'
                    );
                });

                it('should revert when calling removeLiquidityReturn with a date earlier than the protection deposit', async () => {
                    const reserveAmount = new BN(1000);
                    await addProtectedLiquidity(poolToken.address, baseToken, baseTokenAddress, reserveAmount);
                    const protectionIds = await liquidityProtectionStore.positionIds(owner);
                    const protectionId = protectionIds[0];

                    await expectRevert(
                        liquidityProtection.removeLiquidityReturn(
                            protectionId,
                            PPM_RESOLUTION,
                            now.sub(duration.years(1))
                        ),
                        'ERR_INVALID_TIMESTAMP'
                    );
                });

                it('should revert when calling removeLiquidityReturn with invalid id', async () => {
                    await expectRevert(
                        liquidityProtection.removeLiquidityReturn('1234', PPM_RESOLUTION, now),
                        'ERR_INVALID_ID'
                    );
                });
            });

<<<<<<< HEAD
            describe('claim balance', () => {
                beforeEach(async () => {
                    await addProtectedLiquidity(poolToken.address, baseToken, baseTokenAddress, new BN(20000));
                    await addProtectedLiquidity(poolToken.address, networkToken, networkToken.address, new BN(2000));
                    const protectionIds = await liquidityProtectionStore.positionIds(owner);
                    const protectionId = protectionIds[protectionIds.length - 1];

                    const portion = PPM_RESOLUTION.div(new BN(2));
                    const amount = new BN(2000).mul(portion).div(PPM_RESOLUTION);
                    await govToken.approve(liquidityProtection.address, amount);
                    await liquidityProtection.setTime(now.add(duration.seconds(1)));
                    await liquidityProtection.removeLiquidity(protectionId, portion);
                    await govToken.approve(liquidityProtection.address, amount);
                    await liquidityProtection.removeLiquidity(protectionId, portion);
                });

                it('verifies that locked balance owner can claim locked tokens if sufficient time has passed', async () => {
                    const timestamp = await getTimestamp(PROTECTION_FULL_PROTECTION);
                    await setTime(timestamp);

                    const prevBalance = await networkToken.balanceOf(owner);
                    const lockedBalance = (await liquidityProtectionUserStore.lockedBalance(owner, 0))[0];
                    const prevTotalLockedBalance = await getLockedBalance(owner);

                    await liquidityProtection.claimBalance(0, 1);

                    const balance = await networkToken.balanceOf(owner);
                    expect(balance).to.be.bignumber.equal(prevBalance.add(lockedBalance));

                    const totalLockedBalance = await getLockedBalance(owner);
                    expect(totalLockedBalance).to.be.bignumber.equal(prevTotalLockedBalance.sub(lockedBalance));
                });

                it('verifies that locked balance owner can claim multiple locked tokens if sufficient time has passed', async () => {
                    const timestamp = await getTimestamp(PROTECTION_FULL_PROTECTION);
                    await setTime(timestamp);

                    const prevBalance = await networkToken.balanceOf(owner);
                    const prevTotalLockedBalance = await getLockedBalance(owner);

                    await liquidityProtection.claimBalance(0, 2);

                    const balance = await networkToken.balanceOf(owner);
                    expect(balance).to.be.bignumber.equal(prevBalance.add(prevTotalLockedBalance));

                    const totalLockedBalance = await getLockedBalance(owner);
                    expect(totalLockedBalance).to.be.bignumber.equal(new BN(0));

                    const lockedBalanceCount = await liquidityProtectionUserStore.lockedBalanceCount(owner);
                    expect(lockedBalanceCount).to.be.bignumber.equal(new BN(0));
                });

                it('verifies that attempting to claim tokens that are still locked does not change any balance', async () => {
                    const prevBalance = await networkToken.balanceOf(owner);
                    const prevTotalLockedBalance = await getLockedBalance(owner);

                    await liquidityProtection.claimBalance(0, 2);

                    const balance = await networkToken.balanceOf(owner);
                    expect(balance).to.be.bignumber.equal(prevBalance);

                    const totalLockedBalance = await getLockedBalance(owner);
                    expect(totalLockedBalance).to.be.bignumber.equal(prevTotalLockedBalance);
                });

                it('should revert when locked balance owner attempts claim tokens with invalid indices', async () => {
                    await expectRevert(liquidityProtection.claimBalance(2, 3), 'ERR_INVALID_INDICES');
                });
            });

=======
>>>>>>> 7da35733
            describe('remove liquidity', () => {
                for (let isETHReserve = 0; isETHReserve < 2; isETHReserve++) {
                    describe(`base token (${isETHReserve ? 'ETH' : 'ERC20'})`, () => {
                        beforeEach(async () => {
                            await initPool(isETHReserve);
                        });

                        it('verifies that the caller can remove entire protection', async () => {
                            const reserveAmount = new BN(1000);
                            await addProtectedLiquidity(
                                poolToken.address,
                                baseToken,
                                baseTokenAddress,
                                reserveAmount,
                                isETHReserve
                            );
                            let protectionIds = await liquidityProtectionUserStore.positionIds(owner);
                            const protectionId = protectionIds[0];
                            let protection = await liquidityProtectionUserStore.position.call(protectionId);
                            protection = getProtection(protection);

                            const prevPoolStats = await getPoolStats(poolToken, baseToken, isETHReserve);
                            const prevProviderStats = await getProviderStats(owner, poolToken, baseToken, isETHReserve);

                            const prevSystemBalance = await liquidityProtectionSystemStore.systemBalance(
                                poolToken.address
                            );
<<<<<<< HEAD
                            const prevWalletBalance = await poolToken.balanceOf(
                                liquidityProtectionWallet.address
                            );
                            const prevBalance = await getBalance(baseToken, baseTokenAddress, owner);
                            const prevGovBalance = await govToken.balanceOf(owner);

                            let transactionCost = new BN(0);
                            if (protection.reserveToken === networkToken.address) {
                                const res = await govToken.approve(
                                    liquidityProtection.address,
                                    protection.reserveAmount
                                );
                                transactionCost = transactionCost.add(await getTransactionCost(res));
                            }
                            const response = await liquidityProtection.setTime(now.add(duration.seconds(1)));
                            if (isETHReserve) {
                                transactionCost = transactionCost.add(await getTransactionCost(response));
                            }
                            const res = await liquidityProtection.removeLiquidity(protectionIds[0], PPM_RESOLUTION);
                            protectionIds = await liquidityProtectionUserStore.positionIds(owner);
=======

                            await govToken.approve(liquidityProtection.address, protection.reserveAmount);

                            await liquidityProtection.setTime(now.add(duration.seconds(1)));

                            const prevWalletBalance = await poolToken.balanceOf(liquidityProtectionWallet.address);
                            const prevBalance = await getBalance(baseToken, baseTokenAddress, owner);
                            const prevGovBalance = await govToken.balanceOf(owner);

                            const res = await liquidityProtection.removeLiquidity(protectionId, PPM_RESOLUTION);
                            protectionIds = await liquidityProtectionStore.protectedLiquidityIds(owner);
>>>>>>> 7da35733
                            expect(protectionIds.length).to.eql(0);

                            let transactionCost = new BN(0);
                            if (isETHReserve) {
                                transactionCost = transactionCost.add(await getTransactionCost(res));
                            }

                            // verify stats
                            const poolStats = await getPoolStats(poolToken, baseToken, isETHReserve);
                            expect(poolStats.totalPoolAmount).to.be.bignumber.equal(
                                prevPoolStats.totalPoolAmount.sub(protection.poolAmount)
                            );
                            expect(poolStats.totalReserveAmount).to.be.bignumber.equal(
                                prevPoolStats.totalReserveAmount.sub(protection.reserveAmount)
                            );

                            const providerStats = await getProviderStats(owner, poolToken, baseToken, isETHReserve);
                            expect(providerStats.totalProviderAmount).to.be.bignumber.equal(
                                prevProviderStats.totalProviderAmount.sub(protection.reserveAmount)
                            );
                            expect(providerStats.providerPools).to.eql([poolToken.address]);

                            // verify balances
                            const systemBalance = await liquidityProtectionSystemStore.systemBalance(poolToken.address);
                            expect(systemBalance).to.be.bignumber.equal(prevSystemBalance.sub(protection.poolAmount));

<<<<<<< HEAD
                            const walletBalance = await poolToken.balanceOf(
                                liquidityProtectionWallet.address
                            );
=======
                            const walletBalance = await poolToken.balanceOf(liquidityProtectionWallet.address);

>>>>>>> 7da35733
                            // double since system balance was also liquidated
                            const delta = protection.poolAmount.mul(new BN(2));
                            expect(walletBalance).to.be.bignumber.equal(prevWalletBalance.sub(delta));

                            const balance = await getBalance(baseToken, baseTokenAddress, owner);
                            expect(balance).to.be.bignumber.equal(prevBalance.add(reserveAmount).sub(transactionCost));

                            const govBalance = await govToken.balanceOf.call(owner);
                            expect(govBalance).to.be.bignumber.equal(prevGovBalance);

                            const protectionPoolBalance = await poolToken.balanceOf(liquidityProtection.address);
                            expect(protectionPoolBalance).to.be.bignumber.equal(new BN(0));

                            const protectionBaseBalance = await getBalance(
                                baseToken,
                                baseTokenAddress,
                                liquidityProtection.address
                            );
                            expect(protectionBaseBalance).to.be.bignumber.equal(new BN(0));

                            const protectionNetworkBalance = await networkToken.balanceOf(liquidityProtection.address);
                            expect(protectionNetworkBalance).to.be.bignumber.equal(new BN(0));
                        });

                        it('verifies that the caller can remove a portion of a protection', async () => {
                            const reserveAmount = new BN(1000);
                            await addProtectedLiquidity(
                                poolToken.address,
                                baseToken,
                                baseTokenAddress,
                                reserveAmount,
                                isETHReserve
                            );
                            let protectionIds = await liquidityProtectionUserStore.positionIds(owner);
                            const protectionId = protectionIds[0];
                            let prevProtection = await liquidityProtectionUserStore.position.call(protectionId);
                            prevProtection = getProtection(prevProtection);

                            const prevPoolStats = await getPoolStats(poolToken, baseToken, isETHReserve);
                            const prevProviderStats = await getProviderStats(owner, poolToken, baseToken, isETHReserve);
                            const prevSystemBalance = await liquidityProtectionSystemStore.systemBalance(
                                poolToken.address
                            );
<<<<<<< HEAD
                            const prevWalletBalance = await poolToken.balanceOf(
                                liquidityProtectionWallet.address
                            );
=======

                            const portion = new BN(800000);

                            await govToken.approve(
                                liquidityProtection.address,
                                prevProtection.reserveAmount.mul(portion).div(PPM_RESOLUTION)
                            );

                            await liquidityProtection.setTime(now.add(duration.seconds(1)));

                            const prevWalletBalance = await poolToken.balanceOf(liquidityProtectionWallet.address);
>>>>>>> 7da35733
                            const prevBalance = await getBalance(baseToken, baseTokenAddress, owner);
                            const prevGovBalance = await govToken.balanceOf(owner);

                            const res = await liquidityProtection.removeLiquidity(protectionId, portion);
                            let transactionCost = new BN(0);
                            if (isETHReserve) {
                                transactionCost = transactionCost.add(await getTransactionCost(res));
                            }
<<<<<<< HEAD
                            const res = await liquidityProtection.removeLiquidity(protectionId, portion);
                            protectionIds = await liquidityProtectionUserStore.positionIds(owner);
=======

                            protectionIds = await liquidityProtectionStore.protectedLiquidityIds(owner);
>>>>>>> 7da35733
                            expect(protectionIds.length).to.eql(1);

                            let protection = await liquidityProtectionUserStore.position.call(protectionId);
                            protection = getProtection(protection);

                            expect(protection.poolAmount).to.be.bignumber.equal(
                                prevProtection.poolAmount.div(new BN(5))
                            );
                            expect(protection.reserveAmount).to.be.bignumber.equal(
                                prevProtection.reserveAmount.div(new BN(5))
                            );

                            // verify stats
                            const poolStats = await getPoolStats(poolToken, baseToken, isETHReserve);
                            expect(poolStats.totalPoolAmount).to.be.bignumber.equal(
                                prevPoolStats.totalPoolAmount.sub(prevProtection.poolAmount.sub(protection.poolAmount))
                            );
                            expect(poolStats.totalReserveAmount).to.be.bignumber.equal(
                                prevPoolStats.totalReserveAmount.sub(
                                    prevProtection.reserveAmount.sub(protection.reserveAmount)
                                )
                            );

                            const providerStats = await getProviderStats(owner, poolToken, baseToken, isETHReserve);
                            expect(providerStats.totalProviderAmount).to.be.bignumber.equal(
                                prevProviderStats.totalProviderAmount.sub(
                                    prevProtection.reserveAmount.sub(protection.reserveAmount)
                                )
                            );
                            expect(providerStats.providerPools).to.eql([poolToken.address]);

                            // verify balances
                            const systemBalance = await liquidityProtectionSystemStore.systemBalance(poolToken.address);
                            expect(systemBalance).to.be.bignumber.equal(
                                prevSystemBalance.sub(prevProtection.poolAmount.sub(protection.poolAmount))
                            );

<<<<<<< HEAD
                            const walletBalance = await poolToken.balanceOf(
                                liquidityProtectionWallet.address
                            );
=======
                            const walletBalance = await poolToken.balanceOf(liquidityProtectionWallet.address);

>>>>>>> 7da35733
                            // double since system balance was also liquidated
                            const delta = prevProtection.poolAmount.sub(protection.poolAmount).mul(new BN(2));
                            expect(walletBalance).to.be.bignumber.equal(prevWalletBalance.sub(delta));

                            const balance = await getBalance(baseToken, baseTokenAddress, owner);
                            expect(balance).to.be.bignumber.equal(prevBalance.add(new BN(800)).sub(transactionCost));

                            const govBalance = await govToken.balanceOf.call(owner);
                            expect(govBalance).to.be.bignumber.equal(prevGovBalance);

                            const protectionPoolBalance = await poolToken.balanceOf(liquidityProtection.address);
                            expect(protectionPoolBalance).to.be.bignumber.equal(new BN(0));

                            const protectionBaseBalance = await getBalance(
                                baseToken,
                                baseTokenAddress,
                                liquidityProtection.address
                            );
                            expect(protectionBaseBalance).to.be.bignumber.equal(new BN(0));

                            const protectionNetworkBalance = await networkToken.balanceOf(liquidityProtection.address);
                            expect(protectionNetworkBalance).to.be.bignumber.equal(new BN(0));
                        });

                        it('verifies that removing the entire protection updates the removal checkpoint', async () => {
                            const reserveAmount = new BN(100000);
                            await addProtectedLiquidity(
                                poolToken.address,
                                baseToken,
                                baseTokenAddress,
                                reserveAmount,
                                isETHReserve
                            );

                            await setTime(now.add(duration.days(3)));

                            const protectionIds = await liquidityProtectionUserStore.positionIds(owner);
                            const protectionId = protectionIds[0];

                            expect(await checkpointStore.checkpoint.call(owner)).to.be.bignumber.equal(new BN(0));

                            const portion = new BN(PPM_RESOLUTION);
                            await liquidityProtection.removeLiquidity(protectionId, portion);

                            expect(await checkpointStore.checkpoint.call(owner)).to.be.bignumber.equal(now);
                        });

                        it('verifies that removing a portion of a protection updates the removal checkpoint', async () => {
                            const reserveAmount = new BN(100000);
                            await addProtectedLiquidity(
                                poolToken.address,
                                baseToken,
                                baseTokenAddress,
                                reserveAmount,
                                isETHReserve
                            );

                            const protectionIds = await liquidityProtectionUserStore.positionIds(owner);
                            const protectionId = protectionIds[0];

                            expect(await checkpointStore.checkpoint.call(owner)).to.be.bignumber.equal(new BN(0));

                            const portion = new BN(500000);
                            for (let i = 1; i < 5; i++) {
                                await setTime(now.add(duration.days(3)));

                                await liquidityProtection.removeLiquidity(protectionId, portion);

                                expect(await checkpointStore.checkpoint.call(owner)).to.be.bignumber.equal(now);
                            }
                        });

                        it('should revert when attempting to remove zero portion of the liquidity', async () => {
                            const reserveAmount = new BN(1000);
                            await addProtectedLiquidity(
                                poolToken.address,
                                baseToken,
                                baseTokenAddress,
                                reserveAmount,
                                isETHReserve
                            );
                            const protectionIds = await liquidityProtectionStore.positionIds(owner);
                            const protectionId = protectionIds[0];

                            await liquidityProtection.setTime(now.add(duration.seconds(1)));
                            await expectRevert(
                                liquidityProtection.removeLiquidity(protectionId, 0),
                                'ERR_INVALID_PORTION'
                            );
                        });

                        it('should revert when attempting to remove more than 100% of the liquidity', async () => {
                            const reserveAmount = new BN(1000);
                            await addProtectedLiquidity(
                                poolToken.address,
                                baseToken,
                                baseTokenAddress,
                                reserveAmount,
                                isETHReserve
                            );
                            const protectionIds = await liquidityProtectionStore.positionIds(owner);
                            const protectionId = protectionIds[0];

                            await liquidityProtection.setTime(now.add(duration.seconds(1)));
                            await expectRevert(
                                liquidityProtection.removeLiquidity(protectionId, PPM_RESOLUTION.add(new BN(1))),
                                'ERR_INVALID_PORTION'
                            );
                        });

                        it('should revert when attempting to remove liquidity while the average rate is invalid', async () => {
                            const reserveAmount = new BN(1000);
                            await addProtectedLiquidity(
                                poolToken.address,
                                baseToken,
                                baseTokenAddress,
                                reserveAmount,
                                isETHReserve
                            );
                            const protectionIds = await liquidityProtectionStore.positionIds(owner);
                            const protectionId = protectionIds[0];

                            await increaseRate(baseTokenAddress);
                            await liquidityProtectionSettings.setAverageRateMaxDeviation(1);
                            await liquidityProtection.setTime(now.add(duration.seconds(1)));
                            await expectRevert(
                                liquidityProtection.removeLiquidity(protectionId, PPM_RESOLUTION),
                                'ERR_INVALID_RATE'
                            );
                        });

                        it('should revert when attempting to remove liquidity that does not exist', async () => {
                            await liquidityProtection.setTime(now.add(duration.seconds(1)));
                            await expectRevert(
                                liquidityProtection.removeLiquidity('1234', PPM_RESOLUTION),
                                'ERR_ACCESS_DENIED'
                            );
                        });

                        it('should revert when attempting to remove liquidity that belongs to another account', async () => {
                            const reserveAmount = new BN(5000);
                            await addProtectedLiquidity(
                                poolToken.address,
                                baseToken,
                                baseTokenAddress,
                                reserveAmount,
                                isETHReserve
                            );

                            const protectionIds = await liquidityProtectionUserStore.positionIds(owner);
                            const protectionId = protectionIds[0];

                            await liquidityProtection.setTime(now.add(duration.seconds(1)));
                            await expectRevert(
                                liquidityProtection.removeLiquidity(protectionId, PPM_RESOLUTION, {
                                    from: accounts[1]
                                }),
                                'ERR_ACCESS_DENIED'
                            );
                        });

                        it('should revert when attempting to remove liquidity from a non whitelisted pool', async () => {
                            const reserveAmount = new BN(5000);
                            await addProtectedLiquidity(
                                poolToken.address,
                                baseToken,
                                baseTokenAddress,
                                reserveAmount,
                                isETHReserve
                            );

                            const protectionIds = await liquidityProtectionUserStore.positionIds(owner);
                            const protectionId = protectionIds[0];

                            await liquidityProtectionSettings.removePoolFromWhitelist(poolToken.address);

                            await liquidityProtection.setTime(now.add(duration.seconds(1)));
                            await expectRevert(
                                liquidityProtection.removeLiquidity(protectionId, PPM_RESOLUTION),
                                'ERR_POOL_NOT_WHITELISTED'
                            );
                        });
                    });
                }

                describe('network token', () => {
                    it('verifies that the caller can remove entire protection', async () => {
                        let reserveAmount = new BN(5000);
                        await baseToken.transfer(accounts[1], 5000);
                        await addProtectedLiquidity(
                            poolToken.address,
                            baseToken,
                            baseTokenAddress,
                            reserveAmount,
                            false,
                            accounts[1]
                        );

                        reserveAmount = new BN(1000);
                        await addProtectedLiquidity(
                            poolToken.address,
                            networkToken,
                            networkToken.address,
                            reserveAmount
                        );
                        let protectionIds = await liquidityProtectionUserStore.positionIds(owner);
                        const protectionId = protectionIds[0];
                        let protection = await liquidityProtectionUserStore.position.call(protectionId);
                        protection = getProtection(protection);

                        const prevPoolStats = await getPoolStats(poolToken, networkToken);
                        const prevProviderStats = await getProviderStats(owner, poolToken, networkToken);
                        const prevSystemBalance = await liquidityProtectionSystemStore.systemBalance(poolToken.address);
                        const prevWalletBalance = await poolToken.balanceOf(
                            liquidityProtectionWallet.address
                        );
                        const prevBalance = await getBalance(networkToken, networkToken.address, owner);
                        const prevGovBalance = await govToken.balanceOf(owner);

                        await govToken.approve(liquidityProtection.address, protection.reserveAmount);
                        await liquidityProtection.setTime(now.add(duration.seconds(1)));
<<<<<<< HEAD
                        await liquidityProtection.removeLiquidity(protectionIds[0], PPM_RESOLUTION);
                        protectionIds = await liquidityProtectionUserStore.positionIds(owner);
=======
                        await liquidityProtection.removeLiquidity(protectionId, PPM_RESOLUTION);
                        protectionIds = await liquidityProtectionStore.protectedLiquidityIds(owner);
>>>>>>> 7da35733
                        expect(protectionIds.length).to.eql(0);

                        // verify stats
                        const poolStats = await getPoolStats(poolToken, networkToken);
                        expect(poolStats.totalPoolAmount).to.be.bignumber.equal(
                            prevSystemBalance.add(protection.poolAmount)
                        );
                        expect(poolStats.totalReserveAmount).to.be.bignumber.equal(
                            prevPoolStats.totalReserveAmount.sub(protection.reserveAmount)
                        );

                        const providerStats = await getProviderStats(owner, poolToken, networkToken);
                        expect(providerStats.totalProviderAmount).to.be.bignumber.equal(
                            prevProviderStats.totalProviderAmount.sub(protection.reserveAmount)
                        );
                        expect(prevProviderStats.providerPools).to.eql([poolToken.address]);

                        // verify balances
                        const systemBalance = await liquidityProtectionSystemStore.systemBalance(poolToken.address);
                        expect(systemBalance).to.be.bignumber.equal(prevSystemBalance.add(protection.poolAmount));

                        const walletBalance = await poolToken.balanceOf(liquidityProtectionWallet.address);
                        expect(walletBalance).to.be.bignumber.equal(prevWalletBalance);

                        const balance = await getBalance(networkToken, networkToken.address, owner);
                        expectAlmostEqual(balance, prevBalance.add(reserveAmount));

                        const govBalance = await govToken.balanceOf.call(owner);
                        expect(govBalance).to.be.bignumber.equal(prevGovBalance.sub(reserveAmount));

                        const protectionPoolBalance = await poolToken.balanceOf(liquidityProtection.address);
                        expect(protectionPoolBalance).to.be.bignumber.equal(new BN(0));

                        const protectionBaseBalance = await getBalance(
                            baseToken,
                            baseTokenAddress,
                            liquidityProtection.address
                        );
                        expect(protectionBaseBalance).to.be.bignumber.equal(new BN(0));

                        const protectionNetworkBalance = await networkToken.balanceOf(liquidityProtection.address);
                        expect(protectionNetworkBalance).to.be.bignumber.equal(new BN(0));
                    });

                    it('verifies that the caller can remove a portion of a protection', async () => {
                        let reserveAmount = new BN(5000);
                        await baseToken.transfer(accounts[1], 5000);
                        await addProtectedLiquidity(
                            poolToken.address,
                            baseToken,
                            baseTokenAddress,
                            reserveAmount,
                            false,
                            accounts[1]
                        );

                        reserveAmount = new BN(1000);
                        await addProtectedLiquidity(
                            poolToken.address,
                            networkToken,
                            networkToken.address,
                            reserveAmount
                        );
                        let protectionIds = await liquidityProtectionUserStore.positionIds(owner);
                        const protectionId = protectionIds[0];
                        let prevProtection = await liquidityProtectionUserStore.position.call(protectionId);
                        prevProtection = getProtection(prevProtection);

                        const prevPoolStats = await getPoolStats(poolToken, networkToken);
                        const prevProviderStats = await getProviderStats(owner, poolToken, networkToken);
                        const prevSystemBalance = await liquidityProtectionSystemStore.systemBalance(poolToken.address);
                        const prevWalletBalance = await poolToken.balanceOf(
                            liquidityProtectionWallet.address
                        );
                        const prevBalance = await getBalance(networkToken, networkToken.address, owner);
                        const prevGovBalance = await govToken.balanceOf(owner);

                        const portion = new BN(800000);
                        await govToken.approve(
                            liquidityProtection.address,
                            prevProtection.reserveAmount.mul(portion).div(PPM_RESOLUTION)
                        );
                        await liquidityProtection.setTime(now.add(duration.seconds(1)));
                        await liquidityProtection.removeLiquidity(protectionId, portion);
                        protectionIds = await liquidityProtectionUserStore.positionIds(owner);
                        expect(protectionIds.length).to.eql(1);

                        let protection = await liquidityProtectionUserStore.position.call(protectionId);
                        protection = getProtection(protection);

                        expect(protection.poolAmount).to.be.bignumber.equal(prevProtection.poolAmount.div(new BN(5)));
                        expect(protection.reserveAmount).to.be.bignumber.equal(
                            prevProtection.reserveAmount.div(new BN(5))
                        );

                        // verify stats
                        const poolStats = await getPoolStats(poolToken, networkToken);
                        expect(poolStats.totalPoolAmount).to.be.bignumber.equal(
                            prevPoolStats.totalPoolAmount.sub(prevProtection.poolAmount.sub(protection.poolAmount))
                        );
                        expect(poolStats.totalReserveAmount).to.be.bignumber.equal(
                            prevPoolStats.totalReserveAmount.sub(
                                prevProtection.reserveAmount.sub(protection.reserveAmount)
                            )
                        );

                        const providerStats = await getProviderStats(owner, poolToken, networkToken);
                        expect(providerStats.totalProviderAmount).to.be.bignumber.equal(
                            prevProviderStats.totalProviderAmount.sub(
                                prevProtection.reserveAmount.sub(protection.reserveAmount)
                            )
                        );
                        expect(providerStats.providerPools).to.eql([poolToken.address]);

                        // verify balances
                        const systemBalance = await liquidityProtectionSystemStore.systemBalance(poolToken.address);
                        expect(systemBalance).to.be.bignumber.equal(
                            prevSystemBalance.add(prevProtection.poolAmount.sub(protection.poolAmount))
                        );

                        const walletBalance = await poolToken.balanceOf(liquidityProtectionWallet.address);
                        expect(walletBalance).to.be.bignumber.equal(prevWalletBalance);

                        const balance = await getBalance(networkToken, networkToken.address, owner);
                        expectAlmostEqual(balance, prevBalance.add(new BN(800)));

                        const govBalance = await govToken.balanceOf.call(owner);
                        expect(govBalance).to.be.bignumber.equal(prevGovBalance.sub(new BN(800)));

                        const protectionPoolBalance = await poolToken.balanceOf(liquidityProtection.address);
                        expect(protectionPoolBalance).to.be.bignumber.equal(new BN(0));

                        const protectionBaseBalance = await getBalance(
                            baseToken,
                            baseTokenAddress,
                            liquidityProtection.address
                        );
                        expect(protectionBaseBalance).to.be.bignumber.equal(new BN(0));

                        const protectionNetworkBalance = await networkToken.balanceOf(liquidityProtection.address);
                        expect(protectionNetworkBalance).to.be.bignumber.equal(new BN(0));
                    });
                });

                const protectionText = {
                    [PROTECTION_NO_PROTECTION]: 'no protection',
                    [PROTECTION_PARTIAL_PROTECTION]: 'partial protection',
                    [PROTECTION_FULL_PROTECTION]: 'full protection',
                    [PROTECTION_EXCESSIVE_PROTECTION]: 'excessive protection'
                };

                const rateChangeText = {
                    0: 'no rate change',
                    1: 'price increase',
                    2: 'price decrease'
                };

                for (let reserve = 0; reserve < 2; reserve++) {
                    for (let rateChange = 0; rateChange < 3; rateChange++) {
                        for (const withFee of [true, false]) {
                            for (
                                let protection = PROTECTION_NO_PROTECTION;
                                protection <= PROTECTION_EXCESSIVE_PROTECTION;
                                protection++
                            ) {
                                context(
                                    `(${reserve === 0 ? 'base token' : 'network token'}) with ${
                                        protectionText[protection]
                                    } and ${rateChangeText[rateChange]} ${withFee ? 'with fee' : 'without fee'}`,
                                    () => {
                                        const reserveAmount = new BN(5000);
                                        let reserveToken1;
                                        let reserveToken2;
                                        let timestamp;

                                        beforeEach(async () => {
                                            await addProtectedLiquidity(
                                                poolToken.address,
                                                baseToken,
                                                baseTokenAddress,
                                                reserveAmount
                                            );

                                            if (reserve === 0) {
                                                reserveToken1 = baseToken;
                                                reserveToken2 = networkToken;
                                            } else {
                                                reserveToken1 = networkToken;
                                                reserveToken2 = baseToken;

                                                // adding more liquidity so that the system has enough pool tokens
                                                await addProtectedLiquidity(
                                                    poolToken.address,
                                                    baseToken,
                                                    baseTokenAddress,
                                                    new BN(20000)
                                                );
                                                await addProtectedLiquidity(
                                                    poolToken.address,
                                                    networkToken,
                                                    networkToken.address,
                                                    reserveAmount
                                                );
                                            }

                                            if (withFee) {
                                                await generateFee(reserveToken1, reserveToken2);
                                            }

                                            if (rateChange === 1) {
                                                await increaseRate(reserveToken1.address);
                                            } else if (rateChange === 2) {
                                                await increaseRate(reserveToken2.address);
                                            }

                                            timestamp = await getTimestamp(protection);
                                            await setTime(timestamp);
                                        });

                                        const isLoss =
                                            (protection === PROTECTION_NO_PROTECTION ||
                                                protection === PROTECTION_PARTIAL_PROTECTION) &&
                                            rateChange !== 0;
                                        const shouldLock = reserve === 1 || rateChange === 1; // || (rateChange == 0 && withFee);

                                        if (isLoss) {
                                            // eslint-disable-next-line max-len
                                            it('verifies that removeLiquidityReturn returns an amount that is smaller than the initial amount', async () => {
                                                const protectionIds = await liquidityProtectionStore.positionIds(
                                                    owner
                                                );
                                                const protectionId = protectionIds[protectionIds.length - 1];

                                                const amount = (
                                                    await liquidityProtection.removeLiquidityReturn(
                                                        protectionId,
                                                        PPM_RESOLUTION,
                                                        timestamp
                                                    )
                                                )[0];

                                                expect(amount).to.be.bignumber.lt(reserveAmount);
                                            });

                                            // eslint-disable-next-line max-len
                                            it('verifies that removeLiquidity returns an amount that is smaller than the initial amount', async () => {
                                                const protectionIds = await liquidityProtectionStore.positionIds(
                                                    owner
                                                );
                                                const protectionId = protectionIds[protectionIds.length - 1];
                                                let protection = await liquidityProtectionUserStore.position.call(
                                                    protectionId
                                                );
                                                protection = getProtection(protection);

                                                const prevBalance = await getBalance(
                                                    reserveToken1,
                                                    reserveToken1.address,
                                                    owner
                                                );
                                                await govToken.approve(
                                                    liquidityProtection.address,
                                                    protection.reserveAmount
                                                );
                                                await liquidityProtection.setTime(timestamp.add(duration.seconds(1)));
                                                await liquidityProtection.removeLiquidity(protectionId, PPM_RESOLUTION);
                                                const balance = await getBalance(
                                                    reserveToken1,
                                                    reserveToken1.address,
                                                    owner
                                                );

                                                let lockedBalance = await getLockedBalance(owner);
                                                if (reserveToken1.address === baseTokenAddress) {
                                                    const rate = await getRate(networkToken.address);
                                                    lockedBalance = lockedBalance.mul(rate.n).div(rate.d);
                                                }

                                                expect(balance.sub(prevBalance).add(lockedBalance)).to.be.bignumber.lt(
                                                    reserveAmount
                                                );
                                            });
                                        } else if (withFee) {
                                            // eslint-disable-next-line max-len
                                            it('verifies that removeLiquidityReturn returns an amount that is larger than the initial amount', async () => {
                                                const protectionIds = await liquidityProtectionStore.positionIds(
                                                    owner
                                                );
                                                const protectionId = protectionIds[protectionIds.length - 1];

                                                const amount = (
                                                    await liquidityProtection.removeLiquidityReturn(
                                                        protectionId,
                                                        PPM_RESOLUTION,
                                                        timestamp
                                                    )
                                                )[0];

                                                expect(amount).to.be.bignumber.gt(reserveAmount);
                                            });

                                            it('verifies that removeLiquidity returns an amount that is larger than the initial amount', async () => {
                                                const protectionIds = await liquidityProtectionStore.positionIds(
                                                    owner
                                                );
                                                const protectionId = protectionIds[protectionIds.length - 1];
                                                let protection = await liquidityProtectionUserStore.position.call(
                                                    protectionId
                                                );
                                                protection = getProtection(protection);

                                                const prevBalance = await getBalance(
                                                    reserveToken1,
                                                    reserveToken1.address,
                                                    owner
                                                );
                                                await govToken.approve(
                                                    liquidityProtection.address,
                                                    protection.reserveAmount
                                                );
                                                await liquidityProtection.setTime(timestamp.add(duration.seconds(1)));
                                                await liquidityProtection.removeLiquidity(protectionId, PPM_RESOLUTION);
                                                const balance = await getBalance(
                                                    reserveToken1,
                                                    reserveToken1.address,
                                                    owner
                                                );

                                                let lockedBalance = await getLockedBalance(owner);
                                                if (reserveToken1.address === baseTokenAddress) {
                                                    const rate = await getRate(networkToken.address);
                                                    lockedBalance = lockedBalance.mul(rate.n).div(rate.d);
                                                }

                                                expect(balance.sub(prevBalance).add(lockedBalance)).to.be.bignumber.gt(
                                                    reserveAmount
                                                );
                                            });
                                        } else {
                                            // eslint-disable-next-line max-len
                                            it('verifies that removeLiquidityReturn returns an amount that is almost equal to the initial amount', async () => {
                                                const protectionIds = await liquidityProtectionStore.positionIds(
                                                    owner
                                                );
                                                const protectionId = protectionIds[protectionIds.length - 1];

                                                const amount = (
                                                    await liquidityProtection.removeLiquidityReturn(
                                                        protectionId,
                                                        PPM_RESOLUTION,
                                                        timestamp
                                                    )
                                                )[0];

                                                expectAlmostEqual(amount, reserveAmount);
                                            });

                                            // eslint-disable-next-line max-len
                                            it('verifies that removeLiquidity returns an amount that is almost equal to the initial amount', async () => {
                                                const protectionIds = await liquidityProtectionStore.positionIds(
                                                    owner
                                                );
                                                const protectionId = protectionIds[protectionIds.length - 1];
                                                let protection = await liquidityProtectionUserStore.position.call(
                                                    protectionId
                                                );
                                                protection = getProtection(protection);

                                                const prevBalance = await getBalance(
                                                    reserveToken1,
                                                    reserveToken1.address,
                                                    owner
                                                );
                                                await govToken.approve(
                                                    liquidityProtection.address,
                                                    protection.reserveAmount
                                                );
                                                await liquidityProtection.setTime(timestamp.add(duration.seconds(1)));
                                                await liquidityProtection.removeLiquidity(protectionId, PPM_RESOLUTION);
                                                const balance = await getBalance(
                                                    reserveToken1,
                                                    reserveToken1.address,
                                                    owner
                                                );

                                                let lockedBalance = await getLockedBalance(owner);
                                                if (reserveToken1.address === baseTokenAddress) {
                                                    const rate = await getRate(networkToken.address);
                                                    lockedBalance = lockedBalance.mul(rate.n).div(rate.d);
                                                }

                                                expectAlmostEqual(
                                                    balance.sub(prevBalance).add(lockedBalance),
                                                    reserveAmount
                                                );
                                            });
                                        }

                                        if (shouldLock) {
                                            it('verifies that removeLiquidity locks network tokens for the caller', async () => {
                                                const protectionIds = await liquidityProtectionStore.positionIds(
                                                    owner
                                                );
                                                const protectionId = protectionIds[protectionIds.length - 1];
                                                let protection = await liquidityProtectionUserStore.position.call(
                                                    protectionId
                                                );
                                                protection = getProtection(protection);

                                                await govToken.approve(
                                                    liquidityProtection.address,
                                                    protection.reserveAmount
                                                );
                                                await liquidityProtection.setTime(timestamp.add(duration.seconds(1)));
                                                await liquidityProtection.removeLiquidity(protectionId, PPM_RESOLUTION);

                                                const lockedBalanceCount = await liquidityProtectionUserStore.lockedBalanceCount(
                                                    owner
                                                );
                                                expect(lockedBalanceCount).to.be.bignumber.equal(new BN(1));

                                                const lockedBalance = await getLockedBalance(owner);
                                                expect(lockedBalance).to.be.bignumber.gt(new BN(0));
                                            });
                                        } else {
                                            it('verifies that removeLiquidity does not lock network tokens for the caller', async () => {
                                                const protectionIds = await liquidityProtectionStore.positionIds(
                                                    owner
                                                );
                                                const protectionId = protectionIds[protectionIds.length - 1];
                                                let protection = await liquidityProtectionUserStore.position.call(
                                                    protectionId
                                                );
                                                protection = getProtection(protection);

                                                await govToken.approve(
                                                    liquidityProtection.address,
                                                    protection.reserveAmount
                                                );
                                                await liquidityProtection.setTime(timestamp.add(duration.seconds(1)));
                                                await liquidityProtection.removeLiquidity(protectionId, PPM_RESOLUTION);

                                                const lockedBalanceCount = await liquidityProtectionUserStore.lockedBalanceCount(
                                                    owner
                                                );
                                                expect(lockedBalanceCount).to.be.bignumber.equal(new BN(0));

                                                const lockedBalance = await getLockedBalance(owner);
                                                expect(lockedBalance).to.be.bignumber.equal(new BN(0));
                                            });
                                        }
                                    }
                                );
                            }
                        }
                    }
                }
            });

            describe('claim balance', () => {
                beforeEach(async () => {
                    await addProtectedLiquidity(poolToken.address, baseToken, baseTokenAddress, new BN(20000));
                    await addProtectedLiquidity(poolToken.address, networkToken, networkToken.address, new BN(2000));
                    const protectionIds = await liquidityProtectionStore.protectedLiquidityIds(owner);
                    const protectionId = protectionIds[protectionIds.length - 1];

                    const portion = PPM_RESOLUTION.div(new BN(2));
                    const amount = new BN(2000).mul(portion).div(PPM_RESOLUTION);
                    await govToken.approve(liquidityProtection.address, amount);
                    await liquidityProtection.setTime(now.add(duration.seconds(1)));
                    await liquidityProtection.removeLiquidity(protectionId, portion);
                    await govToken.approve(liquidityProtection.address, amount);
                    await liquidityProtection.removeLiquidity(protectionId, portion);
                });

                it('verifies that locked balance owner can claim locked tokens if sufficient time has passed', async () => {
                    const timestamp = await getTimestamp(PROTECTION_FULL_PROTECTION);
                    await setTime(timestamp);

                    const prevBalance = await networkToken.balanceOf(owner);
                    const lockedBalance = (await liquidityProtectionStore.lockedBalance(owner, 0))[0];
                    const prevTotalLockedBalance = await getLockedBalance(owner);

                    await liquidityProtection.claimBalance(0, 1);

<<<<<<< HEAD
                                    it('should not publish removing liquidity events', async () => {
                                        const reserveAmount = new BN(1000);
                                        await addProtectedLiquidity(
                                            poolToken.address,
                                            baseToken,
                                            baseTokenAddress,
                                            reserveAmount,
                                            isETHReserve,
                                            owner,
                                            recipient
                                        );
                                        const protectionIds = await liquidityProtectionUserStore.positionIds.call(
                                            recipient
                                        );
                                        const id = protectionIds[0];
=======
                    const balance = await networkToken.balanceOf(owner);
                    expect(balance).to.be.bignumber.equal(prevBalance.add(lockedBalance));
>>>>>>> 7da35733

                    const totalLockedBalance = await getLockedBalance(owner);
                    expect(totalLockedBalance).to.be.bignumber.equal(prevTotalLockedBalance.sub(lockedBalance));
                });

                it('verifies that locked balance owner can claim multiple locked tokens if sufficient time has passed', async () => {
                    const timestamp = await getTimestamp(PROTECTION_FULL_PROTECTION);
                    await setTime(timestamp);

                    const prevBalance = await networkToken.balanceOf(owner);
                    const prevTotalLockedBalance = await getLockedBalance(owner);

                    await liquidityProtection.claimBalance(0, 2);

                    const balance = await networkToken.balanceOf(owner);
                    expect(balance).to.be.bignumber.equal(prevBalance.add(prevTotalLockedBalance));

                    const totalLockedBalance = await getLockedBalance(owner);
                    expect(totalLockedBalance).to.be.bignumber.equal(new BN(0));

                    const lockedBalanceCount = await liquidityProtectionStore.lockedBalanceCount(owner);
                    expect(lockedBalanceCount).to.be.bignumber.equal(new BN(0));
                });

<<<<<<< HEAD
                                        const reserveAmount = new BN(1000);
                                        await addProtectedLiquidity(
                                            poolToken.address,
                                            baseToken,
                                            baseTokenAddress,
                                            reserveAmount,
                                            isETHReserve,
                                            owner,
                                            recipient
                                        );
                                        const protectionIds = await liquidityProtectionUserStore.positionIds.call(
                                            recipient
                                        );
                                        const id = protectionIds[0];
=======
                it('verifies that attempting to claim tokens that are still locked does not change any balance', async () => {
                    const prevBalance = await networkToken.balanceOf(owner);
                    const prevTotalLockedBalance = await getLockedBalance(owner);
>>>>>>> 7da35733

                    await liquidityProtection.claimBalance(0, 2);

                    const balance = await networkToken.balanceOf(owner);
                    expect(balance).to.be.bignumber.equal(prevBalance);

                    const totalLockedBalance = await getLockedBalance(owner);
                    expect(totalLockedBalance).to.be.bignumber.equal(prevTotalLockedBalance);
                });

                it('should revert when locked balance owner attempts claim tokens with invalid indices', async () => {
                    await expectRevert(liquidityProtection.claimBalance(2, 3), 'ERR_INVALID_INDICES');
                });
            });

            describe('transfer liquidity', () => {
                const testTransfer = (isBaseReserveToken, isETHReserve, recipient) => {
                    let protectionId;
                    const newOwner = accounts[5];
                    const reserveAmount = new BN(5000);
                    let reserveToken;
                    let reserveTokenAddress;

                    beforeEach(async () => {
                        await initPool(isETHReserve);

                        if (isBaseReserveToken) {
                            reserveToken = baseToken;
                            reserveTokenAddress = isETHReserve ? NATIVE_TOKEN_ADDRESS : reserveToken.address;

                            await addProtectedLiquidity(
                                poolToken.address,
                                reserveToken,
                                reserveTokenAddress,
                                reserveAmount,
                                isETHReserve,
                                owner,
                                recipient
                            );
                        } else {
                            reserveToken = networkToken;
                            reserveTokenAddress = networkToken.address;

                            await baseToken.transfer(accounts[1], reserveAmount);
                            await addProtectedLiquidity(
                                poolToken.address,
                                baseToken,
                                baseTokenAddress,
                                reserveAmount,
                                false,
                                accounts[1],
                                accounts[1]
                            );

                            await addProtectedLiquidity(
                                poolToken.address,
                                reserveToken,
                                reserveTokenAddress,
                                reserveAmount,
                                false,
                                owner,
                                recipient
                            );
                        }

                        const protectionIds = await liquidityProtectionStore.protectedLiquidityIds(recipient);
                        expect(protectionIds.length).to.eql(1);

                        protectionId = protectionIds[0];

                        await setTime(now.add(duration.days(3)));
                    });

                    it('should allow the provider to transfer liquidity to another provider', async () => {
                        let protection = await liquidityProtectionStore.protectedLiquidity.call(protectionId);
                        protection = getProtection(protection);

                        const prevPoolStats = await getPoolStats(poolToken, reserveToken, isETHReserve);
                        const prevRecipientStats = await getProviderStats(
                            recipient,
                            poolToken,
                            reserveToken,
                            isETHReserve
                        );
                        const prevNewOwnerStats = await getProviderStats(
                            newOwner,
                            poolToken,
                            reserveToken,
                            isETHReserve
                        );
                        const prevSystemBalance = await liquidityProtectionSystemStore.systemBalance(poolToken.address);

                        await liquidityProtection.transferLiquidity(protectionId, newOwner, {
                            from: recipient
                        });

                        const protectionIds = await liquidityProtectionStore.protectedLiquidityIds(recipient);
                        expect(protectionIds).not.to.have.members([protectionId]);

                        const protectionIds2 = await liquidityProtectionStore.protectedLiquidityIds(newOwner);
                        expect(protectionIds2.length).to.eql(1);

                        let protection2 = await liquidityProtectionStore.protectedLiquidity.call(protectionIds2[0]);
                        protection2 = getProtection(protection2);

                        expect(protection2.provider).to.eql(newOwner);
                        expect(protection.poolToken).to.eql(protection2.poolToken);
                        expect(protection.reserveToken).to.eql(protection2.reserveToken);
                        expect(protection.poolAmount).to.be.bignumber.equal(protection2.poolAmount);
                        expect(protection.reserveAmount).to.be.bignumber.equal(protection2.reserveAmount);
                        expect(protection.reserveRateN).to.be.bignumber.equal(protection2.reserveRateN);
                        expect(protection.reserveRateD).to.be.bignumber.equal(protection2.reserveRateD);
                        expect(protection.timestamp).to.be.bignumber.equal(protection2.timestamp);

                        // verify system balance
                        const systemBalance = await liquidityProtectionSystemStore.systemBalance(poolToken.address);
                        expect(systemBalance).to.be.bignumber.equal(prevSystemBalance);

                        // verify stats
                        const poolStats = await getPoolStats(poolToken, reserveToken, isETHReserve);
                        expect(poolStats.totalPoolAmount).to.be.bignumber.equal(prevPoolStats.totalPoolAmount);
                        expect(poolStats.totalReserveAmount).to.be.bignumber.equal(prevPoolStats.totalReserveAmount);

                        const recipientStats = await getProviderStats(recipient, poolToken, reserveToken, isETHReserve);
                        expect(recipientStats.totalProviderAmount).to.be.bignumber.equal(
                            prevRecipientStats.totalProviderAmount.sub(protection.reserveAmount)
                        );
                        expect(recipientStats.providerPools).to.eql([protection.poolToken]);

                        const newOwnerStats = await getProviderStats(newOwner, poolToken, reserveToken, isETHReserve);
                        expect(newOwnerStats.totalProviderAmount).to.be.bignumber.equal(
                            prevNewOwnerStats.totalProviderAmount.add(protection2.reserveAmount)
                        );
                        expect(newOwnerStats.providerPools).to.eql([protection2.poolToken]);
                    });

                    it('should update the last removal check point when transferring liquidity', async () => {
                        expect(await checkpointStore.checkpoint.call(recipient)).to.be.bignumber.equal(new BN(0));

                        await liquidityProtection.transferLiquidity(protectionId, newOwner, {
                            from: recipient
                        });

                        expect(await checkpointStore.checkpoint.call(recipient)).to.be.bignumber.equal(now);
                        expect(await checkpointStore.checkpoint.call(newOwner)).to.be.bignumber.equal(new BN(0));
                    });

                    it('should revert when attempting to transfer liquidity that belongs to another account', async () => {
                        const nonOwner = accounts[8];
                        await expectRevert(
                            liquidityProtection.transferLiquidity(protectionId, newOwner, {
                                from: nonOwner
                            }),
                            'ERR_ACCESS_DENIED'
                        );
                    });
                };

                it('should revert when attempting to transfer liquidity to a zero address', async () => {
                    await expectRevert(
                        liquidityProtection.transferLiquidity(new BN(0), ZERO_ADDRESS),
                        'ERR_INVALID_ADDRESS'
                    );
                });

                it('should revert when attempting to transfer liquidity that does not exist', async () => {
                    await expectRevert(
                        liquidityProtection.transferLiquidity(new BN(1234), accounts[3]),
                        'ERR_ACCESS_DENIED'
                    );
                });

                // test both addLiquidity and addLiquidityFor
                for (const recipient of [owner, accounts[3]]) {
                    context(recipient === owner ? 'for self' : 'for another account', async () => {
                        for (let isETHReserve = 0; isETHReserve < 2; isETHReserve++) {
                            describe(`base token (${isETHReserve ? 'ETH' : 'ERC20'})`, () => {
                                testTransfer(true, isETHReserve, recipient);
                            });
                        }

                        describe('network token', () => {
                            testTransfer(false, false, recipient);
                        });
                    });
                }
            });

            describe('notifications', () => {
                let eventsSubscriber;

                beforeEach(async () => {
                    eventsSubscriber = await LiquidityProtectionEventsSubscriber.new();
                });

                const getEvents = async () => {
                    const data = [];

                    const count = (await eventsSubscriber.eventCount.call()).toNumber();
                    for (let i = 0; i < count; ++i) {
                        const event = await eventsSubscriber.events.call(i);
                        data.push({
                            id: event[0],
                            provider: event[1],
                            poolAnchor: event[2],
                            reserveToken: event[3],
                            poolAmount: event[4],
                            reserveAmount: event[5],
                            adding: event[6]
                        });
                    }

                    return data;
                };

                const testNotifications = (isBaseReserveToken, isETHReserve, recipient) => {
                    const reserveAmount = new BN(5000);
                    let reserveToken;
                    let reserveTokenAddress;
                    let id;
                    let protection;

                    const init = async () => {
                        await initPool(isETHReserve);

                        if (isBaseReserveToken) {
                            reserveToken = baseToken;
                            reserveTokenAddress = isETHReserve ? NATIVE_TOKEN_ADDRESS : reserveToken.address;

                            await addProtectedLiquidity(
                                poolToken.address,
                                reserveToken,
                                reserveTokenAddress,
                                reserveAmount,
                                isETHReserve,
                                owner,
                                recipient
                            );
                        } else {
                            reserveToken = networkToken;
                            reserveTokenAddress = networkToken.address;

                            await baseToken.transfer(accounts[1], reserveAmount);
                            await addProtectedLiquidity(
                                poolToken.address,
                                baseToken,
                                baseTokenAddress,
                                reserveAmount,
                                false,
                                accounts[1],
                                accounts[1]
                            );

                            await eventsSubscriber.reset();

                            await addProtectedLiquidity(
                                poolToken.address,
                                reserveToken,
                                reserveTokenAddress,
                                reserveAmount,
                                false,
                                owner,
                                recipient
                            );
                        }

                        const protectionIds = await liquidityProtectionStore.protectedLiquidityIds.call(recipient);
                        id = protectionIds[0];
                        protection = await liquidityProtectionStore.protectedLiquidity.call(id);
                        protection = getProtection(protection);
                    };

                    context('without an events notifier', () => {
                        beforeEach(async () => {
                            await init();
                        });

                        describe('adding liquidity', () => {
                            it('should not publish events', async () => {
                                const events = await getEvents();
                                expect(events).to.have.lengthOf(0);
                            });
                        });

                        describe('removing liquidity', () => {
                            beforeEach(async () => {
                                await setTime(now.add(new BN(1)));

                                if (!isBaseReserveToken) {
                                    await govToken.approve(liquidityProtection.address, protection.reserveAmount, {
                                        from: recipient
                                    });
                                }
                            });

                            it('should not publish events', async () => {
                                await liquidityProtection.removeLiquidity(id, PPM_RESOLUTION, {
                                    from: recipient
                                });

                                const events = await getEvents();
                                expect(events).to.have.lengthOf(0);
                            });
                        });

                        describe('transferring liquidity', () => {
                            beforeEach(async () => {
                                await setTime(now.add(new BN(1)));
                            });

                            it('should not publish events', async () => {
                                const newOwner = accounts[8];
                                await liquidityProtection.transferLiquidity(id, newOwner, {
                                    from: recipient
                                });

                                const events = await getEvents();
                                expect(events).to.have.lengthOf(0);
                            });
                        });
                    });

                    context('with an events notifier', () => {
                        beforeEach(async () => {
                            await liquidityProtectionSettings.addSubscriber(eventsSubscriber.address, {
                                from: owner
                            });

                            await init();
                        });

                        describe('adding liquidity', () => {
                            it('should publish events', async () => {
                                const totalSupply = await poolToken.totalSupply.call();
                                const reserveBalance = await converter.reserveBalance.call(reserveTokenAddress);
                                const rate = poolTokenRate(totalSupply, reserveBalance);

                                const events = await getEvents();
                                expect(events).to.have.lengthOf(1);

                                const event = events[0];
                                expect(event.adding).to.be.true();
                                expect(event.id).to.be.bignumber.equal(new BN(0));
                                expect(event.provider).to.eql(recipient);
                                expect(event.poolAnchor).to.eql(poolToken.address);
                                expect(event.reserveToken).to.eql(reserveTokenAddress);
                                expect(event.poolAmount).to.be.bignumber.equal(reserveAmount.mul(rate.d).div(rate.n));
                                expect(event.reserveAmount).to.be.bignumber.equal(reserveAmount);
                            });
                        });

                        describe('removing liquidity', () => {
                            beforeEach(async () => {
                                await eventsSubscriber.reset();

                                await setTime(now.add(new BN(1)));

                                if (!isBaseReserveToken) {
                                    await govToken.approve(liquidityProtection.address, protection.reserveAmount, {
                                        from: recipient
                                    });
                                }
                            });

                            it('should publish events', async () => {
                                const totalSupply = await poolToken.totalSupply.call();
                                const reserveBalance = await converter.reserveBalance.call(reserveTokenAddress);
                                const rate = poolTokenRate(totalSupply, reserveBalance);

                                await liquidityProtection.removeLiquidity(id, PPM_RESOLUTION, {
                                    from: recipient
                                });

                                const events = await getEvents();
                                expect(events).to.have.lengthOf(1);

                                const event = events[0];
                                expect(event.adding).to.be.false();
                                expect(event.id).to.be.bignumber.equal(id);
                                expect(event.provider).to.eql(recipient);
                                expect(event.poolAnchor).to.eql(poolToken.address);
                                expect(event.reserveToken).to.eql(reserveTokenAddress);
                                expect(event.poolAmount).to.be.bignumber.equal(reserveAmount.mul(rate.d).div(rate.n));
                                expect(event.reserveAmount).to.be.bignumber.equal(reserveAmount);
                            });
                        });

                        describe('transferring liquidity', () => {
                            beforeEach(async () => {
                                await eventsSubscriber.reset();

                                await setTime(now.add(new BN(1)));
                            });

                            it('should publish events', async () => {
                                const totalSupply = await poolToken.totalSupply.call();
                                const reserveBalance = await converter.reserveBalance.call(reserveTokenAddress);
                                const rate = poolTokenRate(totalSupply, reserveBalance);

                                const newOwner = accounts[8];
                                await liquidityProtection.transferLiquidity(id, newOwner, {
                                    from: recipient
                                });

                                const events = await getEvents();
                                expect(events).to.have.lengthOf(2);

                                const removeEvent = events[0];
                                expect(removeEvent.adding).to.be.false();
                                expect(removeEvent.id).to.be.bignumber.equal(id);
                                expect(removeEvent.provider).to.eql(recipient);
                                expect(removeEvent.poolAnchor).to.eql(poolToken.address);
                                expect(removeEvent.reserveToken).to.eql(reserveTokenAddress);
                                expect(removeEvent.poolAmount).to.be.bignumber.equal(
                                    reserveAmount.mul(rate.d).div(rate.n)
                                );
                                expect(removeEvent.reserveAmount).to.be.bignumber.equal(reserveAmount);

                                const addEvent = events[1];
                                expect(addEvent.adding).to.be.true();
                                expect(addEvent.id).to.be.bignumber.equal(new BN(0));
                                expect(addEvent.provider).to.eql(newOwner);
                                expect(addEvent.poolAnchor).to.eql(poolToken.address);
                                expect(addEvent.reserveToken).to.eql(reserveTokenAddress);
                                expect(addEvent.poolAmount).to.be.bignumber.equal(
                                    reserveAmount.mul(rate.d).div(rate.n)
                                );
                                expect(addEvent.reserveAmount).to.be.bignumber.equal(reserveAmount);
                            });
                        });
                    });
                };

                // test both addLiquidity and addLiquidityFor
                for (const recipient of [owner, accounts[3]]) {
                    context(recipient === owner ? 'for self' : 'for another account', async () => {
                        for (let isETHReserve = 0; isETHReserve < 2; isETHReserve++) {
                            describe(`base token (${isETHReserve ? 'ETH' : 'ERC20'})`, () => {
                                testNotifications(true, isETHReserve, recipient);
                            });
                        }

                        describe('network token', () => {
                            testNotifications(false, false, recipient);
                        });
                    });
                }
            });

<<<<<<< HEAD
            describe('migration', () => {
                const providers = accounts;
                const amount = new BN(1000000);

                beforeEach(async () => {
                    liquidityProtectionStore = await LiquidityProtectionStore.new();
                    liquidityProtectionStats = await LiquidityProtectionStats.new();
                    liquidityProtectionUserStore = await LiquidityProtectionUserStore.new(providers.length);
                    liquidityProtectionSystemStore = await LiquidityProtectionSystemStore.new();
                    liquidityProtectionWallet = await TokenHolder.new();
                    liquidityProtection = await LiquidityProtection.new([
                        liquidityProtectionSettings.address,
                        liquidityProtectionStore.address,
                        liquidityProtectionStats.address,
                        liquidityProtectionUserStore.address,
                        liquidityProtectionSystemStore.address,
                        liquidityProtectionWallet.address,
                        networkTokenGovernance.address,
                        govTokenGovernance.address,
                        checkpointStore.address
                    ]);

                    await liquidityProtectionSettings.grantRole(ROLE_OWNER, liquidityProtection.address, {
                        from: owner
                    });
                    await liquidityProtectionStats.grantRole(ROLE_OWNER, liquidityProtection.address, { from: owner });
                    await liquidityProtectionUserStore.grantRole(ROLE_OWNER, liquidityProtection.address, {
                        from: owner
                    });
                    await liquidityProtectionSystemStore.grantRole(ROLE_OWNER, liquidityProtection.address, {
                        from: owner
                    });
                    await checkpointStore.grantRole(ROLE_OWNER, liquidityProtection.address, { from: owner });
                    await liquidityProtectionWallet.transferOwnership(liquidityProtection.address);
                    await liquidityProtection.acceptWalletOwnership();
                    await networkTokenGovernance.grantRole(ROLE_MINTER, liquidityProtection.address, {
                        from: governor
                    });
                    await govTokenGovernance.grantRole(ROLE_MINTER, liquidityProtection.address, { from: governor });

                    await setTime(await latest());

                    await initPool();

                    await liquidityProtectionStats.grantRole(ROLE_OWNER, owner, { from: owner });

                    for (const provider of providers) {
                        await liquidityProtectionStore.addProtectedLiquidity(
                            provider,
                            poolToken.address,
                            baseToken.address,
                            amount,
                            amount,
                            1,
                            1,
                            1
                        );
                        await liquidityProtectionStats.increaseTotalAmounts(
                            provider,
                            poolToken.address,
                            baseToken.address,
                            amount,
                            amount
                        );
                    }

                    await addProtectedLiquidity(
                        poolToken.address,
                        baseToken,
                        baseToken.address,
                        amount.muln(providers.length * 10)
                    );

                    await liquidityProtectionStats.renounceRole(ROLE_OWNER, owner, { from: owner });

                    await liquidityProtectionStore.transferOwnership(liquidityProtection.address);
                    await liquidityProtection.acceptStoreOwnership();
                });

                it('remove positions', async () => {
                    for (let i = 0; i < providers.length; i++) {
                        expect(
                            JSON.stringify(await liquidityProtectionStore.protectedLiquidityIds(providers[i]))
                        ).to.be.equal(`["${i}"]`);
                        expect(
                            JSON.stringify(await liquidityProtectionUserStore.positionIds(providers[i]))
                        ).to.be.equal('[]');
                        await liquidityProtection.removeLiquidity(i, PPM_RESOLUTION, { from: providers[i] });
                        expect(
                            JSON.stringify(await liquidityProtectionStore.protectedLiquidityIds(providers[i]))
                        ).to.be.equal('[]');
                        expect(
                            JSON.stringify(await liquidityProtectionUserStore.positionIds(providers[i]))
                        ).to.be.equal('[]');
                    }
                });

                it('update positions', async () => {
                    for (let i = 0; i < providers.length; i++) {
                        expect(
                            JSON.stringify(await liquidityProtectionStore.protectedLiquidityIds(providers[i]))
                        ).to.be.equal(`["${i}"]`);
                        expect(
                            JSON.stringify(await liquidityProtectionUserStore.positionIds(providers[i]))
                        ).to.be.equal('[]');
                        await liquidityProtection.removeLiquidity(i, PPM_RESOLUTION.divn(2), { from: providers[i] });
                        expect(
                            JSON.stringify(await liquidityProtectionStore.protectedLiquidityIds(providers[i]))
                        ).to.be.equal('[]');
                        expect(
                            JSON.stringify(await liquidityProtectionUserStore.positionIds(providers[i]))
                        ).to.be.equal(`["${i}"]`);
=======
            describe('stress tests', () => {
                describe('average rate', () => {
                    for (let minutesElapsed = 1; minutesElapsed <= 10; minutesElapsed += 1) {
                        for (let convertPortion = 1; convertPortion <= 10; convertPortion += 1) {
                            for (let maxDeviation = 1; maxDeviation <= 10; maxDeviation += 1) {
                                context(
                                    `minutesElapsed = ${minutesElapsed}, convertPortion = ${convertPortion}%, maxDeviation = ${maxDeviation}%`,
                                    () => {
                                        beforeEach(async () => {
                                            await liquidityProtectionSettings.setAverageRateMaxDeviation(
                                                new BN(maxDeviation).mul(PPM_RESOLUTION).div(new BN(100))
                                            );
                                            await baseToken.approve(converter.address, RESERVE1_AMOUNT);
                                            await networkToken.approve(converter.address, RESERVE2_AMOUNT);

                                            await converter.addLiquidity(
                                                [baseToken.address, networkToken.address],
                                                [RESERVE1_AMOUNT, RESERVE2_AMOUNT],
                                                1
                                            );

                                            await convert(
                                                [baseTokenAddress, poolToken.address, networkToken.address],
                                                RESERVE1_AMOUNT.mul(new BN(convertPortion)).div(new BN(100)),
                                                1
                                            );

                                            let time = await converter.currentTime();
                                            time = time.add(new BN(minutesElapsed * 60));
                                            await converter.setTime(time);
                                        });

                                        it('should properly calculate the average rate', async () => {
                                            const averageRate = await converter.recentAverageRate(baseToken.address);
                                            const actualRate = await Promise.all(
                                                [networkToken, baseToken].map((reserveToken) => {
                                                    return reserveToken.balanceOf(converter.address);
                                                })
                                            );
                                            const min = Decimal(actualRate[0].toString())
                                                .div(actualRate[1].toString())
                                                .mul(100 - maxDeviation)
                                                .div(100);
                                            const max = Decimal(actualRate[0].toString())
                                                .div(actualRate[1].toString())
                                                .mul(100)
                                                .div(100 - maxDeviation);
                                            const mid = Decimal(averageRate[0].toString()).div(
                                                averageRate[1].toString()
                                            );
                                            if (min.lte(mid) && mid.lte(max)) {
                                                const reserveTokenRate = await liquidityProtection.averageRateTest(
                                                    poolToken.address,
                                                    baseToken.address
                                                );
                                                expect(reserveTokenRate[0]).to.be.bignumber.equal(averageRate[0]);
                                                expect(reserveTokenRate[1]).to.be.bignumber.equal(averageRate[1]);
                                            } else {
                                                await expectRevert(
                                                    liquidityProtection.averageRateTest(
                                                        poolToken.address,
                                                        baseToken.address
                                                    ),
                                                    'ERR_INVALID_RATE'
                                                );
                                            }
                                        });
                                    }
                                );
                            }
                        }
                    }
                });

                describe('accuracy', () => {
                    const MIN_AMOUNT = Decimal(2).pow(0);
                    const MAX_AMOUNT = Decimal(2).pow(127);

                    const MIN_RATIO = Decimal(2).pow(256 / 4);
                    const MAX_RATIO = Decimal(2).pow(256 / 3);

                    const MIN_DURATION = 30 * 24 * 60 * 60;
                    const MAX_DURATION = 100 * 24 * 60 * 60;

                    const removeLiquidityTargetAmountTest = (amounts, durations, deviation, range) => {
                        let testNum = 0;
                        const numOfTest = amounts.length ** 10 * durations.length ** 1;

                        for (const poolTokenRateN of amounts) {
                            for (const poolTokenRateD of amounts) {
                                for (const poolAmount of amounts) {
                                    for (const reserveAmount of amounts) {
                                        for (const addSpotRateN of amounts) {
                                            for (const addSpotRateD of amounts) {
                                                for (const removeSpotRateN of amounts.map((amount) =>
                                                    fixedDev(amount, addSpotRateN, deviation)
                                                )) {
                                                    for (const removeSpotRateD of amounts.map((amount) =>
                                                        fixedDev(amount, addSpotRateD, deviation)
                                                    )) {
                                                        for (const removeAverageRateN of amounts.map((amount) =>
                                                            fixedDev(amount, removeSpotRateN, deviation)
                                                        )) {
                                                            for (const removeAverageRateD of amounts.map((amount) =>
                                                                fixedDev(amount, removeSpotRateD, deviation)
                                                            )) {
                                                                for (const timeElapsed of durations) {
                                                                    testNum += 1;
                                                                    const testDesc = JSON.stringify({
                                                                        poolTokenRateN: poolTokenRateN.toString(),
                                                                        poolTokenRateD: poolTokenRateD.toString(),
                                                                        poolAmount: poolAmount.toString(),
                                                                        reserveAmount: reserveAmount.toString(),
                                                                        addSpotRateN: addSpotRateN.toString(),
                                                                        addSpotRateD: addSpotRateD.toString(),
                                                                        removeSpotRateN: removeSpotRateN.toString(),
                                                                        removeSpotRateD: removeSpotRateD.toString(),
                                                                        removeAverageRateN: removeAverageRateN.toString(),
                                                                        removeAverageRateD: removeAverageRateD.toString(),
                                                                        timeElapsed
                                                                    })
                                                                        .split('"')
                                                                        .join('')
                                                                        .slice(1, -1);
                                                                    it(`test ${testNum} out of ${numOfTest}: ${testDesc}`, async () => {
                                                                        const actual = await liquidityProtection.removeLiquidityTargetAmountTest.call(
                                                                            poolTokenRateN,
                                                                            poolTokenRateD,
                                                                            poolAmount,
                                                                            reserveAmount,
                                                                            addSpotRateN,
                                                                            addSpotRateD,
                                                                            removeSpotRateN,
                                                                            removeSpotRateD,
                                                                            removeAverageRateN,
                                                                            removeAverageRateD,
                                                                            0,
                                                                            timeElapsed
                                                                        );
                                                                        const expected = removeLiquidityTargetAmount(
                                                                            poolTokenRateN,
                                                                            poolTokenRateD,
                                                                            poolAmount,
                                                                            reserveAmount,
                                                                            addSpotRateN,
                                                                            addSpotRateD,
                                                                            removeSpotRateN,
                                                                            removeSpotRateD,
                                                                            removeAverageRateN,
                                                                            removeAverageRateD,
                                                                            timeElapsed
                                                                        );
                                                                        expectAlmostEqual(
                                                                            Decimal(actual.toString()),
                                                                            expected,
                                                                            range
                                                                        );
                                                                    });
                                                                }
                                                            }
                                                        }
                                                    }
                                                }
                                            }
                                        }
                                    }
                                }
                            }
                        }
                    };

                    const protectedAmountPlusFeeTest = (
                        poolAmounts,
                        poolRateNs,
                        poolRateDs,
                        addRateNs,
                        addRateDs,
                        removeRateNs,
                        removeRateDs,
                        range
                    ) => {
                        let testNum = 0;
                        const numOfTest = [
                            poolAmounts,
                            poolRateNs,
                            poolRateDs,
                            addRateNs,
                            addRateDs,
                            removeRateNs,
                            removeRateDs
                        ].reduce((a, b) => a * b.length, 1);

                        for (const poolAmount of poolAmounts) {
                            for (const poolRateN of poolRateNs) {
                                for (const poolRateD of poolRateDs) {
                                    for (const addRateN of addRateNs) {
                                        for (const addRateD of addRateDs) {
                                            for (const removeRateN of removeRateNs) {
                                                for (const removeRateD of removeRateDs) {
                                                    testNum += 1;
                                                    // eslint-disable-next-line max-len
                                                    const testDesc = `compensationAmount(${poolAmount}, ${poolRateN}/${poolRateD}, ${addRateN}/${addRateD}, ${removeRateN}/${removeRateD})`;
                                                    it(`test ${testNum} out of ${numOfTest}: ${testDesc}`, async () => {
                                                        const expected = protectedAmountPlusFee(
                                                            poolAmount,
                                                            poolRateN,
                                                            poolRateD,
                                                            addRateN,
                                                            addRateD,
                                                            removeRateN,
                                                            removeRateD
                                                        );
                                                        const actual = await liquidityProtection.protectedAmountPlusFeeTest(
                                                            poolAmount,
                                                            poolRateN,
                                                            poolRateD,
                                                            addRateN,
                                                            addRateD,
                                                            removeRateN,
                                                            removeRateD
                                                        );
                                                        expectAlmostEqual(Decimal(actual.toString()), expected, range);
                                                    });
                                                }
                                            }
                                        }
                                    }
                                }
                            }
                        }
                    };

                    const impLossTest = (initialRateNs, initialRateDs, currentRateNs, currentRateDs, range) => {
                        let testNum = 0;
                        const numOfTest = [initialRateNs, initialRateDs, currentRateNs, currentRateDs].reduce(
                            (a, b) => a * b.length,
                            1
                        );

                        for (const initialRateN of initialRateNs) {
                            for (const initialRateD of initialRateDs) {
                                for (const currentRateN of currentRateNs) {
                                    for (const currentRateD of currentRateDs) {
                                        testNum += 1;
                                        const testDesc = `impLoss(${initialRateN}/${initialRateD}, ${currentRateN}/${currentRateD})`;
                                        it(`test ${testNum} out of ${numOfTest}: ${testDesc}`, async () => {
                                            const expected = impLoss(
                                                initialRateN,
                                                initialRateD,
                                                currentRateN,
                                                currentRateD
                                            );
                                            const actual = await liquidityProtection.impLossTest(
                                                initialRateN,
                                                initialRateD,
                                                currentRateN,
                                                currentRateD
                                            );
                                            expectAlmostEqual(
                                                Decimal(actual[0].toString()).div(actual[1].toString()),
                                                expected,
                                                range
                                            );
                                        });
                                    }
                                }
                            }
                        }
                    };

                    const compensationAmountTest = (amounts, fees, lossNs, lossDs, levelNs, levelDs, range) => {
                        let testNum = 0;
                        const numOfTest = [amounts, fees, lossNs, lossDs, levelNs, levelDs].reduce(
                            (a, b) => a * b.length,
                            1
                        );

                        for (const amount of amounts) {
                            for (const fee of fees) {
                                const total = amount.add(fee);
                                for (const lossN of lossNs) {
                                    for (const lossD of lossDs) {
                                        for (const levelN of levelNs) {
                                            for (const levelD of levelDs) {
                                                testNum += 1;
                                                const testDesc = `compensationAmount(${amount}, ${total}, ${lossN}/${lossD}, ${levelN}/${levelD})`;
                                                it(`test ${testNum} out of ${numOfTest}: ${testDesc}`, async () => {
                                                    const expected = compensationAmount(
                                                        amount,
                                                        total,
                                                        lossN,
                                                        lossD,
                                                        levelN,
                                                        levelD
                                                    );
                                                    const actual = await liquidityProtection.compensationAmountTest(
                                                        amount,
                                                        total,
                                                        lossN,
                                                        lossD,
                                                        levelN,
                                                        levelD
                                                    );
                                                    expectAlmostEqual(Decimal(actual.toString()), expected, range);
                                                });
                                            }
                                        }
                                    }
                                }
                            }
                        }
                    };

                    const removeLiquidityTargetAmount = (
                        poolTokenRateN,
                        poolTokenRateD,
                        poolAmount,
                        reserveAmount,
                        addSpotRateN,
                        addSpotRateD,
                        removeSpotRateN,
                        removeSpotRateD,
                        removeAverageRateN,
                        removeAverageRateD,
                        timeElapsed
                    ) => {
                        const poolTokenRate = Decimal(poolTokenRateN.toString()).div(poolTokenRateD.toString());
                        const addSpotRate = Decimal(addSpotRateN.toString()).div(addSpotRateD.toString());
                        const removeSpotRate = Decimal(removeSpotRateN.toString()).div(removeSpotRateD.toString());
                        const removeAverageRate = Decimal(removeAverageRateN.toString()).div(
                            removeAverageRateD.toString()
                        );
                        poolAmount = Decimal(poolAmount.toString());
                        reserveAmount = Decimal(reserveAmount.toString());

                        // calculate the protected amount of reserve tokens plus accumulated fee before compensation
                        const reserveAmountPlusFee = removeSpotRate
                            .div(addSpotRate)
                            .sqrt()
                            .mul(poolTokenRate)
                            .mul(poolAmount);
                        const total = reserveAmountPlusFee.gt(reserveAmount) ? reserveAmountPlusFee : reserveAmount;

                        // calculate the impermanent loss
                        const ratio = removeAverageRate.div(addSpotRate);
                        const loss = ratio.sqrt().mul(2).div(ratio.add(1)).sub(1).neg();

                        // calculate the protection level
                        const delay = timeElapsed < MIN_DURATION ? 0 : timeElapsed;
                        const level = Decimal(Math.min(delay, MAX_DURATION)).div(MAX_DURATION);

                        // calculate the compensation amount
                        return total.mul(Decimal(1).sub(loss)).add(reserveAmount.mul(loss).mul(level));
                    };

                    const protectedAmountPlusFee = (
                        poolAmount,
                        poolRateN,
                        poolRateD,
                        addRateN,
                        addRateD,
                        removeRateN,
                        removeRateD
                    ) => {
                        return Decimal(removeRateN.toString())
                            .div(removeRateD)
                            .mul(addRateD)
                            .div(addRateN)
                            .sqrt()
                            .mul(poolRateN)
                            .div(poolRateD)
                            .mul(poolAmount);
                    };

                    const impLoss = (initialRateN, initialRateD, currentRateN, currentRateD) => {
                        const ratioN = currentRateN.mul(initialRateD);
                        const ratioD = currentRateD.mul(initialRateN);
                        const ratio = Decimal(ratioN.toString()).div(ratioD.toString());
                        return ratio.sqrt().mul(2).div(ratio.add(1)).sub(1).neg();
                    };

                    const compensationAmount = (amount, total, lossN, lossD, levelN, levelD) => {
                        return Decimal(total.toString())
                            .mul(lossD.sub(lossN))
                            .div(lossD)
                            .add(lossN.mul(levelN).mul(amount).div(lossD.mul(levelD)));
                    };

                    const fixedDev = (a, b, p) => {
                        const x = Decimal(a.toString());
                        const y = Decimal(b.toString());
                        const q = Decimal(1).sub(p);
                        if (x.lt(y.mul(q))) {
                            return new BN(y.mul(q).toFixed(0, Decimal.ROUND_UP));
                        }
                        if (x.gt(y.div(q))) {
                            return new BN(y.div(q).toFixed(0, Decimal.ROUND_DOWN));
                        }
                        return a;
                    };

                    const expectAlmostEqual = (actual, expected, range) => {
                        if (!actual.eq(expected)) {
                            const absoluteError = actual.sub(expected).abs();
                            const relativeError = actual.div(expected).sub(1).abs();
                            expect(
                                absoluteError.lte(range.maxAbsoluteError) || relativeError.lte(range.maxRelativeError)
                            ).to.be.true(
                                `\nabsoluteError = ${absoluteError.toFixed(
                                    25
                                )}\nrelativeError = ${relativeError.toFixed(25)}`
                            );
                        }
                    };

                    describe('sanity part 1', () => {
                        const amounts = [
                            new BN(MIN_AMOUNT.toFixed()),
                            new BN(MIN_AMOUNT.mul(MAX_RATIO).floor().toFixed())
                        ];
                        const durations = [MIN_DURATION, MAX_DURATION - 1];
                        const deviation = '1';
                        const range = {
                            maxAbsoluteError: Infinity,
                            maxRelativeError: Infinity
                        };
                        removeLiquidityTargetAmountTest(amounts, durations, deviation, range);
                    });

                    describe('sanity part 2', () => {
                        const amounts = [
                            new BN(MAX_AMOUNT.div(MIN_RATIO).ceil().toFixed()),
                            new BN(MAX_AMOUNT.toFixed())
                        ];
                        const durations = [MIN_DURATION, MAX_DURATION - 1];
                        const deviation = '1';
                        const range = {
                            maxAbsoluteError: Infinity,
                            maxRelativeError: Infinity
                        };
                        removeLiquidityTargetAmountTest(amounts, durations, deviation, range);
                    });

                    describe('accuracy part 1', () => {
                        const amounts = [
                            new BN(MIN_AMOUNT.toFixed()),
                            new BN(MIN_AMOUNT.mul(MAX_RATIO).floor().toFixed())
                        ];
                        const durations = [MIN_DURATION, MAX_DURATION - 1];
                        const deviation = '0.25';
                        const range = {
                            maxAbsoluteError: '1.2',
                            maxRelativeError: '0.0000000000003'
                        };
                        removeLiquidityTargetAmountTest(amounts, durations, deviation, range);
                    });

                    describe('accuracy part 2', () => {
                        const amounts = [
                            new BN(MAX_AMOUNT.div(MIN_RATIO).ceil().toFixed()),
                            new BN(MAX_AMOUNT.toFixed())
                        ];
                        const durations = [MIN_DURATION, MAX_DURATION - 1];
                        const deviation = '0.75';
                        const range = {
                            maxAbsoluteError: '0.0',
                            maxRelativeError: '0.0000000000000000007'
                        };
                        removeLiquidityTargetAmountTest(amounts, durations, deviation, range);
                    });

                    describe('accuracy part 3', () => {
                        const amounts = [new BN(MAX_AMOUNT.toFixed())];
                        const durations = [MIN_DURATION, MAX_DURATION - 1];
                        const deviation = '1';
                        const range = {
                            maxAbsoluteError: '0',
                            maxRelativeError: '0'
                        };
                        removeLiquidityTargetAmountTest(amounts, durations, deviation, range);
                    });

                    describe('accuracy part 4', () => {
                        const amounts = [new BN('123456789123456789'), new BN('987654321987654321')];
                        const durations = [Math.floor((MIN_DURATION + MAX_DURATION) / 2)];
                        const deviation = '1';
                        const range = {
                            maxAbsoluteError: '1.6',
                            maxRelativeError: '0.000000000000000003'
                        };
                        removeLiquidityTargetAmountTest(amounts, durations, deviation, range);
                    });

                    describe('accuracy part 5', () => {
                        const poolAmounts = [31, 63, 127].map((x) => new BN(2).pow(new BN(x)));
                        const poolRateNs = [24, 30, 36].map((x) => new BN(10).pow(new BN(x)));
                        const poolRateDs = [23, 47, 95].map((x) => new BN(x).pow(new BN(18)));
                        const addRateNs = [24, 30, 36].map((x) => new BN(10).pow(new BN(x)));
                        const addRateDs = [23, 47, 95].map((x) => new BN(x).pow(new BN(18)));
                        const removeRateNs = [24, 30, 36].map((x) => new BN(10).pow(new BN(x)));
                        const removeRateDs = [23, 47, 95].map((x) => new BN(x).pow(new BN(18)));
                        const range = {
                            maxAbsoluteError: '1.0',
                            maxRelativeError: '0.0000000005'
                        };
                        protectedAmountPlusFeeTest(
                            poolAmounts,
                            poolRateNs,
                            poolRateDs,
                            addRateNs,
                            addRateDs,
                            removeRateNs,
                            removeRateDs,
                            range
                        );
                    });

                    describe('accuracy part 6', () => {
                        const initialRateNs = [18, 24, 30, 36].map((x) => new BN(10).pow(new BN(x)));
                        const initialRateDs = [11, 23, 47, 95].map((x) => new BN(x).pow(new BN(18)));
                        const currentRateNs = [18, 24, 30, 36].map((x) => new BN(10).pow(new BN(x)));
                        const currentRateDs = [11, 23, 47, 95].map((x) => new BN(x).pow(new BN(18)));
                        const range = {
                            maxAbsoluteError:
                                '0.0000000000000000000000000000000000000000000000000000000000000000000000000000000000000000000000000006',
                            maxRelativeError:
                                '0.0000000000000000000000000000000000000000000000000000000000000000000000000000000000000000000000000174'
                        };
                        impLossTest(initialRateNs, initialRateDs, currentRateNs, currentRateDs, range);
                    });

                    describe('accuracy part 7', () => {
                        const amounts = [31, 63, 127].map((x) => new BN(2).pow(new BN(x)));
                        const fees = [30, 60, 90].map((x) => new BN(2).pow(new BN(x)));
                        const lossNs = [12, 15, 18].map((x) => new BN(10).pow(new BN(x)));
                        const lossDs = [18, 24, 30].map((x) => new BN(10).pow(new BN(x)));
                        const levelNs = [3, 5, 7].map((x) => new BN(x).pow(new BN(10)));
                        const levelDs = [7, 9, 11].map((x) => new BN(x).pow(new BN(10)));
                        const range = {
                            maxAbsoluteError: '1.0',
                            maxRelativeError: '0.0000000006'
                        };
                        compensationAmountTest(amounts, fees, lossNs, lossDs, levelNs, levelDs, range);
                    });
                });

                describe('edge cases', () => {
                    const f = (a, b) => [].concat(...a.map((d) => b.map((e) => [].concat(d, e))));
                    const cartesian = (a, b, ...c) => (b ? cartesian(f(a, b), ...c) : a);
                    const condOrAlmostEqual = (cond, actual, expected, maxError) => {
                        if (!cond) {
                            const error = Decimal(actual.toString()).div(expected.toString()).sub(1).abs();
                            if (error.gt(maxError)) {
                                return `error = ${error.toFixed(maxError.length)}`;
                            }
                        }
                        return '';
                    };

                    const CONFIGURATIONS = [
                        { increaseRate: false, generateFee: false },
                        { increaseRate: false, generateFee: true },
                        { increaseRate: true, generateFee: false }
                    ];

                    const NUM_OF_DAYS = [30, 100];
                    const DECIMAL_COMBINATIONS = cartesian([12, 24], [12, 24], [15, 21], [15, 21]);

                    beforeEach(async () => {
                        await liquidityProtectionSettings.setMinNetworkTokenLiquidityForMinting(new BN(0));
                        await liquidityProtectionSettings.setNetworkTokenMintingLimit(poolToken.address, MAX_UINT256);

                        await setTime(new BN(1));
                    });

                    for (const config of CONFIGURATIONS) {
                        for (const numOfDays of NUM_OF_DAYS) {
                            const timestamp = numOfDays * 24 * 60 * 60 + 1;
                            for (const decimals of DECIMAL_COMBINATIONS) {
                                const amounts = decimals.map((n) => new BN(10).pow(new BN(n)));

                                let test;
                                if (!config.increaseRate && !config.generateFee) {
                                    test = (actual, expected) =>
                                        condOrAlmostEqual(
                                            actual.eq(expected),
                                            actual,
                                            expected,
                                            { 1: '0.000000000000001', 3: '0.00000004' }[converterType]
                                        );
                                } else if (!config.increaseRate && config.generateFee) {
                                    test = (actual, expected) =>
                                        condOrAlmostEqual(
                                            actual.gt(expected),
                                            actual,
                                            expected,
                                            { 1: '0.0', 3: '0.0' }[converterType]
                                        );
                                } else if (config.increaseRate && !config.generateFee && numOfDays < 100) {
                                    test = (actual, expected) =>
                                        condOrAlmostEqual(
                                            actual.lt(expected),
                                            actual,
                                            expected,
                                            { 1: '0.0', 3: '0.0' }[converterType]
                                        );
                                } else if (config.increaseRate && !config.generateFee && numOfDays >= 100) {
                                    test = (actual, expected) =>
                                        condOrAlmostEqual(
                                            actual.eq(expected),
                                            actual,
                                            expected,
                                            { 1: '0.000000000000001', 3: '0.00000005' }[converterType]
                                        );
                                } else {
                                    throw new Error('invalid configuration');
                                }

                                // eslint-disable-next-line max-len
                                it(`base token, increaseRate = ${config.increaseRate}, generateFee = ${config.generateFee}, numOfDays = ${numOfDays}, decimals = ${decimals}`, async () => {
                                    await baseToken.approve(converter.address, amounts[0]);
                                    await networkToken.approve(converter.address, amounts[1]);
                                    await converter.addLiquidity(
                                        [baseToken.address, networkToken.address],
                                        [amounts[0], amounts[1]],
                                        1
                                    );

                                    await addProtectedLiquidity(
                                        poolToken.address,
                                        baseToken,
                                        baseTokenAddress,
                                        amounts[2]
                                    );
                                    const amount = BN.min(amounts[3], await getNetworkTokenMaxAmount());
                                    await addProtectedLiquidity(
                                        poolToken.address,
                                        networkToken,
                                        networkToken.address,
                                        amount
                                    );

                                    if (config.increaseRate) {
                                        await increaseRate(networkToken.address);
                                    }

                                    if (config.generateFee) {
                                        await generateFee(baseToken, networkToken);
                                    }

                                    await setTime(timestamp);
                                    const actual = await liquidityProtection.removeLiquidityReturn(
                                        0,
                                        PPM_RESOLUTION,
                                        timestamp
                                    );
                                    const error = test(actual[0], amounts[2]);
                                    expect(error).to.be.empty(error);
                                });
                            }
                        }
                    }

                    for (const config of CONFIGURATIONS) {
                        for (const numOfDays of NUM_OF_DAYS) {
                            const timestamp = numOfDays * 24 * 60 * 60 + 1;
                            for (const decimals of DECIMAL_COMBINATIONS) {
                                const amounts = decimals.map((n) => new BN(10).pow(new BN(n)));

                                let test;
                                if (!config.increaseRate && !config.generateFee) {
                                    test = (actual, expected) =>
                                        condOrAlmostEqual(
                                            actual.eq(expected),
                                            actual,
                                            expected,
                                            { 1: '0.000000000000001', 3: '0.00000004' }[converterType]
                                        );
                                } else if (!config.increaseRate && config.generateFee) {
                                    test = (actual, expected) =>
                                        condOrAlmostEqual(
                                            actual.gt(expected),
                                            actual,
                                            expected,
                                            { 1: '0.002', 3: '0.002' }[converterType]
                                        );
                                } else if (config.increaseRate && !config.generateFee && numOfDays < 100) {
                                    test = (actual, expected) =>
                                        condOrAlmostEqual(
                                            actual.lt(expected),
                                            actual,
                                            expected,
                                            { 1: '0.0', 3: '0.0' }[converterType]
                                        );
                                } else if (config.increaseRate && !config.generateFee && numOfDays >= 100) {
                                    test = (actual, expected) =>
                                        condOrAlmostEqual(
                                            actual.eq(expected),
                                            actual,
                                            expected,
                                            { 1: '0.002', 3: '0.002' }[converterType]
                                        );
                                } else {
                                    throw new Error('invalid configuration');
                                }

                                // eslint-disable-next-line max-len
                                it(`network token, increaseRate = ${config.increaseRate}, generateFee = ${config.generateFee}, numOfDays = ${numOfDays}, decimals = ${decimals}`, async () => {
                                    await baseToken.approve(converter.address, amounts[0]);
                                    await networkToken.approve(converter.address, amounts[1]);
                                    await converter.addLiquidity(
                                        [baseToken.address, networkToken.address],
                                        [amounts[0], amounts[1]],
                                        1
                                    );

                                    await addProtectedLiquidity(
                                        poolToken.address,
                                        baseToken,
                                        baseTokenAddress,
                                        amounts[2]
                                    );
                                    const amount = BN.min(amounts[3], await getNetworkTokenMaxAmount());
                                    await addProtectedLiquidity(
                                        poolToken.address,
                                        networkToken,
                                        networkToken.address,
                                        amount
                                    );

                                    if (config.increaseRate) {
                                        await increaseRate(baseTokenAddress);
                                    }

                                    if (config.generateFee) {
                                        await generateFee(networkToken, baseToken);
                                    }

                                    await setTime(timestamp);
                                    const actual = await liquidityProtection.removeLiquidityReturn(
                                        1,
                                        PPM_RESOLUTION,
                                        timestamp
                                    );
                                    const error = test(actual[0], amount);
                                    expect(error).to.be.empty(error);
                                });
                            }
                        }
>>>>>>> 7da35733
                    }
                });
            });
        });
    }
});<|MERGE_RESOLUTION|>--- conflicted
+++ resolved
@@ -288,7 +288,7 @@
                 let lockedBalance = new BN(0);
                 const lockedCount = await liquidityProtectionUserStore.lockedBalanceCount(account);
                 for (let i = 0; i < lockedCount; i++) {
-                    const balance = (await liquidityProtectionUserStore.lockedBalance(account, i))[0];
+                    const balance = (await liquidityProtectionUserStore.lockedBalanceCount(account, i))[0];
                     lockedBalance = lockedBalance.add(balance);
                 }
 
@@ -593,14 +593,18 @@
                                     );
 
                                     // verify protection details
-                                    const protectionIds = await liquidityProtectionUserStore.positionIds(recipient);
+                                    const protectionIds = await liquidityProtectionUserStore.positionIds(
+                                        recipient
+                                    );
                                     expect(protectionIds.length).to.eql(1);
 
                                     const expectedPoolAmount = reserveAmount.mul(rate.d).div(rate.n);
                                     const reserve1Balance = await converter.reserveBalance.call(baseTokenAddress);
                                     const reserve2Balance = await converter.reserveBalance.call(networkToken.address);
 
-                                    let protection = await liquidityProtectionUserStore.position.call(protectionIds[0]);
+                                    let protection = await liquidityProtectionUserStore.position.call(
+                                        protectionIds[0]
+                                    );
                                     protection = getProtection(protection);
 
                                     expect(protection.provider).to.eql(recipient);
@@ -898,7 +902,9 @@
                                 const reserve1Balance = await converter.reserveBalance.call(networkToken.address);
                                 const reserve2Balance = await converter.reserveBalance.call(baseTokenAddress);
 
-                                let protection = await liquidityProtectionUserStore.position.call(protectionIds[0]);
+                                let protection = await liquidityProtectionUserStore.position.call(
+                                    protectionIds[0]
+                                );
                                 protection = getProtection(protection);
                                 expect(protection.provider).to.eql(recipient);
                                 expect(protection.poolToken).to.eql(poolToken.address);
@@ -933,9 +939,7 @@
                                 );
                                 expect(systemBalance).to.be.bignumber.equal(prevSystemBalance.sub(expectedPoolAmount));
 
-                                const walletBalance = await poolToken.balanceOf.call(
-                                    liquidityProtectionWallet.address
-                                );
+                                const walletBalance = await poolToken.balanceOf.call(liquidityProtectionWallet.address);
                                 expect(walletBalance).to.be.bignumber.equal(prevWalletBalance);
 
                                 const govBalance = await govToken.balanceOf.call(recipient);
@@ -1094,7 +1098,7 @@
                 it('verifies that removeLiquidityReturn returns the correct amount for removing entire protection', async () => {
                     const reserveAmount = new BN(1000);
                     await addProtectedLiquidity(poolToken.address, baseToken, baseTokenAddress, reserveAmount);
-                    const protectionIds = await liquidityProtectionStore.positionIds(owner);
+                    const protectionIds = await liquidityProtectionUserStore.positionIds(owner);
                     const protectionId = protectionIds[0];
 
                     const amount = (
@@ -1107,7 +1111,7 @@
                 it('verifies that removeLiquidityReturn returns the correct amount for removing a portion of a protection', async () => {
                     const reserveAmount = new BN(1000);
                     await addProtectedLiquidity(poolToken.address, baseToken, baseTokenAddress, reserveAmount);
-                    const protectionIds = await liquidityProtectionStore.positionIds(owner);
+                    const protectionIds = await liquidityProtectionUserStore.positionIds(owner);
                     const protectionId = protectionIds[0];
 
                     const amount = (await liquidityProtection.removeLiquidityReturn(protectionId, 800000, now))[0];
@@ -1118,7 +1122,7 @@
                 it('verifies that removeLiquidityReturn can be called even if the average rate is invalid', async () => {
                     const reserveAmount = new BN(1000);
                     await addProtectedLiquidity(poolToken.address, baseToken, baseTokenAddress, reserveAmount);
-                    const protectionIds = await liquidityProtectionStore.positionIds(owner);
+                    const protectionIds = await liquidityProtectionUserStore.positionIds(owner);
                     const protectionId = protectionIds[0];
 
                     await increaseRate(baseTokenAddress);
@@ -1143,7 +1147,7 @@
                 it('should revert when calling removeLiquidityReturn with a date earlier than the protection deposit', async () => {
                     const reserveAmount = new BN(1000);
                     await addProtectedLiquidity(poolToken.address, baseToken, baseTokenAddress, reserveAmount);
-                    const protectionIds = await liquidityProtectionStore.positionIds(owner);
+                    const protectionIds = await liquidityProtectionUserStore.positionIds(owner);
                     const protectionId = protectionIds[0];
 
                     await expectRevert(
@@ -1164,79 +1168,6 @@
                 });
             });
 
-<<<<<<< HEAD
-            describe('claim balance', () => {
-                beforeEach(async () => {
-                    await addProtectedLiquidity(poolToken.address, baseToken, baseTokenAddress, new BN(20000));
-                    await addProtectedLiquidity(poolToken.address, networkToken, networkToken.address, new BN(2000));
-                    const protectionIds = await liquidityProtectionStore.positionIds(owner);
-                    const protectionId = protectionIds[protectionIds.length - 1];
-
-                    const portion = PPM_RESOLUTION.div(new BN(2));
-                    const amount = new BN(2000).mul(portion).div(PPM_RESOLUTION);
-                    await govToken.approve(liquidityProtection.address, amount);
-                    await liquidityProtection.setTime(now.add(duration.seconds(1)));
-                    await liquidityProtection.removeLiquidity(protectionId, portion);
-                    await govToken.approve(liquidityProtection.address, amount);
-                    await liquidityProtection.removeLiquidity(protectionId, portion);
-                });
-
-                it('verifies that locked balance owner can claim locked tokens if sufficient time has passed', async () => {
-                    const timestamp = await getTimestamp(PROTECTION_FULL_PROTECTION);
-                    await setTime(timestamp);
-
-                    const prevBalance = await networkToken.balanceOf(owner);
-                    const lockedBalance = (await liquidityProtectionUserStore.lockedBalance(owner, 0))[0];
-                    const prevTotalLockedBalance = await getLockedBalance(owner);
-
-                    await liquidityProtection.claimBalance(0, 1);
-
-                    const balance = await networkToken.balanceOf(owner);
-                    expect(balance).to.be.bignumber.equal(prevBalance.add(lockedBalance));
-
-                    const totalLockedBalance = await getLockedBalance(owner);
-                    expect(totalLockedBalance).to.be.bignumber.equal(prevTotalLockedBalance.sub(lockedBalance));
-                });
-
-                it('verifies that locked balance owner can claim multiple locked tokens if sufficient time has passed', async () => {
-                    const timestamp = await getTimestamp(PROTECTION_FULL_PROTECTION);
-                    await setTime(timestamp);
-
-                    const prevBalance = await networkToken.balanceOf(owner);
-                    const prevTotalLockedBalance = await getLockedBalance(owner);
-
-                    await liquidityProtection.claimBalance(0, 2);
-
-                    const balance = await networkToken.balanceOf(owner);
-                    expect(balance).to.be.bignumber.equal(prevBalance.add(prevTotalLockedBalance));
-
-                    const totalLockedBalance = await getLockedBalance(owner);
-                    expect(totalLockedBalance).to.be.bignumber.equal(new BN(0));
-
-                    const lockedBalanceCount = await liquidityProtectionUserStore.lockedBalanceCount(owner);
-                    expect(lockedBalanceCount).to.be.bignumber.equal(new BN(0));
-                });
-
-                it('verifies that attempting to claim tokens that are still locked does not change any balance', async () => {
-                    const prevBalance = await networkToken.balanceOf(owner);
-                    const prevTotalLockedBalance = await getLockedBalance(owner);
-
-                    await liquidityProtection.claimBalance(0, 2);
-
-                    const balance = await networkToken.balanceOf(owner);
-                    expect(balance).to.be.bignumber.equal(prevBalance);
-
-                    const totalLockedBalance = await getLockedBalance(owner);
-                    expect(totalLockedBalance).to.be.bignumber.equal(prevTotalLockedBalance);
-                });
-
-                it('should revert when locked balance owner attempts claim tokens with invalid indices', async () => {
-                    await expectRevert(liquidityProtection.claimBalance(2, 3), 'ERR_INVALID_INDICES');
-                });
-            });
-
-=======
->>>>>>> 7da35733
             describe('remove liquidity', () => {
                 for (let isETHReserve = 0; isETHReserve < 2; isETHReserve++) {
                     describe(`base token (${isETHReserve ? 'ETH' : 'ERC20'})`, () => {
@@ -1264,28 +1195,6 @@
                             const prevSystemBalance = await liquidityProtectionSystemStore.systemBalance(
                                 poolToken.address
                             );
-<<<<<<< HEAD
-                            const prevWalletBalance = await poolToken.balanceOf(
-                                liquidityProtectionWallet.address
-                            );
-                            const prevBalance = await getBalance(baseToken, baseTokenAddress, owner);
-                            const prevGovBalance = await govToken.balanceOf(owner);
-
-                            let transactionCost = new BN(0);
-                            if (protection.reserveToken === networkToken.address) {
-                                const res = await govToken.approve(
-                                    liquidityProtection.address,
-                                    protection.reserveAmount
-                                );
-                                transactionCost = transactionCost.add(await getTransactionCost(res));
-                            }
-                            const response = await liquidityProtection.setTime(now.add(duration.seconds(1)));
-                            if (isETHReserve) {
-                                transactionCost = transactionCost.add(await getTransactionCost(response));
-                            }
-                            const res = await liquidityProtection.removeLiquidity(protectionIds[0], PPM_RESOLUTION);
-                            protectionIds = await liquidityProtectionUserStore.positionIds(owner);
-=======
 
                             await govToken.approve(liquidityProtection.address, protection.reserveAmount);
 
@@ -1296,8 +1205,7 @@
                             const prevGovBalance = await govToken.balanceOf(owner);
 
                             const res = await liquidityProtection.removeLiquidity(protectionId, PPM_RESOLUTION);
-                            protectionIds = await liquidityProtectionStore.protectedLiquidityIds(owner);
->>>>>>> 7da35733
+                            protectionIds = await liquidityProtectionUserStore.positionIds(owner);
                             expect(protectionIds.length).to.eql(0);
 
                             let transactionCost = new BN(0);
@@ -1324,14 +1232,8 @@
                             const systemBalance = await liquidityProtectionSystemStore.systemBalance(poolToken.address);
                             expect(systemBalance).to.be.bignumber.equal(prevSystemBalance.sub(protection.poolAmount));
 
-<<<<<<< HEAD
-                            const walletBalance = await poolToken.balanceOf(
-                                liquidityProtectionWallet.address
-                            );
-=======
                             const walletBalance = await poolToken.balanceOf(liquidityProtectionWallet.address);
 
->>>>>>> 7da35733
                             // double since system balance was also liquidated
                             const delta = protection.poolAmount.mul(new BN(2));
                             expect(walletBalance).to.be.bignumber.equal(prevWalletBalance.sub(delta));
@@ -1375,11 +1277,6 @@
                             const prevSystemBalance = await liquidityProtectionSystemStore.systemBalance(
                                 poolToken.address
                             );
-<<<<<<< HEAD
-                            const prevWalletBalance = await poolToken.balanceOf(
-                                liquidityProtectionWallet.address
-                            );
-=======
 
                             const portion = new BN(800000);
 
@@ -1391,7 +1288,6 @@
                             await liquidityProtection.setTime(now.add(duration.seconds(1)));
 
                             const prevWalletBalance = await poolToken.balanceOf(liquidityProtectionWallet.address);
->>>>>>> 7da35733
                             const prevBalance = await getBalance(baseToken, baseTokenAddress, owner);
                             const prevGovBalance = await govToken.balanceOf(owner);
 
@@ -1400,13 +1296,8 @@
                             if (isETHReserve) {
                                 transactionCost = transactionCost.add(await getTransactionCost(res));
                             }
-<<<<<<< HEAD
-                            const res = await liquidityProtection.removeLiquidity(protectionId, portion);
+
                             protectionIds = await liquidityProtectionUserStore.positionIds(owner);
-=======
-
-                            protectionIds = await liquidityProtectionStore.protectedLiquidityIds(owner);
->>>>>>> 7da35733
                             expect(protectionIds.length).to.eql(1);
 
                             let protection = await liquidityProtectionUserStore.position.call(protectionId);
@@ -1444,14 +1335,8 @@
                                 prevSystemBalance.sub(prevProtection.poolAmount.sub(protection.poolAmount))
                             );
 
-<<<<<<< HEAD
-                            const walletBalance = await poolToken.balanceOf(
-                                liquidityProtectionWallet.address
-                            );
-=======
                             const walletBalance = await poolToken.balanceOf(liquidityProtectionWallet.address);
 
->>>>>>> 7da35733
                             // double since system balance was also liquidated
                             const delta = prevProtection.poolAmount.sub(protection.poolAmount).mul(new BN(2));
                             expect(walletBalance).to.be.bignumber.equal(prevWalletBalance.sub(delta));
@@ -1533,7 +1418,7 @@
                                 reserveAmount,
                                 isETHReserve
                             );
-                            const protectionIds = await liquidityProtectionStore.positionIds(owner);
+                            const protectionIds = await liquidityProtectionUserStore.positionIds(owner);
                             const protectionId = protectionIds[0];
 
                             await liquidityProtection.setTime(now.add(duration.seconds(1)));
@@ -1552,7 +1437,7 @@
                                 reserveAmount,
                                 isETHReserve
                             );
-                            const protectionIds = await liquidityProtectionStore.positionIds(owner);
+                            const protectionIds = await liquidityProtectionUserStore.positionIds(owner);
                             const protectionId = protectionIds[0];
 
                             await liquidityProtection.setTime(now.add(duration.seconds(1)));
@@ -1571,7 +1456,7 @@
                                 reserveAmount,
                                 isETHReserve
                             );
-                            const protectionIds = await liquidityProtectionStore.positionIds(owner);
+                            const protectionIds = await liquidityProtectionUserStore.positionIds(owner);
                             const protectionId = protectionIds[0];
 
                             await increaseRate(baseTokenAddress);
@@ -1665,21 +1550,14 @@
                         const prevPoolStats = await getPoolStats(poolToken, networkToken);
                         const prevProviderStats = await getProviderStats(owner, poolToken, networkToken);
                         const prevSystemBalance = await liquidityProtectionSystemStore.systemBalance(poolToken.address);
-                        const prevWalletBalance = await poolToken.balanceOf(
-                            liquidityProtectionWallet.address
-                        );
+                        const prevWalletBalance = await poolToken.balanceOf(liquidityProtectionWallet.address);
                         const prevBalance = await getBalance(networkToken, networkToken.address, owner);
                         const prevGovBalance = await govToken.balanceOf(owner);
 
                         await govToken.approve(liquidityProtection.address, protection.reserveAmount);
                         await liquidityProtection.setTime(now.add(duration.seconds(1)));
-<<<<<<< HEAD
-                        await liquidityProtection.removeLiquidity(protectionIds[0], PPM_RESOLUTION);
+                        await liquidityProtection.removeLiquidity(protectionId, PPM_RESOLUTION);
                         protectionIds = await liquidityProtectionUserStore.positionIds(owner);
-=======
-                        await liquidityProtection.removeLiquidity(protectionId, PPM_RESOLUTION);
-                        protectionIds = await liquidityProtectionStore.protectedLiquidityIds(owner);
->>>>>>> 7da35733
                         expect(protectionIds.length).to.eql(0);
 
                         // verify stats
@@ -1751,9 +1629,7 @@
                         const prevPoolStats = await getPoolStats(poolToken, networkToken);
                         const prevProviderStats = await getProviderStats(owner, poolToken, networkToken);
                         const prevSystemBalance = await liquidityProtectionSystemStore.systemBalance(poolToken.address);
-                        const prevWalletBalance = await poolToken.balanceOf(
-                            liquidityProtectionWallet.address
-                        );
+                        const prevWalletBalance = await poolToken.balanceOf(liquidityProtectionWallet.address);
                         const prevBalance = await getBalance(networkToken, networkToken.address, owner);
                         const prevGovBalance = await govToken.balanceOf(owner);
 
@@ -1908,7 +1784,7 @@
                                         if (isLoss) {
                                             // eslint-disable-next-line max-len
                                             it('verifies that removeLiquidityReturn returns an amount that is smaller than the initial amount', async () => {
-                                                const protectionIds = await liquidityProtectionStore.positionIds(
+                                                const protectionIds = await liquidityProtectionUserStore.positionIds(
                                                     owner
                                                 );
                                                 const protectionId = protectionIds[protectionIds.length - 1];
@@ -1926,7 +1802,7 @@
 
                                             // eslint-disable-next-line max-len
                                             it('verifies that removeLiquidity returns an amount that is smaller than the initial amount', async () => {
-                                                const protectionIds = await liquidityProtectionStore.positionIds(
+                                                const protectionIds = await liquidityProtectionUserStore.positionIds(
                                                     owner
                                                 );
                                                 const protectionId = protectionIds[protectionIds.length - 1];
@@ -1965,7 +1841,7 @@
                                         } else if (withFee) {
                                             // eslint-disable-next-line max-len
                                             it('verifies that removeLiquidityReturn returns an amount that is larger than the initial amount', async () => {
-                                                const protectionIds = await liquidityProtectionStore.positionIds(
+                                                const protectionIds = await liquidityProtectionUserStore.positionIds(
                                                     owner
                                                 );
                                                 const protectionId = protectionIds[protectionIds.length - 1];
@@ -1982,7 +1858,7 @@
                                             });
 
                                             it('verifies that removeLiquidity returns an amount that is larger than the initial amount', async () => {
-                                                const protectionIds = await liquidityProtectionStore.positionIds(
+                                                const protectionIds = await liquidityProtectionUserStore.positionIds(
                                                     owner
                                                 );
                                                 const protectionId = protectionIds[protectionIds.length - 1];
@@ -2021,7 +1897,7 @@
                                         } else {
                                             // eslint-disable-next-line max-len
                                             it('verifies that removeLiquidityReturn returns an amount that is almost equal to the initial amount', async () => {
-                                                const protectionIds = await liquidityProtectionStore.positionIds(
+                                                const protectionIds = await liquidityProtectionUserStore.positionIds(
                                                     owner
                                                 );
                                                 const protectionId = protectionIds[protectionIds.length - 1];
@@ -2039,7 +1915,7 @@
 
                                             // eslint-disable-next-line max-len
                                             it('verifies that removeLiquidity returns an amount that is almost equal to the initial amount', async () => {
-                                                const protectionIds = await liquidityProtectionStore.positionIds(
+                                                const protectionIds = await liquidityProtectionUserStore.positionIds(
                                                     owner
                                                 );
                                                 const protectionId = protectionIds[protectionIds.length - 1];
@@ -2080,7 +1956,7 @@
 
                                         if (shouldLock) {
                                             it('verifies that removeLiquidity locks network tokens for the caller', async () => {
-                                                const protectionIds = await liquidityProtectionStore.positionIds(
+                                                const protectionIds = await liquidityProtectionUserStore.positionIds(
                                                     owner
                                                 );
                                                 const protectionId = protectionIds[protectionIds.length - 1];
@@ -2106,7 +1982,7 @@
                                             });
                                         } else {
                                             it('verifies that removeLiquidity does not lock network tokens for the caller', async () => {
-                                                const protectionIds = await liquidityProtectionStore.positionIds(
+                                                const protectionIds = await liquidityProtectionUserStore.positionIds(
                                                     owner
                                                 );
                                                 const protectionId = protectionIds[protectionIds.length - 1];
@@ -2143,7 +2019,7 @@
                 beforeEach(async () => {
                     await addProtectedLiquidity(poolToken.address, baseToken, baseTokenAddress, new BN(20000));
                     await addProtectedLiquidity(poolToken.address, networkToken, networkToken.address, new BN(2000));
-                    const protectionIds = await liquidityProtectionStore.protectedLiquidityIds(owner);
+                    const protectionIds = await liquidityProtectionUserStore.positionIds(owner);
                     const protectionId = protectionIds[protectionIds.length - 1];
 
                     const portion = PPM_RESOLUTION.div(new BN(2));
@@ -2160,31 +2036,13 @@
                     await setTime(timestamp);
 
                     const prevBalance = await networkToken.balanceOf(owner);
-                    const lockedBalance = (await liquidityProtectionStore.lockedBalance(owner, 0))[0];
+                    const lockedBalance = (await liquidityProtectionUserStore.lockedBalanceCount(owner, 0))[0];
                     const prevTotalLockedBalance = await getLockedBalance(owner);
 
                     await liquidityProtection.claimBalance(0, 1);
 
-<<<<<<< HEAD
-                                    it('should not publish removing liquidity events', async () => {
-                                        const reserveAmount = new BN(1000);
-                                        await addProtectedLiquidity(
-                                            poolToken.address,
-                                            baseToken,
-                                            baseTokenAddress,
-                                            reserveAmount,
-                                            isETHReserve,
-                                            owner,
-                                            recipient
-                                        );
-                                        const protectionIds = await liquidityProtectionUserStore.positionIds.call(
-                                            recipient
-                                        );
-                                        const id = protectionIds[0];
-=======
                     const balance = await networkToken.balanceOf(owner);
                     expect(balance).to.be.bignumber.equal(prevBalance.add(lockedBalance));
->>>>>>> 7da35733
 
                     const totalLockedBalance = await getLockedBalance(owner);
                     expect(totalLockedBalance).to.be.bignumber.equal(prevTotalLockedBalance.sub(lockedBalance));
@@ -2205,30 +2063,13 @@
                     const totalLockedBalance = await getLockedBalance(owner);
                     expect(totalLockedBalance).to.be.bignumber.equal(new BN(0));
 
-                    const lockedBalanceCount = await liquidityProtectionStore.lockedBalanceCount(owner);
+                    const lockedBalanceCount = await liquidityProtectionUserStore.lockedBalanceCount(owner);
                     expect(lockedBalanceCount).to.be.bignumber.equal(new BN(0));
                 });
 
-<<<<<<< HEAD
-                                        const reserveAmount = new BN(1000);
-                                        await addProtectedLiquidity(
-                                            poolToken.address,
-                                            baseToken,
-                                            baseTokenAddress,
-                                            reserveAmount,
-                                            isETHReserve,
-                                            owner,
-                                            recipient
-                                        );
-                                        const protectionIds = await liquidityProtectionUserStore.positionIds.call(
-                                            recipient
-                                        );
-                                        const id = protectionIds[0];
-=======
                 it('verifies that attempting to claim tokens that are still locked does not change any balance', async () => {
                     const prevBalance = await networkToken.balanceOf(owner);
                     const prevTotalLockedBalance = await getLockedBalance(owner);
->>>>>>> 7da35733
 
                     await liquidityProtection.claimBalance(0, 2);
 
@@ -2294,7 +2135,7 @@
                             );
                         }
 
-                        const protectionIds = await liquidityProtectionStore.protectedLiquidityIds(recipient);
+                        const protectionIds = await liquidityProtectionUserStore.positionIds(recipient);
                         expect(protectionIds.length).to.eql(1);
 
                         protectionId = protectionIds[0];
@@ -2303,7 +2144,7 @@
                     });
 
                     it('should allow the provider to transfer liquidity to another provider', async () => {
-                        let protection = await liquidityProtectionStore.protectedLiquidity.call(protectionId);
+                        let protection = await liquidityProtectionUserStore.position.call(protectionId);
                         protection = getProtection(protection);
 
                         const prevPoolStats = await getPoolStats(poolToken, reserveToken, isETHReserve);
@@ -2325,13 +2166,13 @@
                             from: recipient
                         });
 
-                        const protectionIds = await liquidityProtectionStore.protectedLiquidityIds(recipient);
+                        const protectionIds = await liquidityProtectionUserStore.positionIds(recipient);
                         expect(protectionIds).not.to.have.members([protectionId]);
 
-                        const protectionIds2 = await liquidityProtectionStore.protectedLiquidityIds(newOwner);
+                        const protectionIds2 = await liquidityProtectionUserStore.positionIds(newOwner);
                         expect(protectionIds2.length).to.eql(1);
 
-                        let protection2 = await liquidityProtectionStore.protectedLiquidity.call(protectionIds2[0]);
+                        let protection2 = await liquidityProtectionUserStore.position.call(protectionIds2[0]);
                         protection2 = getProtection(protection2);
 
                         expect(protection2.provider).to.eql(newOwner);
@@ -2495,9 +2336,9 @@
                             );
                         }
 
-                        const protectionIds = await liquidityProtectionStore.protectedLiquidityIds.call(recipient);
+                        const protectionIds = await liquidityProtectionUserStore.positionIds.call(recipient);
                         id = protectionIds[0];
-                        protection = await liquidityProtectionStore.protectedLiquidity.call(id);
+                        protection = await liquidityProtectionUserStore.position.call(id);
                         protection = getProtection(protection);
                     };
 
@@ -2678,120 +2519,6 @@
                 }
             });
 
-<<<<<<< HEAD
-            describe('migration', () => {
-                const providers = accounts;
-                const amount = new BN(1000000);
-
-                beforeEach(async () => {
-                    liquidityProtectionStore = await LiquidityProtectionStore.new();
-                    liquidityProtectionStats = await LiquidityProtectionStats.new();
-                    liquidityProtectionUserStore = await LiquidityProtectionUserStore.new(providers.length);
-                    liquidityProtectionSystemStore = await LiquidityProtectionSystemStore.new();
-                    liquidityProtectionWallet = await TokenHolder.new();
-                    liquidityProtection = await LiquidityProtection.new([
-                        liquidityProtectionSettings.address,
-                        liquidityProtectionStore.address,
-                        liquidityProtectionStats.address,
-                        liquidityProtectionUserStore.address,
-                        liquidityProtectionSystemStore.address,
-                        liquidityProtectionWallet.address,
-                        networkTokenGovernance.address,
-                        govTokenGovernance.address,
-                        checkpointStore.address
-                    ]);
-
-                    await liquidityProtectionSettings.grantRole(ROLE_OWNER, liquidityProtection.address, {
-                        from: owner
-                    });
-                    await liquidityProtectionStats.grantRole(ROLE_OWNER, liquidityProtection.address, { from: owner });
-                    await liquidityProtectionUserStore.grantRole(ROLE_OWNER, liquidityProtection.address, {
-                        from: owner
-                    });
-                    await liquidityProtectionSystemStore.grantRole(ROLE_OWNER, liquidityProtection.address, {
-                        from: owner
-                    });
-                    await checkpointStore.grantRole(ROLE_OWNER, liquidityProtection.address, { from: owner });
-                    await liquidityProtectionWallet.transferOwnership(liquidityProtection.address);
-                    await liquidityProtection.acceptWalletOwnership();
-                    await networkTokenGovernance.grantRole(ROLE_MINTER, liquidityProtection.address, {
-                        from: governor
-                    });
-                    await govTokenGovernance.grantRole(ROLE_MINTER, liquidityProtection.address, { from: governor });
-
-                    await setTime(await latest());
-
-                    await initPool();
-
-                    await liquidityProtectionStats.grantRole(ROLE_OWNER, owner, { from: owner });
-
-                    for (const provider of providers) {
-                        await liquidityProtectionStore.addProtectedLiquidity(
-                            provider,
-                            poolToken.address,
-                            baseToken.address,
-                            amount,
-                            amount,
-                            1,
-                            1,
-                            1
-                        );
-                        await liquidityProtectionStats.increaseTotalAmounts(
-                            provider,
-                            poolToken.address,
-                            baseToken.address,
-                            amount,
-                            amount
-                        );
-                    }
-
-                    await addProtectedLiquidity(
-                        poolToken.address,
-                        baseToken,
-                        baseToken.address,
-                        amount.muln(providers.length * 10)
-                    );
-
-                    await liquidityProtectionStats.renounceRole(ROLE_OWNER, owner, { from: owner });
-
-                    await liquidityProtectionStore.transferOwnership(liquidityProtection.address);
-                    await liquidityProtection.acceptStoreOwnership();
-                });
-
-                it('remove positions', async () => {
-                    for (let i = 0; i < providers.length; i++) {
-                        expect(
-                            JSON.stringify(await liquidityProtectionStore.protectedLiquidityIds(providers[i]))
-                        ).to.be.equal(`["${i}"]`);
-                        expect(
-                            JSON.stringify(await liquidityProtectionUserStore.positionIds(providers[i]))
-                        ).to.be.equal('[]');
-                        await liquidityProtection.removeLiquidity(i, PPM_RESOLUTION, { from: providers[i] });
-                        expect(
-                            JSON.stringify(await liquidityProtectionStore.protectedLiquidityIds(providers[i]))
-                        ).to.be.equal('[]');
-                        expect(
-                            JSON.stringify(await liquidityProtectionUserStore.positionIds(providers[i]))
-                        ).to.be.equal('[]');
-                    }
-                });
-
-                it('update positions', async () => {
-                    for (let i = 0; i < providers.length; i++) {
-                        expect(
-                            JSON.stringify(await liquidityProtectionStore.protectedLiquidityIds(providers[i]))
-                        ).to.be.equal(`["${i}"]`);
-                        expect(
-                            JSON.stringify(await liquidityProtectionUserStore.positionIds(providers[i]))
-                        ).to.be.equal('[]');
-                        await liquidityProtection.removeLiquidity(i, PPM_RESOLUTION.divn(2), { from: providers[i] });
-                        expect(
-                            JSON.stringify(await liquidityProtectionStore.protectedLiquidityIds(providers[i]))
-                        ).to.be.equal('[]');
-                        expect(
-                            JSON.stringify(await liquidityProtectionUserStore.positionIds(providers[i]))
-                        ).to.be.equal(`["${i}"]`);
-=======
             describe('stress tests', () => {
                 describe('average rate', () => {
                     for (let minutesElapsed = 1; minutesElapsed <= 10; minutesElapsed += 1) {
@@ -3541,10 +3268,125 @@
                                 });
                             }
                         }
->>>>>>> 7da35733
                     }
                 });
             });
         });
     }
+
+    describe('migration', () => {
+        const providers = accounts;
+        const amount = new BN(1000000);
+
+        beforeEach(async () => {
+            liquidityProtectionStore = await LiquidityProtectionStore.new();
+            liquidityProtectionStats = await LiquidityProtectionStats.new();
+            liquidityProtectionUserStore = await LiquidityProtectionUserStore.new(providers.length);
+            liquidityProtectionSystemStore = await LiquidityProtectionSystemStore.new();
+            liquidityProtectionWallet = await TokenHolder.new();
+            liquidityProtection = await LiquidityProtection.new([
+                liquidityProtectionSettings.address,
+                liquidityProtectionStore.address,
+                liquidityProtectionStats.address,
+                liquidityProtectionUserStore.address,
+                liquidityProtectionSystemStore.address,
+                liquidityProtectionWallet.address,
+                networkTokenGovernance.address,
+                govTokenGovernance.address,
+                checkpointStore.address
+            ]);
+
+            await liquidityProtectionSettings.grantRole(ROLE_OWNER, liquidityProtection.address, {
+                from: owner
+            });
+            await liquidityProtectionStats.grantRole(ROLE_OWNER, liquidityProtection.address, { from: owner });
+            await liquidityProtectionUserStore.grantRole(ROLE_OWNER, liquidityProtection.address, {
+                from: owner
+            });
+            await liquidityProtectionSystemStore.grantRole(ROLE_OWNER, liquidityProtection.address, {
+                from: owner
+            });
+            await checkpointStore.grantRole(ROLE_OWNER, liquidityProtection.address, { from: owner });
+            await liquidityProtectionWallet.transferOwnership(liquidityProtection.address);
+            await liquidityProtection.acceptWalletOwnership();
+            await networkTokenGovernance.grantRole(ROLE_MINTER, liquidityProtection.address, {
+                from: governor
+            });
+            await govTokenGovernance.grantRole(ROLE_MINTER, liquidityProtection.address, { from: governor });
+
+            await setTime(await latest());
+
+            await initPool();
+
+            await liquidityProtectionStats.grantRole(ROLE_OWNER, owner, { from: owner });
+
+            for (const provider of providers) {
+                await liquidityProtectionStore.addProtectedLiquidity(
+                    provider,
+                    poolToken.address,
+                    baseToken.address,
+                    amount,
+                    amount,
+                    1,
+                    1,
+                    1
+                );
+                await liquidityProtectionStats.increaseTotalAmounts(
+                    provider,
+                    poolToken.address,
+                    baseToken.address,
+                    amount,
+                    amount
+                );
+            }
+
+            await addProtectedLiquidity(
+                poolToken.address,
+                baseToken,
+                baseToken.address,
+                amount.muln(providers.length * 10)
+            );
+
+            await liquidityProtectionStats.renounceRole(ROLE_OWNER, owner, { from: owner });
+
+            await liquidityProtectionStore.transferOwnership(liquidityProtection.address);
+            await liquidityProtection.acceptStoreOwnership();
+        });
+
+        it('remove positions', async () => {
+            for (let i = 0; i < providers.length; i++) {
+                expect(
+                    JSON.stringify(await liquidityProtectionStore.protectedLiquidityIds(providers[i]))
+                ).to.be.equal(`["${i}"]`);
+                expect(
+                    JSON.stringify(await liquidityProtectionUserStore.positionIds(providers[i]))
+                ).to.be.equal('[]');
+                await liquidityProtection.removeLiquidity(i, PPM_RESOLUTION, { from: providers[i] });
+                expect(
+                    JSON.stringify(await liquidityProtectionStore.protectedLiquidityIds(providers[i]))
+                ).to.be.equal('[]');
+                expect(
+                    JSON.stringify(await liquidityProtectionUserStore.positionIds(providers[i]))
+                ).to.be.equal('[]');
+            }
+        });
+
+        it('update positions', async () => {
+            for (let i = 0; i < providers.length; i++) {
+                expect(
+                    JSON.stringify(await liquidityProtectionStore.protectedLiquidityIds(providers[i]))
+                ).to.be.equal(`["${i}"]`);
+                expect(
+                    JSON.stringify(await liquidityProtectionUserStore.positionIds(providers[i]))
+                ).to.be.equal('[]');
+                await liquidityProtection.removeLiquidity(i, PPM_RESOLUTION.divn(2), { from: providers[i] });
+                expect(
+                    JSON.stringify(await liquidityProtectionStore.protectedLiquidityIds(providers[i]))
+                ).to.be.equal('[]');
+                expect(
+                    JSON.stringify(await liquidityProtectionUserStore.positionIds(providers[i]))
+                ).to.be.equal(`["${i}"]`);
+            }
+        });
+    });
 });