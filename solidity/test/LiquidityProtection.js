--- conflicted
+++ resolved
@@ -435,43 +435,47 @@
         expect(govBalance).to.be.bignumber.equal(new BN(0));
     });
 
-<<<<<<< HEAD
     it('verifies that unprotecting updates the removal checkpoint', async () => {
-=======
-    it('should revert when the caller attempts to protect and unprotect pool tokens on the same block', async () => {
->>>>>>> 2826e124
         const balance = await poolToken.balanceOf.call(owner);
         await poolToken.approve(liquidityProtection.address, balance);
 
         await liquidityProtection.protectLiquidity(poolToken.address, balance);
-<<<<<<< HEAD
 
         const protectionIds = await liquidityProtectionStore.protectedLiquidityIds(owner);
-=======
-        let protectionIds = await liquidityProtectionStore.protectedLiquidityIds(owner);
->>>>>>> 2826e124
         let protection1 = await liquidityProtectionStore.protectedLiquidity.call(protectionIds[0]);
         protection1 = getProtection(protection1);
         let protection2 = await liquidityProtectionStore.protectedLiquidity.call(protectionIds[1]);
         protection2 = getProtection(protection2);
 
-<<<<<<< HEAD
         await setTime(now.add(duration.days(3)));
 
-=======
->>>>>>> 2826e124
         const amount =
             protection1.reserveToken === networkToken.address ? protection1.reserveAmount : protection2.reserveAmount;
 
         await govToken.approve(liquidityProtection.address, amount);
-<<<<<<< HEAD
 
         expect(await checkpointStore.checkpoint.call(owner)).to.be.bignumber.equal(new BN(0));
 
         await liquidityProtection.unprotectLiquidity(protectionIds[0], protectionIds[1]);
 
         expect(await checkpointStore.checkpoint.call(owner)).to.be.bignumber.equal(now);
-=======
+    });
+
+    it('should revert when the caller attempts to protect and unprotect pool tokens on the same block', async () => {
+        const balance = await poolToken.balanceOf.call(owner);
+        await poolToken.approve(liquidityProtection.address, balance);
+
+        await liquidityProtection.protectLiquidity(poolToken.address, balance);
+        let protectionIds = await liquidityProtectionStore.protectedLiquidityIds(owner);
+        let protection1 = await liquidityProtectionStore.protectedLiquidity.call(protectionIds[0]);
+        protection1 = getProtection(protection1);
+        let protection2 = await liquidityProtectionStore.protectedLiquidity.call(protectionIds[1]);
+        protection2 = getProtection(protection2);
+
+        const amount =
+            protection1.reserveToken === networkToken.address ? protection1.reserveAmount : protection2.reserveAmount;
+
+        await govToken.approve(liquidityProtection.address, amount);
         await expectRevert(liquidityProtection.unprotectLiquidity(protectionIds[0], protectionIds[1]), 'ERR_TOO_EARLY');
         protectionIds = await liquidityProtectionStore.protectedLiquidityIds(owner);
         expect(protectionIds.length).to.eql(2);
@@ -484,7 +488,6 @@
 
         const govBalance = await govToken.balanceOf.call(owner);
         expect(govBalance).to.be.bignumber.equal(amount);
->>>>>>> 2826e124
     });
 
     it('should revert when attempting to unprotect pool tokens with a first id that does not exist', async () => {
@@ -1259,6 +1262,8 @@
                     reserveAmount,
                     isETHReserve
                 );
+
+                await setTime(now.add(duration.days(3)));
 
                 const protectionIds = await liquidityProtectionStore.protectedLiquidityIds(owner);
                 const protectionId = protectionIds[0];
