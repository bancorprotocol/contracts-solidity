const { expect } = require('chai');
const { expectRevert, expectEvent, BN, constants, time, balance } = require('@openzeppelin/test-helpers');
const { ETH_RESERVE_ADDRESS, registry, governance } = require('./helpers/Constants');
const Decimal = require('decimal.js');

const { ZERO_ADDRESS } = constants;
const { duration, latest } = time;

const ContractRegistry = artifacts.require('ContractRegistry');
const BancorFormula = artifacts.require('BancorFormula');
const BancorNetwork = artifacts.require('BancorNetwork');
const DSToken = artifacts.require('DSToken');
const ConverterRegistry = artifacts.require('ConverterRegistry');
const ConverterRegistryData = artifacts.require('ConverterRegistryData');
const ConverterFactory = artifacts.require('ConverterFactory');
const LiquidityPoolV1ConverterFactory = artifacts.require('TestLiquidityPoolV1ConverterFactory');
const LiquidityPoolV1Converter = artifacts.require('TestLiquidityPoolV1Converter');
const LiquidityProtection = artifacts.require('TestLiquidityProtection');
const LiquidityProtectionStore = artifacts.require('LiquidityProtectionStore');
const TokenGovernance = artifacts.require('TestTokenGovernance');

const PPM_RESOLUTION = new BN(1000000);

const RESERVE1_AMOUNT = new BN(1000000);
const RESERVE2_AMOUNT = new BN(2500000);

const PROTECTION_NO_PROTECTION = 0;
const PROTECTION_PARTIAL_PROTECTION = 1;
const PROTECTION_FULL_PROTECTION = 2;
const PROTECTION_EXCESSIVE_PROTECTION = 3;

contract('LiquidityProtection', (accounts) => {
    const initPool = async (isETH = false, whitelist = true, standard = true) => {
        if (isETH) {
            baseTokenAddress = ETH_RESERVE_ADDRESS;
        } else {
            // create a pool with ERC20 as the base token
            baseToken = await DSToken.new('RSV1', 'RSV1', 18);
            await baseToken.issue(owner, 1000000000);
            baseTokenAddress = baseToken.address;
        }

        let weights = [500000, 500000];
        if (!standard) {
            weights = [450000, 550000];
        }

        await converterRegistry.newConverter(
            1,
            'PT',
            'PT',
            18,
            PPM_RESOLUTION,
            [baseTokenAddress, networkToken.address],
            weights
        );
        const anchorCount = await converterRegistry.getAnchorCount.call();
        const poolTokenAddress = await converterRegistry.getAnchor.call(anchorCount - 1);
        poolToken = await DSToken.at(poolTokenAddress);
        converterAddress = await poolToken.owner.call();
        converter = await LiquidityPoolV1Converter.at(converterAddress);
        await converter.setTime(now);
        await converter.acceptOwnership();
        await networkToken.approve(converter.address, RESERVE2_AMOUNT);

        let value = 0;
        if (isETH) {
            value = RESERVE1_AMOUNT;
        } else {
            await baseToken.approve(converter.address, RESERVE1_AMOUNT);
        }

        await converter.addLiquidity([baseTokenAddress, networkToken.address], [RESERVE1_AMOUNT, RESERVE2_AMOUNT], 1, {
            value
        });

        // whitelist pool
        if (whitelist) {
            await liquidityProtection.whitelistPool(poolToken.address, true);
        }
    };

    const addProtectedLiquidity = async (
        poolTokenAddress,
        token,
        tokenAddress,
        amount,
        isETH = false,
        account = owner
    ) => {
        let value = 0;
        if (isETH) {
            value = amount;
        } else {
            await token.approve(liquidityProtection.address, amount, { from: account });
        }

        await liquidityProtection.addLiquidity(poolTokenAddress, tokenAddress, amount, { from: account, value });
    };

    const getProtection = (protection) => {
        return {
            provider: protection[0],
            poolToken: protection[1],
            reserveToken: protection[2],
            poolAmount: protection[3],
            reserveAmount: protection[4],
            reserveRateN: protection[5],
            reserveRateD: protection[6],
            timestamp: protection[7]
        };
    };

    const getTimestamp = async (protectionLevel) => {
        switch (protectionLevel) {
            case PROTECTION_NO_PROTECTION:
                return now.add(duration.days(15));
            case PROTECTION_PARTIAL_PROTECTION:
                return now.add(duration.days(40));
            case PROTECTION_FULL_PROTECTION:
                return now.add(duration.days(100));
            case PROTECTION_EXCESSIVE_PROTECTION:
                return now.add(duration.days(300));
        }
    };

    const poolTokenRate = (poolSupply, reserveBalance) => {
        return { n: reserveBalance.mul(new BN('2')), d: poolSupply };
    };

    const getBalance = async (token, address, account) => {
        if (address === ETH_RESERVE_ADDRESS) {
            return balance.current(account);
        }

        return token.balanceOf.call(account);
    };

    const getTransactionCost = async (txResult) => {
        const transaction = await web3.eth.getTransaction(txResult.tx);
        return new BN(transaction.gasPrice).mul(new BN(txResult.receipt.cumulativeGasUsed));
    };

    const expectAlmostEqual = (amount1, amount2, maxError = '0.01') => {
        if (!amount1.eq(amount2)) {
            const error = Decimal(amount1.toString()).div(amount2.toString()).sub(1).abs();
            expect(error.lte(maxError)).to.be.true(`error = ${error.toFixed(maxError.length)}`);
        }
    };

    const convert = async (path, amount, minReturn) => {
        let token;
        if (path[0] == baseTokenAddress) {
            token = baseToken;
        } else {
            token = networkToken;
        }

        await token.approve(bancorNetwork.address, amount);
        return bancorNetwork.convertByPath(path, amount, minReturn, ZERO_ADDRESS, ZERO_ADDRESS, 0);
    };

    const generateFee = async () => {
        await converter.setConversionFee(10000);

        // convert back & forth
        const prevBalance = await networkToken.balanceOf(owner);

        let amount = RESERVE1_AMOUNT.div(new BN(2));
        await convert([baseTokenAddress, poolToken.address, networkToken.address], amount, 1);

        const balance = await networkToken.balanceOf(owner);

        amount = balance.sub(prevBalance);
        await convert([networkToken.address, poolToken.address, baseTokenAddress], amount, 1);

        await converter.setConversionFee(0);
    };

    const getRate = async (reserveAddress) => {
        const reserve1Balance = await converter.reserveBalance(baseTokenAddress);
        const reserve2Balance = await converter.reserveBalance(networkToken.address);
        if (reserveAddress == baseTokenAddress) {
            return { n: reserve2Balance, d: reserve1Balance };
        }

        return { n: reserve1Balance, d: reserve2Balance };
    };

    const increaseRate = async (reserveAddress) => {
        let sourceAddress;
        if (reserveAddress == baseTokenAddress) {
            sourceAddress = networkToken.address;
        } else {
            sourceAddress = baseTokenAddress;
        }

        let path = [sourceAddress, poolToken.address, reserveAddress];
        let amount = await converter.reserveBalance(networkToken.address);
        amount = Decimal(2).sqrt().sub(1).mul(amount.toString());
        amount = new BN(amount.floor().toFixed());

        await convert(path, amount, 1);
    };

    const getLockedBalance = async (account) => {
        let lockedBalance = new BN(0);
        const lockedCount = await liquidityProtectionStore.lockedBalanceCount(account);
        for (let i = 0; i < lockedCount; i++) {
            const balance = (await liquidityProtectionStore.lockedBalance(account, i))[0];
            lockedBalance = lockedBalance.add(balance);
        }

        return lockedBalance;
    };

    let now;
    let contractRegistry;
    let bancorNetwork;
    let networkToken;
    let networkTokenGovernance;
    let govToken;
    let govTokenGovernance;
    let poolToken;
    let converterRegistry;
    let converter;
    let liquidityProtectionStore;
    let liquidityProtection;
    let baseToken;
    let baseTokenAddress;

    const owner = accounts[0];
    const governor = accounts[1];

    before(async () => {
        contractRegistry = await ContractRegistry.new();
        converterRegistry = await ConverterRegistry.new(contractRegistry.address);
        converterRegistryData = await ConverterRegistryData.new(contractRegistry.address);
        bancorNetwork = await BancorNetwork.new(contractRegistry.address);

        const liquidityPoolV1ConverterFactory = await LiquidityPoolV1ConverterFactory.new();
        converterFactory = await ConverterFactory.new();
        await converterFactory.registerTypedConverterFactory(liquidityPoolV1ConverterFactory.address);

        const bancorFormula = await BancorFormula.new();
        await bancorFormula.init();

        await contractRegistry.registerAddress(registry.CONVERTER_FACTORY, converterFactory.address);
        await contractRegistry.registerAddress(registry.CONVERTER_REGISTRY, converterRegistry.address);
        await contractRegistry.registerAddress(registry.CONVERTER_REGISTRY_DATA, converterRegistryData.address);
        await contractRegistry.registerAddress(registry.BANCOR_FORMULA, bancorFormula.address);
        await contractRegistry.registerAddress(registry.BANCOR_NETWORK, bancorNetwork.address);
    });

    beforeEach(async () => {
        networkToken = await DSToken.new('BNT', 'BNT', 18);
        await networkToken.issue(owner, 1000000000);
        networkTokenGovernance = await TokenGovernance.new(networkToken.address);
        await networkTokenGovernance.grantRole(governance.GOVERNOR_ROLE, governor);
        await networkToken.transferOwnership(networkTokenGovernance.address);
        await networkTokenGovernance.acceptTokenOwnership();

        govToken = await DSToken.new('vBNT', 'vBNT', 18);
        govTokenGovernance = await TokenGovernance.new(govToken.address);
        await govTokenGovernance.grantRole(governance.GOVERNOR_ROLE, governor);
        await govToken.transferOwnership(govTokenGovernance.address);
        await govTokenGovernance.acceptTokenOwnership();

        // initialize liquidity protection
        liquidityProtectionStore = await LiquidityProtectionStore.new(contractRegistry.address);
        liquidityProtection = await LiquidityProtection.new(
            liquidityProtectionStore.address,
            networkTokenGovernance.address,
            govTokenGovernance.address,
            contractRegistry.address
        );
        await liquidityProtectionStore.transferOwnership(liquidityProtection.address);
        await liquidityProtection.acceptStoreOwnership();
        await networkTokenGovernance.grantRole(governance.MINTER_ROLE, liquidityProtection.address, { from: governor });
        await govTokenGovernance.grantRole(governance.MINTER_ROLE, liquidityProtection.address, { from: governor });

        now = await latest();
        await liquidityProtection.setTime(now);

        // initialize pool
        await initPool();
    });

    it('verifies the liquidity protection contract after initialization', async () => {
        const whitelistAdmin = await liquidityProtection.whitelistAdmin.call();
        expect(whitelistAdmin).to.eql(owner);

        const store = await liquidityProtection.store.call();
        expect(store).to.eql(liquidityProtectionStore.address);

        const networkTknGovernance = await liquidityProtection.networkTokenGovernance.call();
        expect(networkTknGovernance).to.eql(networkTokenGovernance.address);

        const networkTkn = await liquidityProtection.networkToken.call();
        expect(networkTkn).to.eql(networkToken.address);

        const govTknGovernance = await liquidityProtection.govTokenGovernance.call();
        expect(govTknGovernance).to.eql(govTokenGovernance.address);

        const govTkn = await liquidityProtection.govToken.call();
        expect(govTkn).to.eql(govToken.address);
    });

    it('verifies that the owner can transfer the store ownership', async () => {
        await liquidityProtection.transferStoreOwnership(accounts[1]);
        liquidityProtectionStore.acceptOwnership({ from: accounts[1] });
    });

    it('should revert when a non owner attempts to transfer the store ownership', async () => {
        await expectRevert(
            liquidityProtection.transferStoreOwnership(accounts[2], {
                from: accounts[1]
            }),
            'ERR_ACCESS_DENIED'
        );
    });

    it('verifies that the owner can set the system network token limits', async () => {
        const prevMaxSystemNetworkTokenAmount = await liquidityProtection.maxSystemNetworkTokenAmount.call();
        const prevMaxSystemNetworkTokenRatio = await liquidityProtection.maxSystemNetworkTokenRatio.call();
        const newMaxSystemNetworkTokenAmount = new BN(100);
        const newMaxSystemNetworkTokenRatio = new BN(200);

        const res = await liquidityProtection.setSystemNetworkTokenLimits(
            newMaxSystemNetworkTokenAmount,
            newMaxSystemNetworkTokenRatio
        );

        expectEvent(res, 'SystemNetworkTokenLimitsUpdated', {
            _prevMaxSystemNetworkTokenAmount: prevMaxSystemNetworkTokenAmount,
            _newMaxSystemNetworkTokenAmount: newMaxSystemNetworkTokenAmount,
            _prevMaxSystemNetworkTokenRatio: prevMaxSystemNetworkTokenRatio,
            _newMaxSystemNetworkTokenRatio: newMaxSystemNetworkTokenRatio
        });

        const maxSystemNetworkTokenAmount = await liquidityProtection.maxSystemNetworkTokenAmount.call();
        const maxSystemNetworkTokenRatio = await liquidityProtection.maxSystemNetworkTokenRatio.call();

        expect(maxSystemNetworkTokenAmount).not.to.be.bignumber.equal(prevMaxSystemNetworkTokenAmount);
        expect(maxSystemNetworkTokenRatio).not.to.be.bignumber.equal(prevMaxSystemNetworkTokenRatio);

        expect(maxSystemNetworkTokenAmount).to.be.bignumber.equal(newMaxSystemNetworkTokenAmount);
        expect(maxSystemNetworkTokenRatio).to.be.bignumber.equal(newMaxSystemNetworkTokenRatio);
    });

    it('should revert when a non owner attempts to set the system network token limits', async () => {
        await expectRevert(
            liquidityProtection.setSystemNetworkTokenLimits(100, 200, {
                from: accounts[1]
            }),
            'ERR_ACCESS_DENIED'
        );
    });

    it('should revert when the owner attempts to set a system network token ratio that is larger than 100%', async () => {
        await expectRevert(
            liquidityProtection.setSystemNetworkTokenLimits(200, PPM_RESOLUTION.add(new BN(1))),
            'ERR_INVALID_PORTION'
        );
    });

    it('verifies that the owner can set the protection delays', async () => {
        const prevMinProtectionDelay = await liquidityProtection.minProtectionDelay.call();
        const prevMaxProtectionDelay = await liquidityProtection.maxProtectionDelay.call();
        const newMinProtectionDelay = new BN(100);
        const newMaxProtectionDelay = new BN(200);

        const res = await liquidityProtection.setProtectionDelays(newMinProtectionDelay, 200);

        expectEvent(res, 'ProtectionDelaysUpdated', {
            _prevMinProtectionDelay: prevMinProtectionDelay,
            _newMinProtectionDelay: newMinProtectionDelay,
            _prevMaxProtectionDelay: prevMaxProtectionDelay,
            _newMaxProtectionDelay: newMaxProtectionDelay
        });

        const minProtectionDelay = await liquidityProtection.minProtectionDelay.call();
        const maxProtectionDelay = await liquidityProtection.maxProtectionDelay.call();

        expect(minProtectionDelay).not.to.be.bignumber.equal(prevMinProtectionDelay);
        expect(maxProtectionDelay).not.to.be.bignumber.equal(prevMaxProtectionDelay);

        expect(minProtectionDelay).to.be.bignumber.equal(newMinProtectionDelay);
        expect(maxProtectionDelay).to.be.bignumber.equal(newMaxProtectionDelay);
    });

    it('should revert when a non owner attempts to set the protection delays', async () => {
        await expectRevert(
            liquidityProtection.setProtectionDelays(100, 200, { from: accounts[1] }),
            'ERR_ACCESS_DENIED'
        );
    });

    it('should revert when the owner attempts to set a minimum protection delay that is larger than the maximum delay', async () => {
        await expectRevert(liquidityProtection.setProtectionDelays(200, 100), 'ERR_INVALID_PROTECTION_DELAY');
    });

    it('verifies that the owner can set the minimum network compensation', async () => {
        const prevMinNetworkCompensation = await liquidityProtection.minNetworkCompensation.call();
        const newMinNetworkCompensation = new BN(100);

        const res = await liquidityProtection.setMinNetworkCompensation(newMinNetworkCompensation);

        expectEvent(res, 'MinNetworkCompensationUpdated', {
            _prevMinNetworkCompensation: prevMinNetworkCompensation,
            _newMinNetworkCompensation: newMinNetworkCompensation
        });

        const minNetworkCompensation = await liquidityProtection.minNetworkCompensation.call();

        expect(minNetworkCompensation).not.to.be.bignumber.equal(prevMinNetworkCompensation);
        expect(minNetworkCompensation).to.be.bignumber.equal(newMinNetworkCompensation);
    });

    it('should revert when a non owner attempts to set the minimum network compensation', async () => {
        await expectRevert(
            liquidityProtection.setMinNetworkCompensation(100, { from: accounts[1] }),
            'ERR_ACCESS_DENIED'
        );
    });

    it('verifies that the owner can set the lock duration', async () => {
        const prevLockDuration = await liquidityProtection.lockDuration.call();
        const newLockDuration = new BN(100);

        const res = await liquidityProtection.setLockDuration(newLockDuration);
        expectEvent(res, 'LockDurationUpdated', {
            _prevLockDuration: prevLockDuration,
            _newLockDuration: newLockDuration
        });

        const lockDuration = await liquidityProtection.lockDuration.call();

        expect(lockDuration).not.to.be.bignumber.equal(prevLockDuration);
        expect(lockDuration).to.be.bignumber.equal(new BN(100));
    });

    it('should revert when a non owner attempts to set the lock duration', async () => {
        await expectRevert(liquidityProtection.setLockDuration('100', { from: accounts[1] }), 'ERR_ACCESS_DENIED');
    });

    it('verifies that the owner can set the maximum deviation of the average rate from the actual rate', async () => {
        expect(await liquidityProtection.averageRateMaxDeviation.call()).to.be.bignumber.equal('20000');

        const res = await liquidityProtection.setAverageRateMaxDeviation('30000');
        expectEvent(res, 'AverageRateMaxDeviationUpdated', {
            _prevAverageRateMaxDeviation: '20000',
            _newAverageRateMaxDeviation: '30000'
        });

        expect(await liquidityProtection.averageRateMaxDeviation.call()).to.be.bignumber.equal('30000');
    });

    it('should revert when a non owner attempts to set the maximum deviation of the average rate from the actual rate', async () => {
        await expectRevert(
<<<<<<< HEAD
            liquidityProtection.setAverageRateMaxDeviation('30000', {
                from: accounts[1]
            }),
            'ERR_ACCESS_DENIED'
=======
            liquidityProtection.setAverageRateMaxDeviation('30000', { from: accounts[1] }),
            'ERR_INVALID_PORTION'
>>>>>>> b355058c
        );
    });

    describe('whitelist', () => {
        it('verifies that the owner can update the whitelist admin', async () => {
            const newWhitelistAdmin = accounts[3];

            expect(await liquidityProtection.whitelistAdmin.call()).not.to.be.eql(newWhitelistAdmin);

            const res = await liquidityProtection.setWhitelistAdmin(newWhitelistAdmin);
            expectEvent(res, 'WhitelistAdminUpdated', {
                _prevWhitelistAdmin: owner,
                _newWhitelistAdmin: newWhitelistAdmin
            });

            expect(await liquidityProtection.whitelistAdmin.call()).to.be.eql(newWhitelistAdmin);
        });

        it('should revert when trying to set the whitelist admin to a zero address', async () => {
            await expectRevert(liquidityProtection.setWhitelistAdmin(ZERO_ADDRESS), 'ERR_INVALID_ADDRESS');
        });

        it('should revert when a non owner tries to update the whitelist admin', async () => {
            const newWhitelistAdmin = accounts[3];

            await expectRevert(
                liquidityProtection.setWhitelistAdmin(newWhitelistAdmin, {
                    from: accounts[1]
                }),
                'ERR_ACCESS_DENIED'
            );
        });

        it('should revert when attempting to add a non standard pool to the whitelist', async () => {
            await initPool(false, false, false);

            await expectRevert(liquidityProtection.whitelistPool(poolToken.address, true), 'ERR_POOL_NOT_SUPPORTED');
        });

        context('with a non-default whitelist admin', async () => {
            const whitelistAdmin = accounts[4];

            beforeEach(async () => {
                await liquidityProtection.setWhitelistAdmin(whitelistAdmin);
            });

            it('verifies that the whitelist admin can add a pool to the whitelist', async () => {
                await initPool(false, false);

                expect(await liquidityProtectionStore.isPoolWhitelisted.call(poolToken.address)).to.be.false;

                await liquidityProtection.whitelistPool(poolToken.address, true, {
                    from: whitelistAdmin
                });

                expect(await liquidityProtectionStore.isPoolWhitelisted.call(poolToken.address)).to.be.true;
            });

            it('verifies that the whitelist admin can remove a pool from the whitelist', async () => {
                expect(await liquidityProtectionStore.isPoolWhitelisted.call(poolToken.address)).to.be.true;

                await liquidityProtection.whitelistPool(poolToken.address, false, {
                    from: whitelistAdmin
                });

                expect(await liquidityProtectionStore.isPoolWhitelisted(poolToken.address)).to.be.false;
            });

            it('verifies that the owner can add a pool to the whitelist', async () => {
                await initPool(false, false);

                expect(await liquidityProtectionStore.isPoolWhitelisted.call(poolToken.address)).to.be.false;

                await liquidityProtection.whitelistPool(poolToken.address, true, {
                    from: owner
                });

                expect(await liquidityProtectionStore.isPoolWhitelisted.call(poolToken.address)).to.be.true;
            });

            it('verifies that the owner can remove a pool from the whitelist', async () => {
                expect(await liquidityProtectionStore.isPoolWhitelisted.call(poolToken.address)).to.be.true;

                await liquidityProtection.whitelistPool(poolToken.address, false, {
                    from: owner
                });

                expect(await liquidityProtectionStore.isPoolWhitelisted(poolToken.address)).to.be.false;
            });

            it('should revert when a non owner or a non whitelist admin attempts add a pool to the whitelist', async () => {
                await initPool(false, false);

                await expectRevert(
                    liquidityProtection.whitelistPool(poolToken.address, true, {
                        from: accounts[1]
                    }),
                    'ERR_ACCESS_DENIED'
                );
            });
        });
    });

    it('verifies that isPoolSupported returns true for a standard pool', async () => {
        const isSupported = await liquidityProtection.isPoolSupported.call(poolToken.address);
        expect(isSupported).to.be.true;
    });

    it('should revert when calling isPoolSupported with an address that is not an anchor in the registry', async () => {
        await expectRevert(liquidityProtection.isPoolSupported(accounts[2]), 'ERR_INVALID_ANCHOR');
    });

    it('verifies that isPoolSupported returns false for a pool with 3 reserves', async () => {
        const reserveToken = await DSToken.new('RSV1', 'RSV1', 18);
        await converterRegistry.newConverter(
            1,
            'PT',
            'PT',
            18,
            5000,
            [ETH_RESERVE_ADDRESS, networkToken.address, reserveToken.address],
            [100000, 100000, 100000]
        );
        const anchorCount = await converterRegistry.getAnchorCount.call();
        const poolTokenAddress = await converterRegistry.getAnchor.call(anchorCount - 1);

        const isSupported = await liquidityProtection.isPoolSupported.call(poolTokenAddress);
        expect(isSupported).to.be.false;
    });

    it('verifies that isPoolSupported returns false for a pool that does not have the network token as reserve', async () => {
        const reserveToken = await DSToken.new('RSV1', 'RSV1', 18);
        await converterRegistry.newConverter(
            1,
            'PT',
            'PT',
            18,
            5000,
            [ETH_RESERVE_ADDRESS, reserveToken.address],
            [500000, 500000]
        );
        const anchorCount = await converterRegistry.getAnchorCount.call();
        const poolTokenAddress = await converterRegistry.getAnchor.call(anchorCount - 1);

        const isSupported = await liquidityProtection.isPoolSupported.call(poolTokenAddress);
        expect(isSupported).to.be.false;
    });

    it('verifies that isPoolSupported returns false for a pool with reserve weights that are not 50%/50%', async () => {
        await converterRegistry.newConverter(
            1,
            'PT',
            'PT',
            18,
            5000,
            [ETH_RESERVE_ADDRESS, networkToken.address],
            [450000, 550000]
        );
        const anchorCount = await converterRegistry.getAnchorCount.call();
        const poolTokenAddress = await converterRegistry.getAnchor.call(anchorCount - 1);

        const isSupported = await liquidityProtection.isPoolSupported.call(poolTokenAddress);
        expect(isSupported).to.be.false;
    });

    it('verifies that the caller can protect pool tokens', async () => {
        const balance = await poolToken.balanceOf.call(owner);
        await poolToken.approve(liquidityProtection.address, balance);

        await liquidityProtection.protectLiquidity(poolToken.address, balance);
        const protectionIds = await liquidityProtectionStore.protectedLiquidityIds(owner);
        expect(protectionIds.length).to.eql(2);

        let protection1 = await liquidityProtectionStore.protectedLiquidity.call(protectionIds[0]);
        protection1 = getProtection(protection1);
        expect(protection1.poolToken).to.eql(poolToken.address);
        expect(protection1.reserveToken).to.eql(baseTokenAddress);
        expect(protection1.poolAmount).to.be.bignumber.equal(balance.div(new BN(2)));
        expect(protection1.reserveAmount).to.be.bignumber.equal(RESERVE1_AMOUNT);
        expect(protection1.reserveRateN).to.be.bignumber.equal(RESERVE2_AMOUNT);
        expect(protection1.reserveRateD).to.be.bignumber.equal(RESERVE1_AMOUNT);
        expect(protection1.timestamp).to.be.bignumber.equal(new BN(now));

        let protection2 = await liquidityProtectionStore.protectedLiquidity.call(protectionIds[1]);
        protection2 = getProtection(protection2);
        expect(protection2.poolToken).to.eql(poolToken.address);
        expect(protection2.reserveToken).to.eql(networkToken.address);
        expect(protection2.poolAmount).to.be.bignumber.equal(balance.sub(balance.div(new BN(2))));
        expect(protection2.reserveAmount).to.be.bignumber.equal(RESERVE2_AMOUNT);
        expect(protection2.reserveRateN).to.be.bignumber.equal(RESERVE1_AMOUNT);
        expect(protection2.reserveRateD).to.be.bignumber.equal(RESERVE2_AMOUNT);
        expect(protection2.timestamp).to.be.bignumber.equal(new BN(now));

        const newBalance = await poolToken.balanceOf.call(owner);
        expect(newBalance).to.be.bignumber.equal(new BN(0));

        const storeBalance = await poolToken.balanceOf.call(liquidityProtectionStore.address);
        expect(storeBalance).to.be.bignumber.equal(balance);

        const govBalance = await govToken.balanceOf.call(owner);
        expect(govBalance).to.be.bignumber.equal(RESERVE2_AMOUNT);
    });

    it('should revert when attempting to protect pool tokens for an unsupported pool', async () => {
        await initPool(false, false, false);

        await expectRevert(liquidityProtection.protectLiquidity(poolToken.address, '100'), 'ERR_POOL_NOT_SUPPORTED');
    });

    it('should revert when attempting to protect pool tokens for a non whitelisted pool', async () => {
        await initPool(false, false, true);

        await expectRevert(liquidityProtection.protectLiquidity(poolToken.address, '100'), 'ERR_POOL_NOT_WHITELISTED');
    });

    it('should revert when attempting to protect 0 pool tokens', async () => {
        await expectRevert(liquidityProtection.protectLiquidity(poolToken.address, 0), 'ERR_ZERO_VALUE');
    });

    it('verifies that the caller can unprotect pool tokens', async () => {
        const balance = await poolToken.balanceOf.call(owner);
        await poolToken.approve(liquidityProtection.address, balance);

        await liquidityProtection.protectLiquidity(poolToken.address, balance);
        let protectionIds = await liquidityProtectionStore.protectedLiquidityIds(owner);
        let protection1 = await liquidityProtectionStore.protectedLiquidity.call(protectionIds[0]);
        protection1 = getProtection(protection1);
        let protection2 = await liquidityProtectionStore.protectedLiquidity.call(protectionIds[1]);
        protection2 = getProtection(protection2);

        const amount =
            protection1.reserveToken === networkToken.address ? protection1.reserveAmount : protection2.reserveAmount;

        await govToken.approve(liquidityProtection.address, amount);
        await liquidityProtection.unprotectLiquidity(protectionIds[0], protectionIds[1]);
        protectionIds = await liquidityProtectionStore.protectedLiquidityIds(owner);
        expect(protectionIds.length).to.eql(0);

        const newBalance = await poolToken.balanceOf.call(owner);
        expect(newBalance).to.be.bignumber.equal(balance);

        const storeBalance = await poolToken.balanceOf.call(liquidityProtectionStore.address);
        expect(storeBalance).to.be.bignumber.equal(new BN(0));

        const govBalance = await govToken.balanceOf.call(owner);
        expect(govBalance).to.be.bignumber.equal(new BN(0));
    });

    it('should revert when attempting to unprotect pool tokens with a first id that does not exist', async () => {
        const balance = await poolToken.balanceOf.call(owner);
        await poolToken.approve(liquidityProtection.address, balance);

        await liquidityProtection.protectLiquidity(poolToken.address, balance);
        let protectionIds = await liquidityProtectionStore.protectedLiquidityIds(owner);

        await expectRevert(liquidityProtection.unprotectLiquidity('1234', protectionIds[1]), 'ERR_ACCESS_DENIED');
    });

    it('should revert when attempting to unprotect pool tokens with a second id that does not exist', async () => {
        const balance = await poolToken.balanceOf.call(owner);
        await poolToken.approve(liquidityProtection.address, balance);

        await liquidityProtection.protectLiquidity(poolToken.address, balance);
        let protectionIds = await liquidityProtectionStore.protectedLiquidityIds(owner);

        await expectRevert(liquidityProtection.unprotectLiquidity(protectionIds[0], '1234'), 'ERR_ACCESS_DENIED');
    });

    it('should revert when attempting to unprotect pool tokens with the same protection id', async () => {
        const balance = await poolToken.balanceOf.call(owner);
        await poolToken.approve(liquidityProtection.address, balance);

        await liquidityProtection.protectLiquidity(poolToken.address, balance);
        let protectionIds = await liquidityProtectionStore.protectedLiquidityIds(owner);

        await expectRevert(liquidityProtection.unprotectLiquidity(protectionIds[0], protectionIds[0]), 'ERR_SAME_ID');
    });

    it('should revert when attempting to unprotect pool tokens owned by another account', async () => {
        const balance = await poolToken.balanceOf.call(owner);
        await poolToken.approve(liquidityProtection.address, balance);

        await liquidityProtection.protectLiquidity(poolToken.address, balance);
        let protectionIds = await liquidityProtectionStore.protectedLiquidityIds(owner);

        await expectRevert(
            liquidityProtection.unprotectLiquidity(protectionIds[0], protectionIds[1], { from: accounts[1] }),
            'ERR_ACCESS_DENIED'
        );
    });

    it('should revert when attempting to unprotect pool tokens with ids that point to different pools', async () => {
        const balance = await poolToken.balanceOf.call(owner);
        await poolToken.approve(liquidityProtection.address, balance);
        await liquidityProtection.protectLiquidity(poolToken.address, balance);

        await initPool();

        const balance2 = await poolToken.balanceOf.call(owner);
        await poolToken.approve(liquidityProtection.address, balance2);
        await liquidityProtection.protectLiquidity(poolToken.address, balance2);

        let protectionIds = await liquidityProtectionStore.protectedLiquidityIds(owner);

        await expectRevert(
            liquidityProtection.unprotectLiquidity(protectionIds[0], protectionIds[2]),
            'ERR_PROTECTIONS_MISMATCH'
        );
    });

    it('should revert when attempting to unprotect pool tokens with ids that point to protections with the same reserve', async () => {
        const balance = await poolToken.balanceOf.call(owner);
        await poolToken.approve(liquidityProtection.address, balance);
        await liquidityProtection.protectLiquidity(poolToken.address, '200');
        await liquidityProtection.protectLiquidity(poolToken.address, '200');

        let protectionIds = await liquidityProtectionStore.protectedLiquidityIds(owner);

        await expectRevert(
            liquidityProtection.unprotectLiquidity(protectionIds[0], protectionIds[2]),
            'ERR_PROTECTIONS_MISMATCH'
        );
    });

    it('should revert when attempting to unprotect pool tokens with ids that point to protections with different pool token amounts', async () => {
        const balance = await poolToken.balanceOf.call(owner);
        await poolToken.approve(liquidityProtection.address, balance);
        await liquidityProtection.protectLiquidity(poolToken.address, '50');
        await liquidityProtection.protectLiquidity(poolToken.address, '200');

        let protectionIds = await liquidityProtectionStore.protectedLiquidityIds(owner);

        await expectRevert(
            liquidityProtection.unprotectLiquidity(protectionIds[0], protectionIds[3]),
            'ERR_PROTECTIONS_MISMATCH'
        );
    });

    it('should revert when attempting to unprotect pool tokens with ids that point to protections with different timestamps', async () => {
        const balance = await poolToken.balanceOf.call(owner);
        await poolToken.approve(liquidityProtection.address, balance);
        await liquidityProtection.protectLiquidity(poolToken.address, '200');

        liquidityProtection.setTime(now.add(duration.seconds(1)));
        await liquidityProtection.protectLiquidity(poolToken.address, '200');

        let protectionIds = await liquidityProtectionStore.protectedLiquidityIds(owner);

        await expectRevert(
            liquidityProtection.unprotectLiquidity(protectionIds[0], protectionIds[3]),
            'ERR_PROTECTIONS_MISMATCH'
        );
    });

    it('should revert when attempting to unprotect pool tokens while the caller does not hold enough governance tokens', async () => {
        const balance = await poolToken.balanceOf.call(owner);
        await poolToken.approve(liquidityProtection.address, balance);

        await liquidityProtection.protectLiquidity(poolToken.address, balance);
        let protectionIds = await liquidityProtectionStore.protectedLiquidityIds(owner);

        const govBalance = await govToken.balanceOf.call(owner);
        await govToken.transfer(accounts[1], govBalance);

        await expectRevert(
            liquidityProtection.unprotectLiquidity(protectionIds[0], protectionIds[1]),
            'ERR_TRANSFER_FROM_FAILED.'
        );
    });

    for (let isETHReserve = 0; isETHReserve < 2; isETHReserve++) {
        describe(`base token (${isETHReserve ? 'ETH' : 'ERC20'})`, () => {
            beforeEach(async () => {
                await initPool(isETHReserve);
            });

            it('verifies that the caller can add liquidity', async () => {
                const totalSupply = await poolToken.totalSupply.call();
                const reserveBalance = await converter.reserveBalance.call(baseTokenAddress);
                const rate = poolTokenRate(totalSupply, reserveBalance);

                const reserveAmount = new BN(1000);
                await addProtectedLiquidity(
                    poolToken.address,
                    baseToken,
                    baseTokenAddress,
                    reserveAmount,
                    isETHReserve
                );

                // verify protection details
                const protectionIds = await liquidityProtectionStore.protectedLiquidityIds(owner);
                expect(protectionIds.length).to.eql(1);

                const expectedPoolAmount = reserveAmount.mul(rate.d).div(rate.n);
                const reserve1Balance = await converter.reserveBalance.call(baseTokenAddress);
                const reserve2Balance = await converter.reserveBalance.call(networkToken.address);

                let protection = await liquidityProtectionStore.protectedLiquidity.call(protectionIds[0]);
                protection = getProtection(protection);
                expect(protection.poolToken).to.eql(poolToken.address);
                expect(protection.reserveToken).to.eql(baseTokenAddress);
                expect(protection.poolAmount).to.be.bignumber.equal(expectedPoolAmount);
                expect(protection.reserveAmount).to.be.bignumber.equal(reserveAmount);
                expect(protection.reserveRateN).to.be.bignumber.equal(reserve2Balance);
                expect(protection.reserveRateD).to.be.bignumber.equal(reserve1Balance);
                expect(protection.timestamp).to.be.bignumber.equal(new BN(now));

                // verify balances
                const systemBalance = await liquidityProtectionStore.systemBalance(poolToken.address);
                expect(systemBalance).to.be.bignumber.equal(expectedPoolAmount);

                const storeBalance = await poolToken.balanceOf.call(liquidityProtectionStore.address);
                expect(storeBalance).to.be.bignumber.equal(expectedPoolAmount.mul(new BN(2)));

                const govBalance = await govToken.balanceOf.call(owner);
                expect(govBalance).to.be.bignumber.equal(new BN(0));

                const protectionPoolBalance = await poolToken.balanceOf(liquidityProtection.address);
                expect(protectionPoolBalance).to.be.bignumber.equal(new BN(0));

                const protectionBaseBalance = await getBalance(
                    baseToken,
                    baseTokenAddress,
                    liquidityProtection.address
                );
                expect(protectionBaseBalance).to.be.bignumber.equal(new BN(0));

                const protectionNetworkBalance = await networkToken.balanceOf(liquidityProtection.address);
                expect(protectionNetworkBalance).to.be.bignumber.equal(new BN(0));
            });

            it('verifies that the caller can add liquidity', async () => {
                const reserveAmount = new BN(1000);
                await addProtectedLiquidity(
                    poolToken.address,
                    baseToken,
                    baseTokenAddress,
                    reserveAmount,
                    isETHReserve
                );
            });

            it('should revert when attempting to add liquidity with zero amount', async () => {
                const reserveAmount = new BN(0);
                await expectRevert(
                    addProtectedLiquidity(poolToken.address, baseToken, baseTokenAddress, reserveAmount, isETHReserve),
                    'ERR_ZERO_VALUE'
                );
            });

            it('should revert when attempting to add liquidity to an unsupported pool', async () => {
                await initPool(isETHReserve, false, false);

                const reserveAmount = new BN(1000);
                await expectRevert(
                    addProtectedLiquidity(poolToken.address, baseToken, baseTokenAddress, reserveAmount, isETHReserve),
                    'ERR_POOL_NOT_SUPPORTED'
                );
            });

            it('should revert when attempting to add liquidity to a non whitelisted pool', async () => {
                await liquidityProtection.whitelistPool(poolToken.address, false);

                const reserveAmount = new BN(1000);
                await expectRevert(
                    addProtectedLiquidity(poolToken.address, baseToken, baseTokenAddress, reserveAmount, isETHReserve),
                    'ERR_POOL_NOT_WHITELISTED'
                );
            });

            it('should revert when attempting to add liquidity with the wrong ETH value', async () => {
                const reserveAmount = new BN(1000);
                let value = 0;
                if (!isETHReserve) {
                    value = reserveAmount;
                    await baseToken.approve(liquidityProtection.address, reserveAmount);
                }

                await expectRevert(
                    liquidityProtection.addLiquidity(poolToken.address, baseTokenAddress, reserveAmount, { value }),
                    'ERR_ETH_AMOUNT_MISMATCH'
                );
            });

            it('should revert when attempting to add liquidity which will increase the system network token balance above the max amount', async () => {
                let reserveAmount = new BN(10000);
                await addProtectedLiquidity(
                    poolToken.address,
                    baseToken,
                    baseTokenAddress,
                    reserveAmount,
                    isETHReserve
                );

                await liquidityProtection.setSystemNetworkTokenLimits(500, PPM_RESOLUTION);
                reserveAmount = new BN(2000);

                await expectRevert(
                    addProtectedLiquidity(poolToken.address, baseToken, baseTokenAddress, reserveAmount, isETHReserve),
                    'ERR_MAX_AMOUNT_REACHED'
                );
            });

            it('should revert when attempting to add liquidity which will increase the system network token balance above the max ratio', async () => {
                let reserveAmount = new BN(10000);
                await addProtectedLiquidity(
                    poolToken.address,
                    baseToken,
                    baseTokenAddress,
                    reserveAmount,
                    isETHReserve
                );

                await liquidityProtection.setSystemNetworkTokenLimits(500000, 20000);
                reserveAmount = new BN(40000);

                await expectRevert(
                    addProtectedLiquidity(poolToken.address, baseToken, baseTokenAddress, reserveAmount, isETHReserve),
                    'ERR_MAX_RATIO_REACHED'
                );
            });
        });
    }

    describe('network token', () => {
        it('verifies that the caller can add liquidity', async () => {
            let reserveAmount = new BN(5000);
            await baseToken.transfer(accounts[1], 5000);
            await addProtectedLiquidity(
                poolToken.address,
                baseToken,
                baseTokenAddress,
                reserveAmount,
                false,
                accounts[1]
            );

            const totalSupply = await poolToken.totalSupply.call();
            const reserveBalance = await converter.reserveBalance.call(networkToken.address);
            const rate = poolTokenRate(totalSupply, reserveBalance);

            const prevBalance = await networkToken.balanceOf(owner);
            const prevSystemBalance = await liquidityProtectionStore.systemBalance(poolToken.address);
            const prevStoreBalance = await poolToken.balanceOf.call(liquidityProtectionStore.address);

            reserveAmount = new BN(1000);
            await addProtectedLiquidity(poolToken.address, networkToken, networkToken.address, reserveAmount);

            // verify protection details
            const protectionIds = await liquidityProtectionStore.protectedLiquidityIds(owner);
            expect(protectionIds.length).to.eql(1);

            const expectedPoolAmount = reserveAmount.mul(rate.d).div(rate.n);
            const reserve1Balance = await converter.reserveBalance.call(networkToken.address);
            const reserve2Balance = await converter.reserveBalance.call(baseTokenAddress);

            let protection = await liquidityProtectionStore.protectedLiquidity.call(protectionIds[0]);
            protection = getProtection(protection);
            expect(protection.poolToken).to.eql(poolToken.address);
            expect(protection.reserveToken).to.eql(networkToken.address);
            expect(protection.poolAmount).to.be.bignumber.equal(expectedPoolAmount);
            expect(protection.reserveAmount).to.be.bignumber.equal(reserveAmount);
            expect(protection.reserveRateN).to.be.bignumber.equal(reserve2Balance);
            expect(protection.reserveRateD).to.be.bignumber.equal(reserve1Balance);
            expect(protection.timestamp).to.be.bignumber.equal(new BN(now));

            // verify balances
            const balance = await networkToken.balanceOf(owner);
            expect(balance).to.be.bignumber.equal(prevBalance.sub(reserveAmount));

            const systemBalance = await liquidityProtectionStore.systemBalance(poolToken.address);
            expect(systemBalance).to.be.bignumber.equal(prevSystemBalance.sub(expectedPoolAmount));

            const storeBalance = await poolToken.balanceOf.call(liquidityProtectionStore.address);
            expect(storeBalance).to.be.bignumber.equal(prevStoreBalance);

            const govBalance = await govToken.balanceOf.call(owner);
            expect(govBalance).to.be.bignumber.equal(reserveAmount);

            const protectionPoolBalance = await poolToken.balanceOf(liquidityProtection.address);
            expect(protectionPoolBalance).to.be.bignumber.equal(new BN(0));

            const protectionBaseBalance = await getBalance(baseToken, baseTokenAddress, liquidityProtection.address);
            expect(protectionBaseBalance).to.be.bignumber.equal(new BN(0));

            const protectionNetworkBalance = await networkToken.balanceOf(liquidityProtection.address);
            expect(protectionNetworkBalance).to.be.bignumber.equal(new BN(0));
        });

        it('should revert when attempting to add liquidity with zero amount', async () => {
            const reserveAmount = new BN(0);
            await expectRevert(
                addProtectedLiquidity(poolToken.address, baseToken, baseTokenAddress, reserveAmount),
                'ERR_ZERO_VALUE'
            );
        });

        it('should revert when attempting to add liquidity to an unsupported pool', async () => {
            await initPool(false, false, false);

            const reserveAmount = new BN(1000);
            await expectRevert(
                addProtectedLiquidity(poolToken.address, baseToken, baseTokenAddress, reserveAmount),
                'ERR_POOL_NOT_SUPPORTED'
            );
        });

        it('should revert when attempting to add liquidity to a non whitelisted pool', async () => {
            await liquidityProtection.whitelistPool(poolToken.address, false);

            const reserveAmount = new BN(1000);
            await expectRevert(
                addProtectedLiquidity(poolToken.address, baseToken, baseTokenAddress, reserveAmount),
                'ERR_POOL_NOT_WHITELISTED'
            );
        });

        it('should revert when attempting to add liquidity with nonzero ETH value', async () => {
            const reserveAmount = new BN(1000);

            await expectRevert(
                liquidityProtection.addLiquidity(poolToken.address, baseTokenAddress, reserveAmount, {
                    value: reserveAmount
                }),
                'ERR_ETH_AMOUNT_MISMATCH'
            );
        });

        it('should revert when attempting to add more liquidity than the system currently owns', async () => {
            let reserveAmount = new BN(5000);
            await baseToken.transfer(accounts[1], 5000);
            await addProtectedLiquidity(
                poolToken.address,
                baseToken,
                baseTokenAddress,
                reserveAmount,
                false,
                accounts[1]
            );

            reserveAmount = new BN(100000);

            await expectRevert(
                addProtectedLiquidity(poolToken.address, networkToken, networkToken.address, reserveAmount),
                'ERR_UNDERFLOW'
            );
        });
    });

    it('verifies that the caller can transfer liquidity to another account', async () => {
        let reserveAmount = new BN(5000);
        await baseToken.transfer(accounts[1], 5000);
        await addProtectedLiquidity(poolToken.address, baseToken, baseTokenAddress, reserveAmount, false, accounts[1]);

        reserveAmount = new BN(1000);
        await addProtectedLiquidity(poolToken.address, networkToken, networkToken.address, reserveAmount);

        let protectionIds = await liquidityProtectionStore.protectedLiquidityIds(owner);
        expect(protectionIds.length).to.eql(1);

        let protectionId = protectionIds[0];
        let protection = await liquidityProtectionStore.protectedLiquidity.call(protectionId);
        protection = getProtection(protection);

        await liquidityProtection.transferLiquidity(protectionId, accounts[2]);

        protectionIds = await liquidityProtectionStore.protectedLiquidityIds(owner);
        expect(protectionIds.length).to.eql(0);

        let protectionIds2 = await liquidityProtectionStore.protectedLiquidityIds(accounts[2]);
        expect(protectionIds2.length).to.eql(1);

        let protection2 = await liquidityProtectionStore.protectedLiquidity.call(protectionIds2[0]);
        protection2 = getProtection(protection2);

        expect(protection.poolToken).to.eql(protection2.poolToken);
        expect(protection.reserveToken).to.eql(protection2.reserveToken);
        expect(protection.poolAmount).to.be.bignumber.equal(protection2.poolAmount);
        expect(protection.reserveAmount).to.be.bignumber.equal(protection2.reserveAmount);
        expect(protection.reserveRateN).to.be.bignumber.equal(protection2.reserveRateN);
        expect(protection.reserveRateD).to.be.bignumber.equal(protection2.reserveRateD);
        expect(protection.timestamp).to.be.bignumber.equal(protection2.timestamp);
    });

    it('should revert when attempting to transfer liquidity to a zero address', async () => {
        await expectRevert(liquidityProtection.transferLiquidity('0', ZERO_ADDRESS), 'ERR_INVALID_ADDRESS');
    });

    it('should revert when attempting to transfer liquidity to the liquidity protection contract', async () => {
        await expectRevert(
            liquidityProtection.transferLiquidity('0', liquidityProtection.address),
            'ERR_ADDRESS_IS_SELF'
        );
    });

    it('should revert when attempting to transfer liquidity that does not exist', async () => {
        await expectRevert(liquidityProtection.transferLiquidity('1234', accounts[3]), 'ERR_ACCESS_DENIED');
    });

    it('should revert when attempting to transfer liquidity that belongs to another account', async () => {
        let reserveAmount = new BN(5000);
        await addProtectedLiquidity(poolToken.address, baseToken, baseTokenAddress, reserveAmount);

        const protectionIds = await liquidityProtectionStore.protectedLiquidityIds(owner);
        const protectionId = protectionIds[0];

        await expectRevert(
            liquidityProtection.transferLiquidity(protectionId, accounts[2], {
                from: accounts[1]
            }),
            'ERR_ACCESS_DENIED'
        );
    });

    it('verifies that removeLiquidityReturn returns the correct amount for removing entire protection', async () => {
        const reserveAmount = new BN(1000);
        await addProtectedLiquidity(poolToken.address, baseToken, baseTokenAddress, reserveAmount);
        let protectionIds = await liquidityProtectionStore.protectedLiquidityIds(owner);
        const protectionId = protectionIds[0];
        let protection = await liquidityProtectionStore.protectedLiquidity.call(protectionId);
        protection = getProtection(protection);

        const amount = (await liquidityProtection.removeLiquidityReturn(protectionIds[0], PPM_RESOLUTION, now))[0];

        expect(amount).to.be.bignumber.equal(reserveAmount);
    });

    it('verifies that removeLiquidityReturn returns the correct amount for removing a portion of a protection', async () => {
        const reserveAmount = new BN(1000);
        await addProtectedLiquidity(poolToken.address, baseToken, baseTokenAddress, reserveAmount);
        let protectionIds = await liquidityProtectionStore.protectedLiquidityIds(owner);
        const protectionId = protectionIds[0];
        let protection = await liquidityProtectionStore.protectedLiquidity.call(protectionId);
        protection = getProtection(protection);

        const amount = (await liquidityProtection.removeLiquidityReturn(protectionIds[0], 800000, now))[0];

        expect(amount).to.be.bignumber.equal(new BN(800));
    });

    it('should revert when calling removeLiquidityReturn with zero portion of the liquidity', async () => {
        await expectRevert(liquidityProtection.removeLiquidityReturn('1234', 0, now), 'ERR_INVALID_PERCENT');
    });

    it('should revert when calling removeLiquidityReturn with remove more than 100% of the liquidity', async () => {
        await expectRevert(
            liquidityProtection.removeLiquidityReturn('1234', PPM_RESOLUTION.add(new BN(1)), now),
            'ERR_INVALID_PERCENT'
        );
    });

    it('should revert when calling removeLiquidityReturn with a date earlier than the protection deposit', async () => {
        const reserveAmount = new BN(1000);
        await addProtectedLiquidity(poolToken.address, baseToken, baseTokenAddress, reserveAmount);
        let protectionIds = await liquidityProtectionStore.protectedLiquidityIds(owner);

        await expectRevert(
            liquidityProtection.removeLiquidityReturn(protectionIds[0], PPM_RESOLUTION, now.sub(duration.years(1))),
            'ERR_INVALID_TIMESTAMP'
        );
    });

    it('should revert when calling removeLiquidityReturn with invalid id', async () => {
        await expectRevert(liquidityProtection.removeLiquidityReturn('1234', PPM_RESOLUTION, now), 'ERR_INVALID_ID');
    });

    for (let isETHReserve = 0; isETHReserve < 2; isETHReserve++) {
        describe(`base token (${isETHReserve ? 'ETH' : 'ERC20'})`, () => {
            beforeEach(async () => {
                await initPool(isETHReserve);
            });

            it('verifies that the caller can remove entire protection', async () => {
                const reserveAmount = new BN(1000);
                await addProtectedLiquidity(
                    poolToken.address,
                    baseToken,
                    baseTokenAddress,
                    reserveAmount,
                    isETHReserve
                );
                let protectionIds = await liquidityProtectionStore.protectedLiquidityIds(owner);
                const protectionId = protectionIds[0];
                let protection = await liquidityProtectionStore.protectedLiquidity.call(protectionId);
                protection = getProtection(protection);

                const prevSystemBalance = await liquidityProtectionStore.systemBalance(poolToken.address);
                const prevStoreBalance = await poolToken.balanceOf(liquidityProtectionStore.address);
                const prevBalance = await getBalance(baseToken, baseTokenAddress, owner);
                const prevGovBalance = await govToken.balanceOf(owner);

                const res = await govToken.approve(liquidityProtection.address, protection.reserveAmount);
                const res2 = await liquidityProtection.removeLiquidity(protectionIds[0], PPM_RESOLUTION);
                protectionIds = await liquidityProtectionStore.protectedLiquidityIds(owner);
                expect(protectionIds.length).to.eql(0);

                let transactionCost = new BN(0);
                if (isETHReserve) {
                    transactionCost = (await getTransactionCost(res)).add(await getTransactionCost(res2));
                }

                // verify balances
                const systemBalance = await liquidityProtectionStore.systemBalance(poolToken.address);
                expect(systemBalance).to.be.bignumber.equal(prevSystemBalance.sub(protection.poolAmount));

                const storeBalance = await poolToken.balanceOf(liquidityProtectionStore.address);
                // double since system balance was also liquidated
                const delta = protection.poolAmount.mul(new BN(2));
                expect(storeBalance).to.be.bignumber.equal(prevStoreBalance.sub(delta));

                const balance = await getBalance(baseToken, baseTokenAddress, owner);
                expect(balance).to.be.bignumber.equal(prevBalance.add(reserveAmount).sub(transactionCost));

                const govBalance = await govToken.balanceOf.call(owner);
                expect(govBalance).to.be.bignumber.equal(prevGovBalance);

                const protectionPoolBalance = await poolToken.balanceOf(liquidityProtection.address);
                expect(protectionPoolBalance).to.be.bignumber.equal(new BN(0));

                const protectionBaseBalance = await getBalance(
                    baseToken,
                    baseTokenAddress,
                    liquidityProtection.address
                );
                expect(protectionBaseBalance).to.be.bignumber.equal(new BN(0));

                const protectionNetworkBalance = await networkToken.balanceOf(liquidityProtection.address);
                expect(protectionNetworkBalance).to.be.bignumber.equal(new BN(0));
            });

            it('verifies that the caller can remove a portion of a protection', async () => {
                const reserveAmount = new BN(1000);
                await addProtectedLiquidity(
                    poolToken.address,
                    baseToken,
                    baseTokenAddress,
                    reserveAmount,
                    isETHReserve
                );
                let protectionIds = await liquidityProtectionStore.protectedLiquidityIds(owner);
                const protectionId = protectionIds[0];
                let prevProtection = await liquidityProtectionStore.protectedLiquidity.call(protectionId);
                prevProtection = getProtection(prevProtection);

                const prevSystemBalance = await liquidityProtectionStore.systemBalance(poolToken.address);
                const prevStoreBalance = await poolToken.balanceOf(liquidityProtectionStore.address);
                const prevBalance = await getBalance(baseToken, baseTokenAddress, owner);
                const prevGovBalance = await govToken.balanceOf(owner);

                const portion = new BN(800000);
                const res = await govToken.approve(
                    liquidityProtection.address,
                    prevProtection.reserveAmount.mul(portion).div(PPM_RESOLUTION)
                );
                const res2 = await liquidityProtection.removeLiquidity(protectionId, portion);
                protectionIds = await liquidityProtectionStore.protectedLiquidityIds(owner);
                expect(protectionIds.length).to.eql(1);

                let protection = await liquidityProtectionStore.protectedLiquidity.call(protectionId);
                protection = getProtection(protection);

                expect(protection.poolAmount).to.be.bignumber.equal(prevProtection.poolAmount.div(new BN(5)));
                expect(protection.reserveAmount).to.be.bignumber.equal(prevProtection.reserveAmount.div(new BN(5)));

                let transactionCost = new BN(0);
                if (isETHReserve) {
                    transactionCost = (await getTransactionCost(res)).add(await getTransactionCost(res2));
                }

                // verify balances
                const systemBalance = await liquidityProtectionStore.systemBalance(poolToken.address);
                expect(systemBalance).to.be.bignumber.equal(
                    prevSystemBalance.sub(prevProtection.poolAmount.sub(protection.poolAmount))
                );

                const storeBalance = await poolToken.balanceOf(liquidityProtectionStore.address);
                // double since system balance was also liquidated
                const delta = prevProtection.poolAmount.sub(protection.poolAmount).mul(new BN(2));
                expect(storeBalance).to.be.bignumber.equal(prevStoreBalance.sub(delta));

                const balance = await getBalance(baseToken, baseTokenAddress, owner);
                expect(balance).to.be.bignumber.equal(prevBalance.add(new BN(800)).sub(transactionCost));

                const govBalance = await govToken.balanceOf.call(owner);
                expect(govBalance).to.be.bignumber.equal(prevGovBalance);

                const protectionPoolBalance = await poolToken.balanceOf(liquidityProtection.address);
                expect(protectionPoolBalance).to.be.bignumber.equal(new BN(0));

                const protectionBaseBalance = await getBalance(
                    baseToken,
                    baseTokenAddress,
                    liquidityProtection.address
                );
                expect(protectionBaseBalance).to.be.bignumber.equal(new BN(0));

                const protectionNetworkBalance = await networkToken.balanceOf(liquidityProtection.address);
                expect(protectionNetworkBalance).to.be.bignumber.equal(new BN(0));
            });

            it('should revert when attempting to remove zero portion of the liquidity', async () => {
                const reserveAmount = new BN(1000);
                await addProtectedLiquidity(
                    poolToken.address,
                    baseToken,
                    baseTokenAddress,
                    reserveAmount,
                    isETHReserve
                );
                let protectionIds = await liquidityProtectionStore.protectedLiquidityIds(owner);
                const protectionId = protectionIds[0];

                await expectRevert(liquidityProtection.removeLiquidity(protectionId, 0), 'ERR_INVALID_PERCENT');
            });

            it('should revert when attempting to remove more than 100% of the liquidity', async () => {
                const reserveAmount = new BN(1000);
                await addProtectedLiquidity(
                    poolToken.address,
                    baseToken,
                    baseTokenAddress,
                    reserveAmount,
                    isETHReserve
                );
                let protectionIds = await liquidityProtectionStore.protectedLiquidityIds(owner);
                const protectionId = protectionIds[0];

                await expectRevert(
                    liquidityProtection.removeLiquidity(protectionId, PPM_RESOLUTION.add(new BN(1))),
                    'ERR_INVALID_PERCENT'
                );
            });

            it('should revert when attempting to remove liquidity that does not exist', async () => {
                await expectRevert(liquidityProtection.removeLiquidity('1234', PPM_RESOLUTION), 'ERR_ACCESS_DENIED');
            });

            it('should revert when attempting to remove liquidity that belongs to another account', async () => {
                let reserveAmount = new BN(5000);
                await addProtectedLiquidity(
                    poolToken.address,
                    baseToken,
                    baseTokenAddress,
                    reserveAmount,
                    isETHReserve
                );

                const protectionIds = await liquidityProtectionStore.protectedLiquidityIds(owner);
                const protectionId = protectionIds[0];

                await expectRevert(
                    liquidityProtection.removeLiquidity(protectionId, PPM_RESOLUTION, {
                        from: accounts[1]
                    }),
                    'ERR_ACCESS_DENIED'
                );
            });

            it('should revert when attempting to remove liquidity from a non whitelisted pool', async () => {
                let reserveAmount = new BN(5000);
                await addProtectedLiquidity(
                    poolToken.address,
                    baseToken,
                    baseTokenAddress,
                    reserveAmount,
                    isETHReserve
                );

                const protectionIds = await liquidityProtectionStore.protectedLiquidityIds(owner);
                const protectionId = protectionIds[0];

                await liquidityProtection.whitelistPool(poolToken.address, false);

                await expectRevert(
                    liquidityProtection.removeLiquidity(protectionId, PPM_RESOLUTION),
                    'ERR_POOL_NOT_WHITELISTED'
                );
            });
        });
    }

    describe('network token', () => {
        it('verifies that the caller can remove entire protection', async () => {
            let reserveAmount = new BN(5000);
            await baseToken.transfer(accounts[1], 5000);
            await addProtectedLiquidity(
                poolToken.address,
                baseToken,
                baseTokenAddress,
                reserveAmount,
                false,
                accounts[1]
            );

            reserveAmount = new BN(1000);
            await addProtectedLiquidity(poolToken.address, networkToken, networkToken.address, reserveAmount);
            let protectionIds = await liquidityProtectionStore.protectedLiquidityIds(owner);
            const protectionId = protectionIds[0];
            let protection = await liquidityProtectionStore.protectedLiquidity.call(protectionId);
            protection = getProtection(protection);

            const prevSystemBalance = await liquidityProtectionStore.systemBalance(poolToken.address);
            const prevStoreBalance = await poolToken.balanceOf(liquidityProtectionStore.address);
            const prevBalance = await getBalance(networkToken, networkToken.address, owner);
            const prevGovBalance = await govToken.balanceOf(owner);

            await govToken.approve(liquidityProtection.address, protection.reserveAmount);
            await liquidityProtection.removeLiquidity(protectionIds[0], PPM_RESOLUTION);
            protectionIds = await liquidityProtectionStore.protectedLiquidityIds(owner);
            expect(protectionIds.length).to.eql(0);

            // verify balances
            const systemBalance = await liquidityProtectionStore.systemBalance(poolToken.address);
            expect(systemBalance).to.be.bignumber.equal(prevSystemBalance.add(protection.poolAmount));

            const storeBalance = await poolToken.balanceOf(liquidityProtectionStore.address);
            expect(storeBalance).to.be.bignumber.equal(prevStoreBalance);

            const balance = await getBalance(networkToken, networkToken.address, owner);
            expectAlmostEqual(balance, prevBalance.add(reserveAmount));

            const govBalance = await govToken.balanceOf.call(owner);
            expect(govBalance).to.be.bignumber.equal(prevGovBalance.sub(reserveAmount));

            const protectionPoolBalance = await poolToken.balanceOf(liquidityProtection.address);
            expect(protectionPoolBalance).to.be.bignumber.equal(new BN(0));

            const protectionBaseBalance = await getBalance(baseToken, baseTokenAddress, liquidityProtection.address);
            expect(protectionBaseBalance).to.be.bignumber.equal(new BN(0));

            const protectionNetworkBalance = await networkToken.balanceOf(liquidityProtection.address);
            expect(protectionNetworkBalance).to.be.bignumber.equal(new BN(0));
        });

        it('verifies that the caller can remove a portion of a protection', async () => {
            let reserveAmount = new BN(5000);
            await baseToken.transfer(accounts[1], 5000);
            await addProtectedLiquidity(
                poolToken.address,
                baseToken,
                baseTokenAddress,
                reserveAmount,
                false,
                accounts[1]
            );

            reserveAmount = new BN(1000);
            await addProtectedLiquidity(poolToken.address, networkToken, networkToken.address, reserveAmount);
            let protectionIds = await liquidityProtectionStore.protectedLiquidityIds(owner);
            const protectionId = protectionIds[0];
            let prevProtection = await liquidityProtectionStore.protectedLiquidity.call(protectionId);
            prevProtection = getProtection(prevProtection);

            const prevSystemBalance = await liquidityProtectionStore.systemBalance(poolToken.address);
            const prevStoreBalance = await poolToken.balanceOf(liquidityProtectionStore.address);
            const prevBalance = await getBalance(networkToken, networkToken.address, owner);
            const prevGovBalance = await govToken.balanceOf(owner);

            const portion = new BN(800000);
            await govToken.approve(
                liquidityProtection.address,
                prevProtection.reserveAmount.mul(portion).div(PPM_RESOLUTION)
            );
            await liquidityProtection.removeLiquidity(protectionId, portion);
            protectionIds = await liquidityProtectionStore.protectedLiquidityIds(owner);
            expect(protectionIds.length).to.eql(1);

            let protection = await liquidityProtectionStore.protectedLiquidity.call(protectionId);
            protection = getProtection(protection);

            expect(protection.poolAmount).to.be.bignumber.equal(prevProtection.poolAmount.div(new BN(5)));
            expect(protection.reserveAmount).to.be.bignumber.equal(prevProtection.reserveAmount.div(new BN(5)));

            // verify balances
            const systemBalance = await liquidityProtectionStore.systemBalance(poolToken.address);
            expect(systemBalance).to.be.bignumber.equal(
                prevSystemBalance.add(prevProtection.poolAmount.sub(protection.poolAmount))
            );

            const storeBalance = await poolToken.balanceOf(liquidityProtectionStore.address);
            expect(storeBalance).to.be.bignumber.equal(prevStoreBalance);

            const balance = await getBalance(networkToken, networkToken.address, owner);
            expectAlmostEqual(balance, prevBalance.add(new BN(800)));

            const govBalance = await govToken.balanceOf.call(owner);
            expect(govBalance).to.be.bignumber.equal(prevGovBalance.sub(new BN(800)));

            const protectionPoolBalance = await poolToken.balanceOf(liquidityProtection.address);
            expect(protectionPoolBalance).to.be.bignumber.equal(new BN(0));

            const protectionBaseBalance = await getBalance(baseToken, baseTokenAddress, liquidityProtection.address);
            expect(protectionBaseBalance).to.be.bignumber.equal(new BN(0));

            const protectionNetworkBalance = await networkToken.balanceOf(liquidityProtection.address);
            expect(protectionNetworkBalance).to.be.bignumber.equal(new BN(0));
        });
    });

    describe('claimBalance', () => {
        beforeEach(async () => {
            await addProtectedLiquidity(poolToken.address, baseToken, baseTokenAddress, new BN(20000));
            await addProtectedLiquidity(poolToken.address, networkToken, networkToken.address, new BN(2000));
            let protectionIds = await liquidityProtectionStore.protectedLiquidityIds(owner);
            const protectionId = protectionIds[protectionIds.length - 1];

            const portion = PPM_RESOLUTION.div(new BN(2));
            const amount = new BN(2000).mul(portion).div(PPM_RESOLUTION);
            await govToken.approve(liquidityProtection.address, amount);
            await liquidityProtection.removeLiquidity(protectionId, portion);
            await govToken.approve(liquidityProtection.address, amount);
            await liquidityProtection.removeLiquidity(protectionId, portion);
        });

        it('verifies that locked balance owner can claim locked tokens if sufficient time has passed', async () => {
            const timestamp = await getTimestamp(PROTECTION_FULL_PROTECTION);
            await liquidityProtection.setTime(timestamp);

            const prevBalance = await networkToken.balanceOf(owner);
            const lockedBalance = (await liquidityProtectionStore.lockedBalance(owner, 0))[0];
            const prevTotalLockedBalance = await getLockedBalance(owner);

            await liquidityProtection.claimBalance(0, 1);

            const balance = await networkToken.balanceOf(owner);
            expect(balance).to.be.bignumber.equal(prevBalance.add(lockedBalance));

            const totalLockedBalance = await getLockedBalance(owner);
            expect(totalLockedBalance).to.be.bignumber.equal(prevTotalLockedBalance.sub(lockedBalance));
        });

        it('verifies that locked balance owner can claim multiple locked tokens if sufficient time has passed', async () => {
            const timestamp = await getTimestamp(PROTECTION_FULL_PROTECTION);
            await liquidityProtection.setTime(timestamp);

            const prevBalance = await networkToken.balanceOf(owner);
            const prevTotalLockedBalance = await getLockedBalance(owner);

            await liquidityProtection.claimBalance(0, 2);

            const balance = await networkToken.balanceOf(owner);
            expect(balance).to.be.bignumber.equal(prevBalance.add(prevTotalLockedBalance));

            const totalLockedBalance = await getLockedBalance(owner);
            expect(totalLockedBalance).to.be.bignumber.equal(new BN(0));

            const lockedBalanceCount = await liquidityProtectionStore.lockedBalanceCount(owner);
            expect(lockedBalanceCount).to.be.bignumber.equal(new BN(0));
        });

        it('verifies that attempting to claim tokens that are still locked does not change any balance', async () => {
            const prevBalance = await networkToken.balanceOf(owner);
            const prevTotalLockedBalance = await getLockedBalance(owner);

            await liquidityProtection.claimBalance(0, 2);

            const balance = await networkToken.balanceOf(owner);
            expect(balance).to.be.bignumber.equal(prevBalance);

            const totalLockedBalance = await getLockedBalance(owner);
            expect(totalLockedBalance).to.be.bignumber.equal(prevTotalLockedBalance);
        });

        it('should revert when locked balance owner attempts claim tokens with invalid indices', async () => {
            await expectRevert(liquidityProtection.claimBalance(2, 3), 'ERR_INVALID_INDICES');
        });
    });

    describe('remove liquidity', () => {
        const protectionText = {
            [PROTECTION_NO_PROTECTION]: 'no protection',
            [PROTECTION_PARTIAL_PROTECTION]: 'partial protection',
            [PROTECTION_FULL_PROTECTION]: 'full protection',
            [PROTECTION_EXCESSIVE_PROTECTION]: 'excessive protection'
        };

        const rateChangeText = {
            0: 'no rate change',
            1: 'price increase',
            2: 'price decrease'
        };

        for (let reserve = 0; reserve < 2; reserve++) {
            for (let rateChange = 0; rateChange < 3; rateChange++) {
                for (let withFee = 0; withFee < 2; withFee++) {
                    for (
                        let protection = PROTECTION_NO_PROTECTION;
                        protection <= PROTECTION_EXCESSIVE_PROTECTION;
                        protection++
                    ) {
                        context(
                            `(${reserve == 0 ? 'base token' : 'network token'}) with ${
                                protectionText[protection]
                            } and ${rateChangeText[rateChange]} ${withFee ? 'with fee' : 'without fee'}`,
                            () => {
                                let reserveAmount = new BN(5000);
                                let reserveToken;
                                let reserveAddress;
                                let otherReserveAddress;
                                let timestamp;

                                beforeEach(async () => {
                                    await addProtectedLiquidity(
                                        poolToken.address,
                                        baseToken,
                                        baseTokenAddress,
                                        reserveAmount
                                    );

                                    reserveToken = baseToken;
                                    reserveAddress = baseTokenAddress;
                                    otherReserveAddress = networkToken.address;

                                    if (reserve != 0) {
                                        // adding more liquidity so that the system has enough pool tokens
                                        await addProtectedLiquidity(
                                            poolToken.address,
                                            baseToken,
                                            baseTokenAddress,
                                            new BN(20000)
                                        );
                                        await addProtectedLiquidity(
                                            poolToken.address,
                                            networkToken,
                                            networkToken.address,
                                            reserveAmount
                                        );

                                        [reserveToken, reserveAddress, otherReserveAddress] = [
                                            networkToken,
                                            otherReserveAddress,
                                            reserveAddress
                                        ];
                                    }

                                    if (withFee) {
                                        await generateFee();
                                    }

                                    if (rateChange == 1) {
                                        await increaseRate(reserveAddress);
                                    } else if (rateChange == 2) {
                                        await increaseRate(otherReserveAddress);
                                    }

                                    timestamp = await getTimestamp(protection);
                                    await liquidityProtection.setTime(timestamp);
                                    await converter.setTime(timestamp);
                                });

                                const isLoss =
                                    (protection == PROTECTION_NO_PROTECTION ||
                                        protection == PROTECTION_PARTIAL_PROTECTION) &&
                                    rateChange != 0;
                                const shouldLock = reserve == 1 || rateChange == 1; // || (rateChange == 0 && withFee);

                                if (isLoss) {
                                    it('verifies that removeLiquidityReturn returns an amount that is smaller than the initial amount', async () => {
                                        let protectionIds = await liquidityProtectionStore.protectedLiquidityIds(owner);
                                        const protectionId = protectionIds[protectionIds.length - 1];

                                        const amount = (
                                            await liquidityProtection.removeLiquidityReturn(
                                                protectionId,
                                                PPM_RESOLUTION,
                                                timestamp
                                            )
                                        )[0];

                                        expect(amount).to.be.bignumber.lt(reserveAmount);
                                    });

                                    it('verifies that removeLiquidity returns an amount that is smaller than the initial amount', async () => {
                                        let protectionIds = await liquidityProtectionStore.protectedLiquidityIds(owner);
                                        const protectionId = protectionIds[protectionIds.length - 1];
                                        let protection = await liquidityProtectionStore.protectedLiquidity.call(
                                            protectionId
                                        );
                                        protection = getProtection(protection);

                                        const prevBalance = await getBalance(reserveToken, reserveAddress, owner);
                                        await govToken.approve(liquidityProtection.address, protection.reserveAmount);
                                        await liquidityProtection.removeLiquidity(protectionId, PPM_RESOLUTION);
                                        const balance = await getBalance(reserveToken, reserveAddress, owner);

                                        let lockedBalance = await getLockedBalance(owner);
                                        if (reserveAddress == baseTokenAddress) {
                                            const rate = await getRate(networkToken.address);
                                            lockedBalance = lockedBalance.mul(rate.n).div(rate.d);
                                        }

                                        expect(balance.sub(prevBalance).add(lockedBalance)).to.be.bignumber.lt(
                                            reserveAmount
                                        );
                                    });
                                } else if (withFee) {
                                    it('verifies that removeLiquidityReturn returns an amount that is larger than the initial amount', async () => {
                                        let protectionIds = await liquidityProtectionStore.protectedLiquidityIds(owner);
                                        const protectionId = protectionIds[protectionIds.length - 1];

                                        const amount = (
                                            await liquidityProtection.removeLiquidityReturn(
                                                protectionId,
                                                PPM_RESOLUTION,
                                                timestamp
                                            )
                                        )[0];

                                        expect(amount).to.be.bignumber.gt(reserveAmount);
                                    });

                                    it('verifies that removeLiquidity returns an amount that is larger than the initial amount', async () => {
                                        let protectionIds = await liquidityProtectionStore.protectedLiquidityIds(owner);
                                        const protectionId = protectionIds[protectionIds.length - 1];
                                        let protection = await liquidityProtectionStore.protectedLiquidity.call(
                                            protectionId
                                        );
                                        protection = getProtection(protection);

                                        const prevBalance = await getBalance(reserveToken, reserveAddress, owner);
                                        await govToken.approve(liquidityProtection.address, protection.reserveAmount);
                                        await liquidityProtection.removeLiquidity(protectionId, PPM_RESOLUTION);
                                        const balance = await getBalance(reserveToken, reserveAddress, owner);

                                        let lockedBalance = await getLockedBalance(owner);
                                        if (reserveAddress == baseTokenAddress) {
                                            const rate = await getRate(networkToken.address);
                                            lockedBalance = lockedBalance.mul(rate.n).div(rate.d);
                                        }

                                        expect(balance.sub(prevBalance).add(lockedBalance)).to.be.bignumber.gt(
                                            reserveAmount
                                        );
                                    });
                                } else {
                                    it('verifies that removeLiquidityReturn returns an amount that is almost equal to the initial amount', async () => {
                                        let protectionIds = await liquidityProtectionStore.protectedLiquidityIds(owner);
                                        const protectionId = protectionIds[protectionIds.length - 1];

                                        const amount = (
                                            await liquidityProtection.removeLiquidityReturn(
                                                protectionId,
                                                PPM_RESOLUTION,
                                                timestamp
                                            )
                                        )[0];

                                        expectAlmostEqual(amount, reserveAmount);
                                    });

                                    it('verifies that removeLiquidity returns an amount that is almost equal to the initial amount', async () => {
                                        let protectionIds = await liquidityProtectionStore.protectedLiquidityIds(owner);
                                        const protectionId = protectionIds[protectionIds.length - 1];
                                        let protection = await liquidityProtectionStore.protectedLiquidity.call(
                                            protectionId
                                        );
                                        protection = getProtection(protection);

                                        const prevBalance = await getBalance(reserveToken, reserveAddress, owner);
                                        await govToken.approve(liquidityProtection.address, protection.reserveAmount);
                                        await liquidityProtection.removeLiquidity(protectionId, PPM_RESOLUTION);
                                        const balance = await getBalance(reserveToken, reserveAddress, owner);

                                        let lockedBalance = await getLockedBalance(owner);
                                        if (reserveAddress == baseTokenAddress) {
                                            const rate = await getRate(networkToken.address);
                                            lockedBalance = lockedBalance.mul(rate.n).div(rate.d);
                                        }

                                        expectAlmostEqual(balance.sub(prevBalance).add(lockedBalance), reserveAmount);
                                    });
                                }

                                if (shouldLock) {
                                    it('verifies that removeLiquidity locks network tokens for the caller', async () => {
                                        let protectionIds = await liquidityProtectionStore.protectedLiquidityIds(owner);
                                        const protectionId = protectionIds[protectionIds.length - 1];
                                        let protection = await liquidityProtectionStore.protectedLiquidity.call(
                                            protectionId
                                        );
                                        protection = getProtection(protection);

                                        await govToken.approve(liquidityProtection.address, protection.reserveAmount);
                                        await liquidityProtection.removeLiquidity(protectionId, PPM_RESOLUTION);

                                        const lockedBalanceCount = await liquidityProtectionStore.lockedBalanceCount(
                                            owner
                                        );
                                        expect(lockedBalanceCount).to.be.bignumber.equal(new BN(1));

                                        const lockedBalance = await getLockedBalance(owner);
                                        expect(lockedBalance).to.be.bignumber.gt(new BN(0));
                                    });
                                } else {
                                    it('verifies that removeLiquidity does not lock network tokens for the caller', async () => {
                                        let protectionIds = await liquidityProtectionStore.protectedLiquidityIds(owner);
                                        const protectionId = protectionIds[protectionIds.length - 1];
                                        let protection = await liquidityProtectionStore.protectedLiquidity.call(
                                            protectionId
                                        );
                                        protection = getProtection(protection);

                                        await govToken.approve(liquidityProtection.address, protection.reserveAmount);
                                        await liquidityProtection.removeLiquidity(protectionId, PPM_RESOLUTION);

                                        const lockedBalanceCount = await liquidityProtectionStore.lockedBalanceCount(
                                            owner
                                        );
                                        expect(lockedBalanceCount).to.be.bignumber.equal(new BN(0));

                                        const lockedBalance = await getLockedBalance(owner);
                                        expect(lockedBalance).to.be.bignumber.equal(new BN(0));
                                    });
                                }
                            }
                        );
                    }
                }
            }
        }
    });
});<|MERGE_RESOLUTION|>--- conflicted
+++ resolved
@@ -458,15 +458,8 @@
 
     it('should revert when a non owner attempts to set the maximum deviation of the average rate from the actual rate', async () => {
         await expectRevert(
-<<<<<<< HEAD
-            liquidityProtection.setAverageRateMaxDeviation('30000', {
-                from: accounts[1]
-            }),
-            'ERR_ACCESS_DENIED'
-=======
             liquidityProtection.setAverageRateMaxDeviation('30000', { from: accounts[1] }),
             'ERR_INVALID_PORTION'
->>>>>>> b355058c
         );
     });
 
