const { accounts, defaultSender, contract, web3 } = require('@openzeppelin/test-environment');
const { expectRevert, BN, constants, time, balance } = require('@openzeppelin/test-helpers');
const { expect } = require('../../chai-local');
const { NATIVE_TOKEN_ADDRESS, registry, roles } = require('./helpers/Constants');
const Decimal = require('decimal.js');

const { ZERO_ADDRESS } = constants;
const { duration, latest } = time;
const { ROLE_OWNER, ROLE_GOVERNOR, ROLE_MINTER } = roles;

const ContractRegistry = contract.fromArtifact('ContractRegistry');
const BancorFormula = contract.fromArtifact('BancorFormula');
const BancorNetwork = contract.fromArtifact('BancorNetwork');
const DSToken = contract.fromArtifact('DSToken');
const ConverterRegistry = contract.fromArtifact('TestConverterRegistry');
const ConverterRegistryData = contract.fromArtifact('ConverterRegistryData');
const ConverterFactory = contract.fromArtifact('ConverterFactory');
const LiquidityPoolV1ConverterFactory = contract.fromArtifact('TestLiquidityPoolV1ConverterFactory');
const LiquidityPoolV1Converter = contract.fromArtifact('TestLiquidityPoolV1Converter');
const StandardPoolConverterFactory = contract.fromArtifact('TestStandardPoolConverterFactory');
const StandardPoolConverter = contract.fromArtifact('TestStandardPoolConverter');
const LiquidityProtectionSettings = contract.fromArtifact('LiquidityProtectionSettings');
const LiquidityProtectionStore = contract.fromArtifact('LiquidityProtectionStore');
const LiquidityProtectionStats = contract.fromArtifact('LiquidityProtectionStats');
const LiquidityProtectionUserStore = contract.fromArtifact('LiquidityProtectionUserStore');
const LiquidityProtectionSystemStore = contract.fromArtifact('LiquidityProtectionSystemStore');
const TokenHolder = contract.fromArtifact('TokenHolder');
const LiquidityProtectionEventsSubscriber = contract.fromArtifact('TestLiquidityProtectionEventsSubscriber');
const TokenGovernance = contract.fromArtifact('TestTokenGovernance');
const CheckpointStore = contract.fromArtifact('TestCheckpointStore');
const LiquidityProtection = contract.fromArtifact('TestLiquidityProtection');
const NetworkSettings = contract.fromArtifact('NetworkSettings');

const PPM_RESOLUTION = new BN(1000000);

const RESERVE1_AMOUNT = new BN(1000000);
const RESERVE2_AMOUNT = new BN(2500000);
const TOTAL_SUPPLY = new BN(10).pow(new BN(24));

const PROTECTION_NO_PROTECTION = 0;
const PROTECTION_PARTIAL_PROTECTION = 1;
const PROTECTION_FULL_PROTECTION = 2;
const PROTECTION_EXCESSIVE_PROTECTION = 3;

const POOL_AVAILABLE_SPACE_TEST_ADDITIONAL_BALANCES = [
    { baseBalance: 1000000, networkBalance: 1000000 },
    { baseBalance: 1234567, networkBalance: 2000000 },
    { baseBalance: 2345678, networkBalance: 3000000 },
    { baseBalance: 3456789, networkBalance: 4000000 },
    { baseBalance: 4000000, networkBalance: 4000000 },
    { baseBalance: 5000000, networkBalance: 3000000 },
    { baseBalance: 6000000, networkBalance: 2000000 },
    { baseBalance: 7000000, networkBalance: 1000000 }
];

describe('LiquidityProtection', () => {
    for (const converterType of [1, 3]) {
        describe(`${converterType === 1 ? 'LiquidityPoolV1Converter' : 'StandardPoolConverter'}`, () => {
            const initPool = async (isETH = false, whitelist = true, standard = true) => {
                if (isETH) {
                    baseTokenAddress = NATIVE_TOKEN_ADDRESS;
                } else {
                    // create a pool with ERC20 as the base token
                    baseToken = await DSToken.new('RSV1', 'RSV1', 18);
                    await baseToken.issue(owner, TOTAL_SUPPLY);
                    baseTokenAddress = baseToken.address;
                }

                let weights = [500000, 500000];
                if (converterType === 1 && !standard) {
                    weights = [450000, 550000];
                }

                await converterRegistry.newConverter(
                    converterType,
                    'PT',
                    'PT',
                    18,
                    PPM_RESOLUTION,
                    [baseTokenAddress, networkToken.address],
                    weights
                );
                const anchorCount = await converterRegistry.getAnchorCount.call();
                const poolTokenAddress = await converterRegistry.getAnchor.call(anchorCount - 1);
                poolToken = await DSToken.at(poolTokenAddress);
                const converterAddress = await poolToken.owner.call();
                if (converterType === 1) {
                    converter = await LiquidityPoolV1Converter.at(converterAddress);
                } else {
                    converter = await StandardPoolConverter.at(converterAddress);
                }
                await setTime(now);
                await converter.acceptOwnership();
                await networkToken.approve(converter.address, RESERVE2_AMOUNT);

                let value = 0;
                if (isETH) {
                    value = RESERVE1_AMOUNT;
                } else {
                    await baseToken.approve(converter.address, RESERVE1_AMOUNT);
                }

                await converter.addLiquidity(
                    [baseTokenAddress, networkToken.address],
                    [RESERVE1_AMOUNT, RESERVE2_AMOUNT],
                    1,
                    {
                        value
                    }
                );

                // whitelist pool
                if (whitelist) {
                    await liquidityProtectionSettings.addPoolToWhitelist(poolToken.address);
                }
            };

            const addProtectedLiquidity = async (
                poolTokenAddress,
                token,
                tokenAddress,
                amount,
                isETH = false,
                from = owner,
                recipient = undefined,
                value = 0
            ) => {
                if (isETH) {
                    value = amount;
                } else {
                    await token.approve(liquidityProtection.address, amount, { from });
                }

                if (recipient) {
                    return liquidityProtection.addLiquidityFor(recipient, poolTokenAddress, tokenAddress, amount, {
                        from,
                        value
                    });
                }

                return liquidityProtection.addLiquidity(poolTokenAddress, tokenAddress, amount, { from, value });
            };

            const getProtection = (protection) => {
                return {
                    provider: protection[0],
                    poolToken: protection[1],
                    reserveToken: protection[2],
                    poolAmount: protection[3],
                    reserveAmount: protection[4],
                    reserveRateN: protection[5],
                    reserveRateD: protection[6],
                    timestamp: protection[7]
                };
            };

            const getTimestamp = async (protectionLevel) => {
                switch (protectionLevel) {
                    case PROTECTION_NO_PROTECTION:
                        return now.add(duration.days(15));
                    case PROTECTION_PARTIAL_PROTECTION:
                        return now.add(duration.days(40));
                    case PROTECTION_FULL_PROTECTION:
                        return now.add(duration.days(100));
                    case PROTECTION_EXCESSIVE_PROTECTION:
                        return now.add(duration.days(300));
                }
            };

            const poolTokenRate = (poolSupply, reserveBalance) => {
                return { n: reserveBalance.mul(new BN('2')), d: poolSupply };
            };

            const getBalance = async (token, address, account) => {
                if (address === NATIVE_TOKEN_ADDRESS) {
                    return balance.current(account);
                }

                return token.balanceOf.call(account);
            };

            const getTransactionCost = async (txResult) => {
                const transaction = await web3.eth.getTransaction(txResult.tx);
                return new BN(transaction.gasPrice).mul(new BN(txResult.receipt.cumulativeGasUsed));
            };

            const expectAlmostEqual = (amount1, amount2, maxError = '0.01') => {
                if (!amount1.eq(amount2)) {
                    const error = Decimal(amount1.toString()).div(amount2.toString()).sub(1).abs();
                    expect(error.lte(maxError)).to.be.true(`error = ${error.toFixed(maxError.length)}`);
                }
            };

            const convert = async (path, amount, minReturn) => {
                let token;
                if (path[0] === baseTokenAddress) {
                    token = baseToken;
                } else {
                    token = networkToken;
                }

                await token.approve(bancorNetwork.address, amount);
                return bancorNetwork.convertByPath2(path, amount, minReturn, ZERO_ADDRESS);
            };

            const generateFee = async () => {
                await converter.setConversionFee(10000);

                // convert back & forth
                const prevBalance = await networkToken.balanceOf(owner);

                let amount = RESERVE1_AMOUNT.div(new BN(2));
                await convert([baseTokenAddress, poolToken.address, networkToken.address], amount, 1);

                const balance = await networkToken.balanceOf(owner);

                amount = balance.sub(prevBalance);
                await convert([networkToken.address, poolToken.address, baseTokenAddress], amount, 1);

                await converter.setConversionFee(0);
            };

            const getRate = async (reserveAddress) => {
                const reserve1Balance = await converter.reserveBalance(baseTokenAddress);
                const reserve2Balance = await converter.reserveBalance(networkToken.address);
                if (reserveAddress === baseTokenAddress) {
                    return { n: reserve2Balance, d: reserve1Balance };
                }

                return { n: reserve1Balance, d: reserve2Balance };
            };

            const increaseRate = async (reserveAddress) => {
                let sourceAddress;
                if (reserveAddress === baseTokenAddress) {
                    sourceAddress = networkToken.address;
                } else {
                    sourceAddress = baseTokenAddress;
                }

                const path = [sourceAddress, poolToken.address, reserveAddress];
                let amount = await converter.reserveBalance(networkToken.address);
                amount = Decimal(2).sqrt().sub(1).mul(amount.toString());
                amount = new BN(amount.floor().toFixed());

                await convert(path, amount, 1);
            };

            const getLockedBalance = async (account) => {
                let lockedBalance = new BN(0);
                const lockedCount = await liquidityProtectionUserStore.lockedBalanceCount(account);
                for (let i = 0; i < lockedCount; i++) {
                    const balance = (await liquidityProtectionUserStore.lockedBalance(account, i))[0];
                    lockedBalance = lockedBalance.add(balance);
                }

                return lockedBalance;
            };

            const setTime = async (time) => {
                now = time;

                for (const t of [converter, checkpointStore, liquidityProtection]) {
                    if (t) {
                        await t.setTime(now);
                    }
                }
            };

            let now;
            let contractRegistry;
            let bancorNetwork;
            let networkToken;
            let networkTokenGovernance;
            let govToken;
            let govTokenGovernance;
            let checkpointStore;
            let poolToken;
            let converterRegistry;
            let converterRegistryData;
            let converter;
            let liquidityProtectionSettings;
            let liquidityProtectionStore;
            let liquidityProtectionStats;
            let liquidityProtectionUserStore;
            let liquidityProtectionSystemStore;
            let liquidityProtectionWallet;
            let liquidityProtection;
            let baseToken;
            let baseTokenAddress;

            const owner = defaultSender;
            const governor = accounts[1];

            before(async () => {
                contractRegistry = await ContractRegistry.new();
                converterRegistry = await ConverterRegistry.new(contractRegistry.address);
                converterRegistryData = await ConverterRegistryData.new(contractRegistry.address);
                bancorNetwork = await BancorNetwork.new(contractRegistry.address);

                const liquidityPoolV1ConverterFactory = await LiquidityPoolV1ConverterFactory.new();
                const standardPoolConverterFactory = await StandardPoolConverterFactory.new();
                const converterFactory = await ConverterFactory.new();
                await converterFactory.registerTypedConverterFactory(liquidityPoolV1ConverterFactory.address);
                await converterFactory.registerTypedConverterFactory(standardPoolConverterFactory.address);
        
                const bancorFormula = await BancorFormula.new();
                await bancorFormula.init();

                const networkSettings = await NetworkSettings.new(defaultSender, 0);

                await contractRegistry.registerAddress(registry.CONVERTER_FACTORY, converterFactory.address);
                await contractRegistry.registerAddress(registry.CONVERTER_REGISTRY, converterRegistry.address);
                await contractRegistry.registerAddress(registry.CONVERTER_REGISTRY_DATA, converterRegistryData.address);
                await contractRegistry.registerAddress(registry.BANCOR_FORMULA, bancorFormula.address);
                await contractRegistry.registerAddress(registry.BANCOR_NETWORK, bancorNetwork.address);
                await contractRegistry.registerAddress(registry.NETWORK_SETTINGS, networkSettings.address);

                await converterRegistry.enableTypeChanging(false);
            });

            beforeEach(async () => {
                networkToken = await DSToken.new('BNT', 'BNT', 18);
                await networkToken.issue(owner, TOTAL_SUPPLY);
                networkTokenGovernance = await TokenGovernance.new(networkToken.address);
                await networkTokenGovernance.grantRole(ROLE_GOVERNOR, governor);
                await networkToken.transferOwnership(networkTokenGovernance.address);
                await networkTokenGovernance.acceptTokenOwnership();

                govToken = await DSToken.new('vBNT', 'vBNT', 18);
                govTokenGovernance = await TokenGovernance.new(govToken.address);
                await govTokenGovernance.grantRole(ROLE_GOVERNOR, governor);
                await govToken.transferOwnership(govTokenGovernance.address);
                await govTokenGovernance.acceptTokenOwnership();

                // initialize liquidity protection
                checkpointStore = await CheckpointStore.new({ from: owner });
                liquidityProtectionSettings = await LiquidityProtectionSettings.new(
                    networkToken.address,
                    contractRegistry.address
                );
                await liquidityProtectionSettings.setMinNetworkTokenLiquidityForMinting(new BN(100));
                await liquidityProtectionSettings.setMinNetworkCompensation(new BN(3));

                liquidityProtectionStore = await LiquidityProtectionStore.new();
                liquidityProtectionStats = await LiquidityProtectionStats.new();
                liquidityProtectionUserStore = await LiquidityProtectionUserStore.new(0);
                liquidityProtectionSystemStore = await LiquidityProtectionSystemStore.new();
                liquidityProtectionWallet = await TokenHolder.new();
                liquidityProtection = await LiquidityProtection.new(
                    liquidityProtectionSettings.address,
                    liquidityProtectionStore.address,
                    liquidityProtectionStats.address,
                    liquidityProtectionUserStore.address,
                    liquidityProtectionSystemStore.address,
                    liquidityProtectionWallet.address,
                    networkTokenGovernance.address,
                    govTokenGovernance.address,
                    checkpointStore.address
                );

                await liquidityProtectionSettings.grantRole(ROLE_OWNER, liquidityProtection.address, { from: owner });
                await liquidityProtectionStats.grantRole(ROLE_OWNER, liquidityProtection.address, { from: owner });
                await liquidityProtectionUserStore.grantRole(ROLE_OWNER, liquidityProtection.address, { from: owner });
                await liquidityProtectionSystemStore.grantRole(ROLE_OWNER, liquidityProtection.address, {
                    from: owner
                });
                await checkpointStore.grantRole(ROLE_OWNER, liquidityProtection.address, { from: owner });
                await liquidityProtectionStore.transferOwnership(liquidityProtection.address);
                await liquidityProtection.acceptStoreOwnership();
                await liquidityProtectionWallet.transferOwnership(liquidityProtection.address);
                await liquidityProtection.acceptWalletOwnership();
                await networkTokenGovernance.grantRole(ROLE_MINTER, liquidityProtection.address, { from: governor });
                await govTokenGovernance.grantRole(ROLE_MINTER, liquidityProtection.address, { from: governor });

                await setTime(await latest());

                // initialize pool
                await initPool();
            });

            it('verifies the liquidity protection contract after initialization', async () => {
                const settings = await liquidityProtection.settings.call();
                expect(settings).to.eql(liquidityProtectionSettings.address);

                const store = await liquidityProtection.store.call();
                expect(store).to.eql(liquidityProtectionStore.address);

                const stats = await liquidityProtection.stats.call();
                expect(stats).to.eql(liquidityProtectionStats.address);

                const userStore = await liquidityProtection.userStore.call();
                expect(userStore).to.eql(liquidityProtectionUserStore.address);

                const systemStore = await liquidityProtection.systemStore.call();
                expect(systemStore).to.eql(liquidityProtectionSystemStore.address);

                const wallet = await liquidityProtection.wallet.call();
                expect(wallet).to.eql(liquidityProtectionWallet.address);
            });

            it('verifies that the owner can transfer the store ownership', async () => {
                await liquidityProtection.transferStoreOwnership(accounts[1]);
                liquidityProtectionStore.acceptOwnership({ from: accounts[1] });
            });

            it('should revert when a non owner attempts to transfer the store ownership', async () => {
                await expectRevert(
                    liquidityProtection.transferStoreOwnership(accounts[2], {
                        from: accounts[1]
                    }),
                    'ERR_ACCESS_DENIED'
                );
            });

            it('verifies that the owner can transfer the wallet ownership', async () => {
                await liquidityProtection.transferWalletOwnership(accounts[1]);
                liquidityProtectionWallet.acceptOwnership({ from: accounts[1] });
            });

            it('should revert when a non owner attempts to transfer the wallet ownership', async () => {
                await expectRevert(
                    liquidityProtection.transferWalletOwnership(accounts[2], {
                        from: accounts[1]
                    }),
                    'ERR_ACCESS_DENIED'
                );
            });

            it('should revert when the caller attempts to add and remove base tokens on the same block', async () => {
                const balance = await baseToken.balanceOf.call(owner);
                const amount = (await liquidityProtection.poolAvailableSpace(poolToken.address))[0];
                await baseToken.approve(liquidityProtection.address, amount);

                await liquidityProtection.addLiquidity(poolToken.address, baseToken.address, amount);
                let protectionIds = await liquidityProtectionUserStore.positionIds(owner);
                let protection1 = await liquidityProtectionUserStore.position.call(protectionIds[0]);
                protection1 = getProtection(protection1);

                await govToken.approve(liquidityProtection.address, protection1.reserveAmount);
                await expectRevert(
                    liquidityProtection.removeLiquidity(protectionIds[0], PPM_RESOLUTION),
                    'ERR_TOO_EARLY'
                );
                protectionIds = await liquidityProtectionUserStore.positionIds(owner);
                expect(protectionIds.length).to.eql(1);

                const newBalance = await baseToken.balanceOf.call(owner);
                expect(newBalance).to.be.bignumber.equal(balance.sub(amount));
            });

            it('should revert when the caller attempts to add and partially remove base tokens on the same block', async () => {
                const balance = await baseToken.balanceOf.call(owner);
                const amount = (await liquidityProtection.poolAvailableSpace(poolToken.address))[0];
                await baseToken.approve(liquidityProtection.address, amount);

                await liquidityProtection.addLiquidity(poolToken.address, baseToken.address, amount);
                let protectionIds = await liquidityProtectionUserStore.positionIds(owner);
                let protection1 = await liquidityProtectionUserStore.position.call(protectionIds[0]);
                protection1 = getProtection(protection1);

                await govToken.approve(liquidityProtection.address, protection1.reserveAmount);
                await expectRevert(
                    liquidityProtection.removeLiquidity(protectionIds[0], PPM_RESOLUTION.div(new BN(2))),
                    'ERR_TOO_EARLY'
                );
                protectionIds = await liquidityProtectionUserStore.positionIds(owner);
                expect(protectionIds.length).to.eql(1);

                const newBalance = await baseToken.balanceOf.call(owner);
                expect(newBalance).to.be.bignumber.equal(balance.sub(amount));
            });

            for (const { baseBalance, networkBalance } of POOL_AVAILABLE_SPACE_TEST_ADDITIONAL_BALANCES) {
                it(`pool available space with additional balances of ${baseBalance} and ${networkBalance}`, async () => {
                    await baseToken.approve(converter.address, baseBalance);
                    await networkToken.approve(converter.address, networkBalance);
                    await converter.addLiquidity(
                        [baseToken.address, networkToken.address],
                        [baseBalance, networkBalance],
                        1
                    );

                    await baseToken.approve(liquidityProtection.address, TOTAL_SUPPLY);
                    await networkToken.approve(liquidityProtection.address, TOTAL_SUPPLY);

                    const poolTokenAvailableSpace = await liquidityProtection.poolAvailableSpace(poolToken.address);
                    const baseTokenAvailableSpace = poolTokenAvailableSpace[0];

                    await expectRevert(
                        liquidityProtection.addLiquidity(
                            poolToken.address,
                            baseToken.address,
                            baseTokenAvailableSpace.addn(1)
                        ),
                        'ERR_MAX_AMOUNT_REACHED'
                    );
                    await liquidityProtection.addLiquidity(
                        poolToken.address,
                        baseToken.address,
                        baseTokenAvailableSpace
                    );

                    const poolTokenAvailableSpace2 = await liquidityProtection.poolAvailableSpace(poolToken.address);
                    const networkTokenAvailableSpace = poolTokenAvailableSpace2[1];

                    await expectRevert(
                        liquidityProtection.addLiquidity(
                            poolToken.address,
                            networkToken.address,
                            networkTokenAvailableSpace.addn(1)
                        ),
                        'SafeMath: subtraction overflow'
                    );
                    await liquidityProtection.addLiquidity(
                        poolToken.address,
                        networkToken.address,
                        networkTokenAvailableSpace
                    );
                });
            }

            describe('add liquidity', () => {
                // test both addLiquidity and addLiquidityFor
                for (const recipient of [owner, accounts[3]]) {
                    context(recipient === owner ? 'for self' : 'for another account', async () => {
                        for (let isETHReserve = 0; isETHReserve < 2; isETHReserve++) {
                            describe(`base token (${isETHReserve ? 'ETH' : 'ERC20'})`, () => {
                                beforeEach(async () => {
                                    await initPool(isETHReserve);
                                });

                                it('verifies that the caller can add liquidity', async () => {
                                    const totalSupply = await poolToken.totalSupply.call();
                                    const reserveBalance = await converter.reserveBalance.call(baseTokenAddress);
                                    const rate = poolTokenRate(totalSupply, reserveBalance);

                                    const reserveAmount = new BN(1000);
                                    await addProtectedLiquidity(
                                        poolToken.address,
                                        baseToken,
                                        baseTokenAddress,
                                        reserveAmount,
                                        isETHReserve,
                                        owner,
                                        recipient
                                    );

                                    // verify protection details
                                    const protectionIds = await liquidityProtectionUserStore.positionIds(recipient);
                                    expect(protectionIds.length).to.eql(1);

                                    const expectedPoolAmount = reserveAmount.mul(rate.d).div(rate.n);
                                    const reserve1Balance = await converter.reserveBalance.call(baseTokenAddress);
                                    const reserve2Balance = await converter.reserveBalance.call(networkToken.address);

                                    let protection = await liquidityProtectionUserStore.position.call(protectionIds[0]);
                                    protection = getProtection(protection);
                                    expect(protection.poolToken).to.eql(poolToken.address);
                                    expect(protection.reserveToken).to.eql(baseTokenAddress);
                                    expect(protection.poolAmount).to.be.bignumber.equal(expectedPoolAmount);
                                    expect(protection.reserveAmount).to.be.bignumber.equal(reserveAmount);
                                    expect(protection.reserveRateN).to.be.bignumber.equal(reserve2Balance);
                                    expect(protection.reserveRateD).to.be.bignumber.equal(reserve1Balance);
                                    expect(protection.timestamp).to.be.bignumber.equal(new BN(now));

                                    // verify balances
                                    const systemBalance = await liquidityProtectionSystemStore.systemBalance(
                                        poolToken.address
                                    );
                                    expect(systemBalance).to.be.bignumber.equal(expectedPoolAmount);

                                    const walletBalance = await poolToken.balanceOf.call(
                                        liquidityProtectionWallet.address
                                    );
                                    expect(walletBalance).to.be.bignumber.equal(expectedPoolAmount.mul(new BN(2)));

                                    const govBalance = await govToken.balanceOf.call(recipient);
                                    expect(govBalance).to.be.bignumber.equal(new BN(0));

                                    const protectionPoolBalance = await poolToken.balanceOf(
                                        liquidityProtection.address
                                    );
                                    expect(protectionPoolBalance).to.be.bignumber.equal(new BN(0));

                                    const protectionBaseBalance = await getBalance(
                                        baseToken,
                                        baseTokenAddress,
                                        liquidityProtection.address
                                    );
                                    expect(protectionBaseBalance).to.be.bignumber.equal(new BN(0));

                                    const protectionNetworkBalance = await networkToken.balanceOf(
                                        liquidityProtection.address
                                    );
                                    expect(protectionNetworkBalance).to.be.bignumber.equal(new BN(0));
                                });

                                it('should revert when attempting to add liquidity with zero amount', async () => {
                                    const reserveAmount = new BN(0);
                                    await expectRevert(
                                        addProtectedLiquidity(
                                            poolToken.address,
                                            baseToken,
                                            baseTokenAddress,
                                            reserveAmount,
                                            isETHReserve,
                                            owner,
                                            recipient
                                        ),
                                        'ERR_ZERO_VALUE'
                                    );
                                });

                                if (converterType === 1) {
                                    it('should revert when attempting to add liquidity to an unsupported pool', async () => {
                                        await initPool(isETHReserve, false, false);

                                        const reserveAmount = new BN(1000);
                                        await expectRevert(
                                            addProtectedLiquidity(
                                                poolToken.address,
                                                baseToken,
                                                baseTokenAddress,
                                                reserveAmount,
                                                isETHReserve,
                                                owner,
                                                recipient
                                            ),
                                            'ERR_POOL_NOT_SUPPORTED'
                                        );
                                    });
                                }

                                it('should revert when attempting to add liquidity to a non whitelisted pool', async () => {
                                    await liquidityProtectionSettings.removePoolFromWhitelist(poolToken.address);

                                    const reserveAmount = new BN(1000);
                                    await expectRevert(
                                        addProtectedLiquidity(
                                            poolToken.address,
                                            baseToken,
                                            baseTokenAddress,
                                            reserveAmount,
                                            isETHReserve,
                                            owner,
                                            recipient
                                        ),
                                        'ERR_POOL_NOT_WHITELISTED'
                                    );
                                });

                                it('should revert when attempting to add liquidity when add liquidity is disabled', async () => {
                                    await liquidityProtectionSettings.disableAddLiquidity(
                                        poolToken.address,
                                        baseTokenAddress,
                                        true
                                    );

                                    const reserveAmount = new BN(1000);
                                    await expectRevert(
                                        addProtectedLiquidity(
                                            poolToken.address,
                                            baseToken,
                                            baseTokenAddress,
                                            reserveAmount,
                                            isETHReserve,
                                            owner,
                                            recipient
                                        ),
                                        'ERR_ADD_LIQUIDITY_DISABLED'
                                    );
                                });

                                it('should revert when attempting to add liquidity with the wrong ETH value', async () => {
                                    const reserveAmount = new BN(1000);
                                    let value = 0;
                                    if (!isETHReserve) {
                                        value = reserveAmount;
                                        await baseToken.approve(liquidityProtection.address, reserveAmount);
                                    }

                                    await expectRevert(
                                        addProtectedLiquidity(
                                            poolToken.address,
                                            baseToken,
                                            baseTokenAddress,
                                            reserveAmount,
                                            false,
                                            owner,
                                            recipient,
                                            value
                                        ),
                                        'ERR_ETH_AMOUNT_MISMATCH'
                                    );
                                });

                                // eslint-disable-next-line max-len
                                it('should revert when attempting to add liquidity when the pool has less liquidity than the minimum required', async () => {
                                    let reserveAmount = new BN(10000);
                                    await addProtectedLiquidity(
                                        poolToken.address,
                                        baseToken,
                                        baseTokenAddress,
                                        reserveAmount,
                                        isETHReserve,
                                        owner,
                                        recipient
                                    );

                                    await liquidityProtectionSettings.setNetworkTokenMintingLimit(
                                        poolToken.address,
                                        500000
                                    );
                                    await liquidityProtectionSettings.setMinNetworkTokenLiquidityForMinting(100000000);
                                    reserveAmount = new BN(2000);

                                    await expectRevert(
                                        addProtectedLiquidity(
                                            poolToken.address,
                                            baseToken,
                                            baseTokenAddress,
                                            reserveAmount,
                                            isETHReserve,
                                            owner,
                                            recipient
                                        ),
                                        'ERR_NOT_ENOUGH_LIQUIDITY'
                                    );
                                });

                                // eslint-disable-next-line max-len
                                it('should revert when attempting to add liquidity which will increase the system network token balance above the pool limit', async () => {
                                    let reserveAmount = new BN(10000);
                                    await addProtectedLiquidity(
                                        poolToken.address,
                                        baseToken,
                                        baseTokenAddress,
                                        reserveAmount,
                                        isETHReserve,
                                        owner,
                                        recipient
                                    );

                                    await liquidityProtectionSettings.setNetworkTokenMintingLimit(
                                        poolToken.address,
                                        500
                                    );
                                    reserveAmount = new BN(2000);

                                    await expectRevert(
                                        addProtectedLiquidity(
                                            poolToken.address,
                                            baseToken,
                                            baseTokenAddress,
                                            reserveAmount,
                                            isETHReserve,
                                            owner,
                                            recipient
                                        ),
                                        'ERR_MAX_AMOUNT_REACHED'
                                    );
                                });
                            });
                        }

                        describe('network token', () => {
                            it('verifies that the caller can add liquidity', async () => {
                                let reserveAmount = new BN(5000);
                                await baseToken.transfer(accounts[1], 5000);
                                await addProtectedLiquidity(
                                    poolToken.address,
                                    baseToken,
                                    baseTokenAddress,
                                    reserveAmount,
                                    false,
                                    accounts[1],
                                    accounts[1]
                                );

                                const totalSupply = await poolToken.totalSupply.call();
                                const reserveBalance = await converter.reserveBalance.call(networkToken.address);
                                const rate = poolTokenRate(totalSupply, reserveBalance);

                                const prevOwnerBalance = await networkToken.balanceOf(owner);
                                const prevSystemBalance = await liquidityProtectionSystemStore.systemBalance(
                                    poolToken.address
                                );
                                const prevWalletBalance = await poolToken.balanceOf.call(
                                    liquidityProtectionWallet.address
                                );

                                reserveAmount = new BN(1000);
                                await addProtectedLiquidity(
                                    poolToken.address,
                                    networkToken,
                                    networkToken.address,
                                    reserveAmount,
                                    false,
                                    owner,
                                    recipient
                                );

                                // verify protection details
                                const protectionIds = await liquidityProtectionUserStore.positionIds(recipient);
                                expect(protectionIds.length).to.eql(1);

                                const expectedPoolAmount = reserveAmount.mul(rate.d).div(rate.n);
                                const reserve1Balance = await converter.reserveBalance.call(networkToken.address);
                                const reserve2Balance = await converter.reserveBalance.call(baseTokenAddress);

                                let protection = await liquidityProtectionUserStore.position.call(protectionIds[0]);
                                protection = getProtection(protection);
                                expect(protection.poolToken).to.eql(poolToken.address);
                                expect(protection.reserveToken).to.eql(networkToken.address);
                                expect(protection.poolAmount).to.be.bignumber.equal(expectedPoolAmount);
                                expect(protection.reserveAmount).to.be.bignumber.equal(reserveAmount);
                                expect(protection.reserveRateN).to.be.bignumber.equal(reserve2Balance);
                                expect(protection.reserveRateD).to.be.bignumber.equal(reserve1Balance);
                                expect(protection.timestamp).to.be.bignumber.equal(new BN(now));

                                // verify balances
                                const balance = await networkToken.balanceOf(owner);
                                expect(balance).to.be.bignumber.equal(prevOwnerBalance.sub(reserveAmount));

                                const systemBalance = await liquidityProtectionSystemStore.systemBalance(
                                    poolToken.address
                                );
                                expect(systemBalance).to.be.bignumber.equal(prevSystemBalance.sub(expectedPoolAmount));

                                const walletBalance = await poolToken.balanceOf.call(
                                    liquidityProtectionWallet.address
                                );
                                expect(walletBalance).to.be.bignumber.equal(prevWalletBalance);

                                const govBalance = await govToken.balanceOf.call(recipient);
                                expect(govBalance).to.be.bignumber.equal(reserveAmount);

                                const protectionPoolBalance = await poolToken.balanceOf(liquidityProtection.address);
                                expect(protectionPoolBalance).to.be.bignumber.equal(new BN(0));

                                const protectionBaseBalance = await getBalance(
                                    baseToken,
                                    baseTokenAddress,
                                    liquidityProtection.address
                                );
                                expect(protectionBaseBalance).to.be.bignumber.equal(new BN(0));

                                const protectionNetworkBalance = await networkToken.balanceOf(
                                    liquidityProtection.address
                                );
                                expect(protectionNetworkBalance).to.be.bignumber.equal(new BN(0));
                            });

                            it('should revert when attempting to add liquidity with zero amount', async () => {
                                const reserveAmount = new BN(0);
                                await expectRevert(
                                    addProtectedLiquidity(
                                        poolToken.address,
                                        networkToken,
                                        networkToken.address,
                                        reserveAmount,
                                        false,
                                        owner,
                                        recipient
                                    ),
                                    'ERR_ZERO_VALUE'
                                );
                            });

                            if (converterType === 1) {
                                it('should revert when attempting to add liquidity to an unsupported pool', async () => {
                                    await initPool(false, false, false);

                                    const reserveAmount = new BN(1000);
                                    await expectRevert(
                                        addProtectedLiquidity(
                                            poolToken.address,
                                            networkToken,
                                            networkToken.address,
                                            reserveAmount,
                                            false,
                                            owner,
                                            recipient
                                        ),
                                        'ERR_POOL_NOT_SUPPORTED'
                                    );
                                });
                            }

                            it('should revert when attempting to add liquidity to a non whitelisted pool', async () => {
                                await liquidityProtectionSettings.removePoolFromWhitelist(poolToken.address);

                                const reserveAmount = new BN(1000);
                                await expectRevert(
                                    addProtectedLiquidity(
                                        poolToken.address,
                                        networkToken,
                                        networkToken.address,
                                        reserveAmount,
                                        false,
                                        owner,
                                        recipient
                                    ),
                                    'ERR_POOL_NOT_WHITELISTED'
                                );
                            });

                            it('should revert when attempting to add liquidity with non-zero ETH value', async () => {
                                const reserveAmount = new BN(1000);

                                await expectRevert(
                                    addProtectedLiquidity(
                                        poolToken.address,
                                        baseToken,
                                        baseTokenAddress,
                                        reserveAmount,
                                        false,
                                        owner,
                                        recipient,
                                        reserveAmount
                                    ),
                                    'ERR_ETH_AMOUNT_MISMATCH'
                                );
                            });

                            it('should revert when attempting to add more liquidity than the system currently owns', async () => {
                                let reserveAmount = new BN(5000);
                                await baseToken.transfer(accounts[1], 5000);
                                await addProtectedLiquidity(
                                    poolToken.address,
                                    baseToken,
                                    baseTokenAddress,
                                    reserveAmount,
                                    false,
                                    accounts[1]
                                );

                                reserveAmount = new BN(100000);

                                await expectRevert(
                                    addProtectedLiquidity(
                                        poolToken.address,
                                        networkToken,
                                        networkToken.address,
                                        reserveAmount,
                                        false,
                                        owner,
                                        recipient
                                    ),
                                    'SafeMath: subtraction overflow'
                                );
                            });
                        });
                    });
                }
            });

            describe('removeLiquidityReturn', () => {
                it('verifies that removeLiquidityReturn returns the correct amount for removing entire protection', async () => {
                    const reserveAmount = new BN(1000);
                    await addProtectedLiquidity(poolToken.address, baseToken, baseTokenAddress, reserveAmount);
<<<<<<< HEAD
                    let protectionIds = await liquidityProtectionUserStore.positionIds(owner);
                    const protectionId = protectionIds[0];
                    let protection = await liquidityProtectionUserStore.position.call(protectionId);
                    protection = getProtection(protection);
=======
                    const protectionIds = await liquidityProtectionStore.protectedLiquidityIds(owner);
                    const protectionId = protectionIds[0];
>>>>>>> 5f4c53eb

                    const amount = (
                        await liquidityProtection.removeLiquidityReturn(protectionId, PPM_RESOLUTION, now)
                    )[0];

                    expect(amount).to.be.bignumber.equal(reserveAmount);
                });

                it('verifies that removeLiquidityReturn returns the correct amount for removing a portion of a protection', async () => {
                    const reserveAmount = new BN(1000);
                    await addProtectedLiquidity(poolToken.address, baseToken, baseTokenAddress, reserveAmount);
<<<<<<< HEAD
                    let protectionIds = await liquidityProtectionUserStore.positionIds(owner);
                    const protectionId = protectionIds[0];
                    let protection = await liquidityProtectionUserStore.position.call(protectionId);
                    protection = getProtection(protection);
=======
                    const protectionIds = await liquidityProtectionStore.protectedLiquidityIds(owner);
                    const protectionId = protectionIds[0];
>>>>>>> 5f4c53eb

                    const amount = (await liquidityProtection.removeLiquidityReturn(protectionId, 800000, now))[0];

                    expect(amount).to.be.bignumber.equal(new BN(800));
                });

                it('verifies that removeLiquidityReturn can be called even if the average rate is invalid', async () => {
                    const reserveAmount = new BN(1000);
                    await addProtectedLiquidity(poolToken.address, baseToken, baseTokenAddress, reserveAmount);
<<<<<<< HEAD
                    let protectionIds = await liquidityProtectionUserStore.positionIds(owner);
=======
                    const protectionIds = await liquidityProtectionStore.protectedLiquidityIds(owner);
                    const protectionId = protectionIds[0];
>>>>>>> 5f4c53eb

                    await increaseRate(baseTokenAddress);
                    await liquidityProtectionSettings.setAverageRateMaxDeviation(1);
                    await liquidityProtection.removeLiquidityReturn(protectionId, PPM_RESOLUTION, now);
                });

                it('should revert when calling removeLiquidityReturn with zero portion of the liquidity', async () => {
                    await expectRevert(
                        liquidityProtection.removeLiquidityReturn('1234', 0, now),
                        'ERR_INVALID_PORTION'
                    );
                });

                it('should revert when calling removeLiquidityReturn with remove more than 100% of the liquidity', async () => {
                    await expectRevert(
                        liquidityProtection.removeLiquidityReturn('1234', PPM_RESOLUTION.add(new BN(1)), now),
                        'ERR_INVALID_PORTION'
                    );
                });

                it('should revert when calling removeLiquidityReturn with a date earlier than the protection deposit', async () => {
                    const reserveAmount = new BN(1000);
                    await addProtectedLiquidity(poolToken.address, baseToken, baseTokenAddress, reserveAmount);
<<<<<<< HEAD
                    let protectionIds = await liquidityProtectionUserStore.positionIds(owner);
=======
                    const protectionIds = await liquidityProtectionStore.protectedLiquidityIds(owner);
                    const protectionId = protectionIds[0];
>>>>>>> 5f4c53eb

                    await expectRevert(
                        liquidityProtection.removeLiquidityReturn(
                            protectionId,
                            PPM_RESOLUTION,
                            now.sub(duration.years(1))
                        ),
                        'ERR_INVALID_TIMESTAMP'
                    );
                });

                it('should revert when calling removeLiquidityReturn with invalid id', async () => {
                    await expectRevert(
                        liquidityProtection.removeLiquidityReturn('1234', PPM_RESOLUTION, now),
                        'ERR_INVALID_ID'
                    );
                });
            });

            describe('claim balance', () => {
                beforeEach(async () => {
                    await addProtectedLiquidity(poolToken.address, baseToken, baseTokenAddress, new BN(20000));
                    await addProtectedLiquidity(poolToken.address, networkToken, networkToken.address, new BN(2000));
<<<<<<< HEAD
                    let protectionIds = await liquidityProtectionUserStore.positionIds(owner);
=======
                    const protectionIds = await liquidityProtectionStore.protectedLiquidityIds(owner);
>>>>>>> 5f4c53eb
                    const protectionId = protectionIds[protectionIds.length - 1];

                    const portion = PPM_RESOLUTION.div(new BN(2));
                    const amount = new BN(2000).mul(portion).div(PPM_RESOLUTION);
                    await govToken.approve(liquidityProtection.address, amount);
                    await liquidityProtection.setTime(now.add(duration.seconds(1)));
                    await liquidityProtection.removeLiquidity(protectionId, portion);
                    await govToken.approve(liquidityProtection.address, amount);
                    await liquidityProtection.removeLiquidity(protectionId, portion);
                });

                it('verifies that locked balance owner can claim locked tokens if sufficient time has passed', async () => {
                    const timestamp = await getTimestamp(PROTECTION_FULL_PROTECTION);
                    await setTime(timestamp);

                    const prevBalance = await networkToken.balanceOf(owner);
                    const lockedBalance = (await liquidityProtectionUserStore.lockedBalance(owner, 0))[0];
                    const prevTotalLockedBalance = await getLockedBalance(owner);

                    await liquidityProtection.claimBalance(0, 1);

                    const balance = await networkToken.balanceOf(owner);
                    expect(balance).to.be.bignumber.equal(prevBalance.add(lockedBalance));

                    const totalLockedBalance = await getLockedBalance(owner);
                    expect(totalLockedBalance).to.be.bignumber.equal(prevTotalLockedBalance.sub(lockedBalance));
                });

                it('verifies that locked balance owner can claim multiple locked tokens if sufficient time has passed', async () => {
                    const timestamp = await getTimestamp(PROTECTION_FULL_PROTECTION);
                    await setTime(timestamp);

                    const prevBalance = await networkToken.balanceOf(owner);
                    const prevTotalLockedBalance = await getLockedBalance(owner);

                    await liquidityProtection.claimBalance(0, 2);

                    const balance = await networkToken.balanceOf(owner);
                    expect(balance).to.be.bignumber.equal(prevBalance.add(prevTotalLockedBalance));

                    const totalLockedBalance = await getLockedBalance(owner);
                    expect(totalLockedBalance).to.be.bignumber.equal(new BN(0));

                    const lockedBalanceCount = await liquidityProtectionUserStore.lockedBalanceCount(owner);
                    expect(lockedBalanceCount).to.be.bignumber.equal(new BN(0));
                });

                it('verifies that attempting to claim tokens that are still locked does not change any balance', async () => {
                    const prevBalance = await networkToken.balanceOf(owner);
                    const prevTotalLockedBalance = await getLockedBalance(owner);

                    await liquidityProtection.claimBalance(0, 2);

                    const balance = await networkToken.balanceOf(owner);
                    expect(balance).to.be.bignumber.equal(prevBalance);

                    const totalLockedBalance = await getLockedBalance(owner);
                    expect(totalLockedBalance).to.be.bignumber.equal(prevTotalLockedBalance);
                });

                it('should revert when locked balance owner attempts claim tokens with invalid indices', async () => {
                    await expectRevert(liquidityProtection.claimBalance(2, 3), 'ERR_INVALID_INDICES');
                });
            });

            describe('remove liquidity', () => {
                for (let isETHReserve = 0; isETHReserve < 2; isETHReserve++) {
                    describe(`base token (${isETHReserve ? 'ETH' : 'ERC20'})`, () => {
                        beforeEach(async () => {
                            await initPool(isETHReserve);
                        });

                        it('verifies that the caller can remove entire protection', async () => {
                            const reserveAmount = new BN(1000);
                            await addProtectedLiquidity(
                                poolToken.address,
                                baseToken,
                                baseTokenAddress,
                                reserveAmount,
                                isETHReserve
                            );
                            let protectionIds = await liquidityProtectionUserStore.positionIds(owner);
                            const protectionId = protectionIds[0];
                            let protection = await liquidityProtectionUserStore.position.call(protectionId);
                            protection = getProtection(protection);

                            const prevSystemBalance = await liquidityProtectionSystemStore.systemBalance(
                                poolToken.address
                            );
                            const prevWalletBalance = await poolToken.balanceOf(
                                liquidityProtectionWallet.address
                            );
                            const prevBalance = await getBalance(baseToken, baseTokenAddress, owner);
                            const prevGovBalance = await govToken.balanceOf(owner);

                            let transactionCost = new BN(0);
                            if (protection.reserveToken === networkToken.address) {
                                const res = await govToken.approve(
                                    liquidityProtection.address,
                                    protection.reserveAmount
                                );
                                transactionCost = transactionCost.add(await getTransactionCost(res));
                            }
                            const response = await liquidityProtection.setTime(now.add(duration.seconds(1)));
                            if (isETHReserve) {
                                transactionCost = transactionCost.add(await getTransactionCost(response));
                            }
                            const res = await liquidityProtection.removeLiquidity(protectionIds[0], PPM_RESOLUTION);
                            protectionIds = await liquidityProtectionUserStore.positionIds(owner);
                            expect(protectionIds.length).to.eql(0);

                            if (isETHReserve) {
                                transactionCost = transactionCost.add(await getTransactionCost(res));
                            }

                            // verify balances
                            const systemBalance = await liquidityProtectionSystemStore.systemBalance(poolToken.address);
                            expect(systemBalance).to.be.bignumber.equal(prevSystemBalance.sub(protection.poolAmount));

                            const walletBalance = await poolToken.balanceOf(
                                liquidityProtectionWallet.address
                            );
                            // double since system balance was also liquidated
                            const delta = protection.poolAmount.mul(new BN(2));
                            expect(walletBalance).to.be.bignumber.equal(prevWalletBalance.sub(delta));

                            const balance = await getBalance(baseToken, baseTokenAddress, owner);
                            expect(balance).to.be.bignumber.equal(prevBalance.add(reserveAmount).sub(transactionCost));

                            const govBalance = await govToken.balanceOf.call(owner);
                            expect(govBalance).to.be.bignumber.equal(prevGovBalance);

                            const protectionPoolBalance = await poolToken.balanceOf(liquidityProtection.address);
                            expect(protectionPoolBalance).to.be.bignumber.equal(new BN(0));

                            const protectionBaseBalance = await getBalance(
                                baseToken,
                                baseTokenAddress,
                                liquidityProtection.address
                            );
                            expect(protectionBaseBalance).to.be.bignumber.equal(new BN(0));

                            const protectionNetworkBalance = await networkToken.balanceOf(liquidityProtection.address);
                            expect(protectionNetworkBalance).to.be.bignumber.equal(new BN(0));
                        });

                        it('verifies that the caller can remove a portion of a protection', async () => {
                            const reserveAmount = new BN(1000);
                            await addProtectedLiquidity(
                                poolToken.address,
                                baseToken,
                                baseTokenAddress,
                                reserveAmount,
                                isETHReserve
                            );
                            let protectionIds = await liquidityProtectionUserStore.positionIds(owner);
                            const protectionId = protectionIds[0];
                            let prevProtection = await liquidityProtectionUserStore.position.call(protectionId);
                            prevProtection = getProtection(prevProtection);

                            const prevSystemBalance = await liquidityProtectionSystemStore.systemBalance(
                                poolToken.address
                            );
                            const prevWalletBalance = await poolToken.balanceOf(
                                liquidityProtectionWallet.address
                            );
                            const prevBalance = await getBalance(baseToken, baseTokenAddress, owner);
                            const prevGovBalance = await govToken.balanceOf(owner);

                            const portion = new BN(800000);
                            let transactionCost = new BN(0);
                            if (prevProtection.reserveAddress === networkToken.address) {
                                const res = await govToken.approve(
                                    liquidityProtection.address,
                                    prevProtection.reserveAmount.mul(portion).div(PPM_RESOLUTION)
                                );

                                transactionCost = transactionCost.add(await getTransactionCost(res));
                            }
                            const response = await liquidityProtection.setTime(now.add(duration.seconds(1)));
                            if (isETHReserve) {
                                transactionCost = transactionCost.add(await getTransactionCost(response));
                            }
                            const res = await liquidityProtection.removeLiquidity(protectionId, portion);
                            protectionIds = await liquidityProtectionUserStore.positionIds(owner);
                            expect(protectionIds.length).to.eql(1);

                            let protection = await liquidityProtectionUserStore.position.call(protectionId);
                            protection = getProtection(protection);

                            expect(protection.poolAmount).to.be.bignumber.equal(
                                prevProtection.poolAmount.div(new BN(5))
                            );
                            expect(protection.reserveAmount).to.be.bignumber.equal(
                                prevProtection.reserveAmount.div(new BN(5))
                            );

                            if (isETHReserve) {
                                transactionCost = transactionCost.add(await getTransactionCost(res));
                            }

                            // verify balances
                            const systemBalance = await liquidityProtectionSystemStore.systemBalance(poolToken.address);
                            expect(systemBalance).to.be.bignumber.equal(
                                prevSystemBalance.sub(prevProtection.poolAmount.sub(protection.poolAmount))
                            );

                            const walletBalance = await poolToken.balanceOf(
                                liquidityProtectionWallet.address
                            );
                            // double since system balance was also liquidated
                            const delta = prevProtection.poolAmount.sub(protection.poolAmount).mul(new BN(2));
                            expect(walletBalance).to.be.bignumber.equal(prevWalletBalance.sub(delta));

                            const balance = await getBalance(baseToken, baseTokenAddress, owner);
                            expect(balance).to.be.bignumber.equal(prevBalance.add(new BN(800)).sub(transactionCost));

                            const govBalance = await govToken.balanceOf.call(owner);
                            expect(govBalance).to.be.bignumber.equal(prevGovBalance);

                            const protectionPoolBalance = await poolToken.balanceOf(liquidityProtection.address);
                            expect(protectionPoolBalance).to.be.bignumber.equal(new BN(0));

                            const protectionBaseBalance = await getBalance(
                                baseToken,
                                baseTokenAddress,
                                liquidityProtection.address
                            );
                            expect(protectionBaseBalance).to.be.bignumber.equal(new BN(0));

                            const protectionNetworkBalance = await networkToken.balanceOf(liquidityProtection.address);
                            expect(protectionNetworkBalance).to.be.bignumber.equal(new BN(0));
                        });

                        it('verifies that removing the entire protection updates the removal checkpoint', async () => {
                            const reserveAmount = new BN(100000);
                            await addProtectedLiquidity(
                                poolToken.address,
                                baseToken,
                                baseTokenAddress,
                                reserveAmount,
                                isETHReserve
                            );

                            await setTime(now.add(duration.days(3)));

                            const protectionIds = await liquidityProtectionUserStore.positionIds(owner);
                            const protectionId = protectionIds[0];

                            expect(await checkpointStore.checkpoint.call(owner)).to.be.bignumber.equal(new BN(0));

                            const portion = new BN(PPM_RESOLUTION);
                            await liquidityProtection.removeLiquidity(protectionId, portion);

                            expect(await checkpointStore.checkpoint.call(owner)).to.be.bignumber.equal(now);
                        });

                        it('verifies that removing a portion of a protection updates the removal checkpoint', async () => {
                            const reserveAmount = new BN(100000);
                            await addProtectedLiquidity(
                                poolToken.address,
                                baseToken,
                                baseTokenAddress,
                                reserveAmount,
                                isETHReserve
                            );

                            const protectionIds = await liquidityProtectionUserStore.positionIds(owner);
                            const protectionId = protectionIds[0];

                            expect(await checkpointStore.checkpoint.call(owner)).to.be.bignumber.equal(new BN(0));

                            const portion = new BN(500000);
                            for (let i = 1; i < 5; i++) {
                                await setTime(now.add(duration.days(3)));

                                await liquidityProtection.removeLiquidity(protectionId, portion);

                                expect(await checkpointStore.checkpoint.call(owner)).to.be.bignumber.equal(now);
                            }
                        });

                        it('should revert when attempting to remove zero portion of the liquidity', async () => {
                            const reserveAmount = new BN(1000);
                            await addProtectedLiquidity(
                                poolToken.address,
                                baseToken,
                                baseTokenAddress,
                                reserveAmount,
                                isETHReserve
                            );
<<<<<<< HEAD
                            let protectionIds = await liquidityProtectionUserStore.positionIds(owner);
=======
                            const protectionIds = await liquidityProtectionStore.protectedLiquidityIds(owner);
>>>>>>> 5f4c53eb
                            const protectionId = protectionIds[0];

                            await liquidityProtection.setTime(now.add(duration.seconds(1)));
                            await expectRevert(
                                liquidityProtection.removeLiquidity(protectionId, 0),
                                'ERR_INVALID_PORTION'
                            );
                        });

                        it('should revert when attempting to remove more than 100% of the liquidity', async () => {
                            const reserveAmount = new BN(1000);
                            await addProtectedLiquidity(
                                poolToken.address,
                                baseToken,
                                baseTokenAddress,
                                reserveAmount,
                                isETHReserve
                            );
<<<<<<< HEAD
                            let protectionIds = await liquidityProtectionUserStore.positionIds(owner);
=======
                            const protectionIds = await liquidityProtectionStore.protectedLiquidityIds(owner);
>>>>>>> 5f4c53eb
                            const protectionId = protectionIds[0];

                            await liquidityProtection.setTime(now.add(duration.seconds(1)));
                            await expectRevert(
                                liquidityProtection.removeLiquidity(protectionId, PPM_RESOLUTION.add(new BN(1))),
                                'ERR_INVALID_PORTION'
                            );
                        });

                        it('should revert when attempting to remove while the average rate is invalid', async () => {
                            const reserveAmount = new BN(1000);
                            await addProtectedLiquidity(
                                poolToken.address,
                                baseToken,
                                baseTokenAddress,
                                reserveAmount,
                                isETHReserve
                            );
<<<<<<< HEAD
                            let protectionIds = await liquidityProtectionUserStore.positionIds(owner);
=======
                            const protectionIds = await liquidityProtectionStore.protectedLiquidityIds(owner);
>>>>>>> 5f4c53eb
                            const protectionId = protectionIds[0];

                            await increaseRate(baseTokenAddress);
                            await liquidityProtectionSettings.setAverageRateMaxDeviation(1);
                            await liquidityProtection.setTime(now.add(duration.seconds(1)));
                            await expectRevert(
                                liquidityProtection.removeLiquidity(protectionId, PPM_RESOLUTION),
                                'ERR_INVALID_RATE'
                            );
                        });

                        it('should revert when attempting to remove liquidity that does not exist', async () => {
                            await liquidityProtection.setTime(now.add(duration.seconds(1)));
                            await expectRevert(
                                liquidityProtection.removeLiquidity('1234', PPM_RESOLUTION),
                                'ERR_ACCESS_DENIED'
                            );
                        });

                        it('should revert when attempting to remove liquidity that belongs to another account', async () => {
                            const reserveAmount = new BN(5000);
                            await addProtectedLiquidity(
                                poolToken.address,
                                baseToken,
                                baseTokenAddress,
                                reserveAmount,
                                isETHReserve
                            );

                            const protectionIds = await liquidityProtectionUserStore.positionIds(owner);
                            const protectionId = protectionIds[0];

                            await liquidityProtection.setTime(now.add(duration.seconds(1)));
                            await expectRevert(
                                liquidityProtection.removeLiquidity(protectionId, PPM_RESOLUTION, {
                                    from: accounts[1]
                                }),
                                'ERR_ACCESS_DENIED'
                            );
                        });

                        it('should revert when attempting to remove liquidity from a non whitelisted pool', async () => {
                            const reserveAmount = new BN(5000);
                            await addProtectedLiquidity(
                                poolToken.address,
                                baseToken,
                                baseTokenAddress,
                                reserveAmount,
                                isETHReserve
                            );

                            const protectionIds = await liquidityProtectionUserStore.positionIds(owner);
                            const protectionId = protectionIds[0];

                            await liquidityProtectionSettings.removePoolFromWhitelist(poolToken.address);

                            await liquidityProtection.setTime(now.add(duration.seconds(1)));
                            await expectRevert(
                                liquidityProtection.removeLiquidity(protectionId, PPM_RESOLUTION),
                                'ERR_POOL_NOT_WHITELISTED'
                            );
                        });
                    });
                }

                describe('network token', () => {
                    it('verifies that the caller can remove entire protection', async () => {
                        let reserveAmount = new BN(5000);
                        await baseToken.transfer(accounts[1], 5000);
                        await addProtectedLiquidity(
                            poolToken.address,
                            baseToken,
                            baseTokenAddress,
                            reserveAmount,
                            false,
                            accounts[1]
                        );

                        reserveAmount = new BN(1000);
                        await addProtectedLiquidity(
                            poolToken.address,
                            networkToken,
                            networkToken.address,
                            reserveAmount
                        );
                        let protectionIds = await liquidityProtectionUserStore.positionIds(owner);
                        const protectionId = protectionIds[0];
                        let protection = await liquidityProtectionUserStore.position.call(protectionId);
                        protection = getProtection(protection);

                        const prevSystemBalance = await liquidityProtectionSystemStore.systemBalance(poolToken.address);
                        const prevWalletBalance = await poolToken.balanceOf(
                            liquidityProtectionWallet.address
                        );
                        const prevBalance = await getBalance(networkToken, networkToken.address, owner);
                        const prevGovBalance = await govToken.balanceOf(owner);

                        await govToken.approve(liquidityProtection.address, protection.reserveAmount);
                        await liquidityProtection.setTime(now.add(duration.seconds(1)));
                        await liquidityProtection.removeLiquidity(protectionIds[0], PPM_RESOLUTION);
                        protectionIds = await liquidityProtectionUserStore.positionIds(owner);
                        expect(protectionIds.length).to.eql(0);

                        // verify balances
                        const systemBalance = await liquidityProtectionSystemStore.systemBalance(poolToken.address);
                        expect(systemBalance).to.be.bignumber.equal(prevSystemBalance.add(protection.poolAmount));

                        const walletBalance = await poolToken.balanceOf(liquidityProtectionWallet.address);
                        expect(walletBalance).to.be.bignumber.equal(prevWalletBalance);

                        const balance = await getBalance(networkToken, networkToken.address, owner);
                        expectAlmostEqual(balance, prevBalance.add(reserveAmount));

                        const govBalance = await govToken.balanceOf.call(owner);
                        expect(govBalance).to.be.bignumber.equal(prevGovBalance.sub(reserveAmount));

                        const protectionPoolBalance = await poolToken.balanceOf(liquidityProtection.address);
                        expect(protectionPoolBalance).to.be.bignumber.equal(new BN(0));

                        const protectionBaseBalance = await getBalance(
                            baseToken,
                            baseTokenAddress,
                            liquidityProtection.address
                        );
                        expect(protectionBaseBalance).to.be.bignumber.equal(new BN(0));

                        const protectionNetworkBalance = await networkToken.balanceOf(liquidityProtection.address);
                        expect(protectionNetworkBalance).to.be.bignumber.equal(new BN(0));
                    });

                    it('verifies that the caller can remove a portion of a protection', async () => {
                        let reserveAmount = new BN(5000);
                        await baseToken.transfer(accounts[1], 5000);
                        await addProtectedLiquidity(
                            poolToken.address,
                            baseToken,
                            baseTokenAddress,
                            reserveAmount,
                            false,
                            accounts[1]
                        );

                        reserveAmount = new BN(1000);
                        await addProtectedLiquidity(
                            poolToken.address,
                            networkToken,
                            networkToken.address,
                            reserveAmount
                        );
                        let protectionIds = await liquidityProtectionUserStore.positionIds(owner);
                        const protectionId = protectionIds[0];
                        let prevProtection = await liquidityProtectionUserStore.position.call(protectionId);
                        prevProtection = getProtection(prevProtection);

                        const prevSystemBalance = await liquidityProtectionSystemStore.systemBalance(poolToken.address);
                        const prevWalletBalance = await poolToken.balanceOf(
                            liquidityProtectionWallet.address
                        );
                        const prevBalance = await getBalance(networkToken, networkToken.address, owner);
                        const prevGovBalance = await govToken.balanceOf(owner);

                        const portion = new BN(800000);
                        await govToken.approve(
                            liquidityProtection.address,
                            prevProtection.reserveAmount.mul(portion).div(PPM_RESOLUTION)
                        );
                        await liquidityProtection.setTime(now.add(duration.seconds(1)));
                        await liquidityProtection.removeLiquidity(protectionId, portion);
                        protectionIds = await liquidityProtectionUserStore.positionIds(owner);
                        expect(protectionIds.length).to.eql(1);

                        let protection = await liquidityProtectionUserStore.position.call(protectionId);
                        protection = getProtection(protection);

                        expect(protection.poolAmount).to.be.bignumber.equal(prevProtection.poolAmount.div(new BN(5)));
                        expect(protection.reserveAmount).to.be.bignumber.equal(
                            prevProtection.reserveAmount.div(new BN(5))
                        );

                        // verify balances
                        const systemBalance = await liquidityProtectionSystemStore.systemBalance(poolToken.address);
                        expect(systemBalance).to.be.bignumber.equal(
                            prevSystemBalance.add(prevProtection.poolAmount.sub(protection.poolAmount))
                        );

                        const walletBalance = await poolToken.balanceOf(liquidityProtectionWallet.address);
                        expect(walletBalance).to.be.bignumber.equal(prevWalletBalance);

                        const balance = await getBalance(networkToken, networkToken.address, owner);
                        expectAlmostEqual(balance, prevBalance.add(new BN(800)));

                        const govBalance = await govToken.balanceOf.call(owner);
                        expect(govBalance).to.be.bignumber.equal(prevGovBalance.sub(new BN(800)));

                        const protectionPoolBalance = await poolToken.balanceOf(liquidityProtection.address);
                        expect(protectionPoolBalance).to.be.bignumber.equal(new BN(0));

                        const protectionBaseBalance = await getBalance(
                            baseToken,
                            baseTokenAddress,
                            liquidityProtection.address
                        );
                        expect(protectionBaseBalance).to.be.bignumber.equal(new BN(0));

                        const protectionNetworkBalance = await networkToken.balanceOf(liquidityProtection.address);
                        expect(protectionNetworkBalance).to.be.bignumber.equal(new BN(0));
                    });
                });

                const protectionText = {
                    [PROTECTION_NO_PROTECTION]: 'no protection',
                    [PROTECTION_PARTIAL_PROTECTION]: 'partial protection',
                    [PROTECTION_FULL_PROTECTION]: 'full protection',
                    [PROTECTION_EXCESSIVE_PROTECTION]: 'excessive protection'
                };

                const rateChangeText = {
                    0: 'no rate change',
                    1: 'price increase',
                    2: 'price decrease'
                };

                for (let reserve = 0; reserve < 2; reserve++) {
                    for (let rateChange = 0; rateChange < 3; rateChange++) {
                        for (let withFee = 0; withFee < 2; withFee++) {
                            for (
                                let protection = PROTECTION_NO_PROTECTION;
                                protection <= PROTECTION_EXCESSIVE_PROTECTION;
                                protection++
                            ) {
                                context(
                                    `(${reserve === 0 ? 'base token' : 'network token'}) with ${
                                        protectionText[protection]
                                    } and ${rateChangeText[rateChange]} ${withFee ? 'with fee' : 'without fee'}`,
                                    () => {
                                        const reserveAmount = new BN(5000);
                                        let reserveToken;
                                        let reserveAddress;
                                        let otherReserveAddress;
                                        let timestamp;

                                        beforeEach(async () => {
                                            await addProtectedLiquidity(
                                                poolToken.address,
                                                baseToken,
                                                baseTokenAddress,
                                                reserveAmount
                                            );

                                            reserveToken = baseToken;
                                            reserveAddress = baseTokenAddress;
                                            otherReserveAddress = networkToken.address;

                                            if (reserve !== 0) {
                                                // adding more liquidity so that the system has enough pool tokens
                                                await addProtectedLiquidity(
                                                    poolToken.address,
                                                    baseToken,
                                                    baseTokenAddress,
                                                    new BN(20000)
                                                );
                                                await addProtectedLiquidity(
                                                    poolToken.address,
                                                    networkToken,
                                                    networkToken.address,
                                                    reserveAmount
                                                );

                                                [reserveToken, reserveAddress, otherReserveAddress] = [
                                                    networkToken,
                                                    otherReserveAddress,
                                                    reserveAddress
                                                ];
                                            }

                                            if (withFee) {
                                                await generateFee();
                                            }

                                            if (rateChange === 1) {
                                                await increaseRate(reserveAddress);
                                            } else if (rateChange === 2) {
                                                await increaseRate(otherReserveAddress);
                                            }

                                            timestamp = await getTimestamp(protection);
                                            await setTime(timestamp);
                                        });

                                        const isLoss =
                                            (protection === PROTECTION_NO_PROTECTION ||
                                                protection === PROTECTION_PARTIAL_PROTECTION) &&
                                            rateChange !== 0;
                                        const shouldLock = reserve === 1 || rateChange === 1; // || (rateChange == 0 && withFee);

                                        if (isLoss) {
                                            // eslint-disable-next-line max-len
                                            it('verifies that removeLiquidityReturn returns an amount that is smaller than the initial amount', async () => {
<<<<<<< HEAD
                                                let protectionIds = await liquidityProtectionUserStore.positionIds(
=======
                                                const protectionIds = await liquidityProtectionStore.protectedLiquidityIds(
>>>>>>> 5f4c53eb
                                                    owner
                                                );
                                                const protectionId = protectionIds[protectionIds.length - 1];

                                                const amount = (
                                                    await liquidityProtection.removeLiquidityReturn(
                                                        protectionId,
                                                        PPM_RESOLUTION,
                                                        timestamp
                                                    )
                                                )[0];

                                                expect(amount).to.be.bignumber.lt(reserveAmount);
                                            });

                                            // eslint-disable-next-line max-len
                                            it('verifies that removeLiquidity returns an amount that is smaller than the initial amount', async () => {
<<<<<<< HEAD
                                                let protectionIds = await liquidityProtectionUserStore.positionIds(
=======
                                                const protectionIds = await liquidityProtectionStore.protectedLiquidityIds(
>>>>>>> 5f4c53eb
                                                    owner
                                                );
                                                const protectionId = protectionIds[protectionIds.length - 1];
                                                let protection = await liquidityProtectionUserStore.position.call(
                                                    protectionId
                                                );
                                                protection = getProtection(protection);

                                                const prevBalance = await getBalance(
                                                    reserveToken,
                                                    reserveAddress,
                                                    owner
                                                );
                                                await govToken.approve(
                                                    liquidityProtection.address,
                                                    protection.reserveAmount
                                                );
                                                await liquidityProtection.setTime(timestamp.add(duration.seconds(1)));
                                                await liquidityProtection.removeLiquidity(protectionId, PPM_RESOLUTION);
                                                const balance = await getBalance(reserveToken, reserveAddress, owner);

                                                let lockedBalance = await getLockedBalance(owner);
                                                if (reserveAddress === baseTokenAddress) {
                                                    const rate = await getRate(networkToken.address);
                                                    lockedBalance = lockedBalance.mul(rate.n).div(rate.d);
                                                }

                                                expect(balance.sub(prevBalance).add(lockedBalance)).to.be.bignumber.lt(
                                                    reserveAmount
                                                );
                                            });
                                        } else if (withFee) {
                                            // eslint-disable-next-line max-len
                                            it('verifies that removeLiquidityReturn returns an amount that is larger than the initial amount', async () => {
<<<<<<< HEAD
                                                let protectionIds = await liquidityProtectionUserStore.positionIds(
=======
                                                const protectionIds = await liquidityProtectionStore.protectedLiquidityIds(
>>>>>>> 5f4c53eb
                                                    owner
                                                );
                                                const protectionId = protectionIds[protectionIds.length - 1];

                                                const amount = (
                                                    await liquidityProtection.removeLiquidityReturn(
                                                        protectionId,
                                                        PPM_RESOLUTION,
                                                        timestamp
                                                    )
                                                )[0];

                                                expect(amount).to.be.bignumber.gt(reserveAmount);
                                            });

                                            it('verifies that removeLiquidity returns an amount that is larger than the initial amount', async () => {
<<<<<<< HEAD
                                                let protectionIds = await liquidityProtectionUserStore.positionIds(
=======
                                                const protectionIds = await liquidityProtectionStore.protectedLiquidityIds(
>>>>>>> 5f4c53eb
                                                    owner
                                                );
                                                const protectionId = protectionIds[protectionIds.length - 1];
                                                let protection = await liquidityProtectionUserStore.position.call(
                                                    protectionId
                                                );
                                                protection = getProtection(protection);

                                                const prevBalance = await getBalance(
                                                    reserveToken,
                                                    reserveAddress,
                                                    owner
                                                );
                                                await govToken.approve(
                                                    liquidityProtection.address,
                                                    protection.reserveAmount
                                                );
                                                await liquidityProtection.setTime(timestamp.add(duration.seconds(1)));
                                                await liquidityProtection.removeLiquidity(protectionId, PPM_RESOLUTION);
                                                const balance = await getBalance(reserveToken, reserveAddress, owner);

                                                let lockedBalance = await getLockedBalance(owner);
                                                if (reserveAddress === baseTokenAddress) {
                                                    const rate = await getRate(networkToken.address);
                                                    lockedBalance = lockedBalance.mul(rate.n).div(rate.d);
                                                }

                                                expect(balance.sub(prevBalance).add(lockedBalance)).to.be.bignumber.gt(
                                                    reserveAmount
                                                );
                                            });
                                        } else {
                                            // eslint-disable-next-line max-len
                                            it('verifies that removeLiquidityReturn returns an amount that is almost equal to the initial amount', async () => {
<<<<<<< HEAD
                                                let protectionIds = await liquidityProtectionUserStore.positionIds(
=======
                                                const protectionIds = await liquidityProtectionStore.protectedLiquidityIds(
>>>>>>> 5f4c53eb
                                                    owner
                                                );
                                                const protectionId = protectionIds[protectionIds.length - 1];

                                                const amount = (
                                                    await liquidityProtection.removeLiquidityReturn(
                                                        protectionId,
                                                        PPM_RESOLUTION,
                                                        timestamp
                                                    )
                                                )[0];

                                                expectAlmostEqual(amount, reserveAmount);
                                            });

                                            // eslint-disable-next-line max-len
                                            it('verifies that removeLiquidity returns an amount that is almost equal to the initial amount', async () => {
<<<<<<< HEAD
                                                let protectionIds = await liquidityProtectionUserStore.positionIds(
=======
                                                const protectionIds = await liquidityProtectionStore.protectedLiquidityIds(
>>>>>>> 5f4c53eb
                                                    owner
                                                );
                                                const protectionId = protectionIds[protectionIds.length - 1];
                                                let protection = await liquidityProtectionUserStore.position.call(
                                                    protectionId
                                                );
                                                protection = getProtection(protection);

                                                const prevBalance = await getBalance(
                                                    reserveToken,
                                                    reserveAddress,
                                                    owner
                                                );
                                                await govToken.approve(
                                                    liquidityProtection.address,
                                                    protection.reserveAmount
                                                );
                                                await liquidityProtection.setTime(timestamp.add(duration.seconds(1)));
                                                await liquidityProtection.removeLiquidity(protectionId, PPM_RESOLUTION);
                                                const balance = await getBalance(reserveToken, reserveAddress, owner);

                                                let lockedBalance = await getLockedBalance(owner);
                                                if (reserveAddress === baseTokenAddress) {
                                                    const rate = await getRate(networkToken.address);
                                                    lockedBalance = lockedBalance.mul(rate.n).div(rate.d);
                                                }

                                                expectAlmostEqual(
                                                    balance.sub(prevBalance).add(lockedBalance),
                                                    reserveAmount
                                                );
                                            });
                                        }

                                        if (shouldLock) {
                                            it('verifies that removeLiquidity locks network tokens for the caller', async () => {
<<<<<<< HEAD
                                                let protectionIds = await liquidityProtectionUserStore.positionIds(
=======
                                                const protectionIds = await liquidityProtectionStore.protectedLiquidityIds(
>>>>>>> 5f4c53eb
                                                    owner
                                                );
                                                const protectionId = protectionIds[protectionIds.length - 1];
                                                let protection = await liquidityProtectionUserStore.position.call(
                                                    protectionId
                                                );
                                                protection = getProtection(protection);

                                                await govToken.approve(
                                                    liquidityProtection.address,
                                                    protection.reserveAmount
                                                );
                                                await liquidityProtection.setTime(timestamp.add(duration.seconds(1)));
                                                await liquidityProtection.removeLiquidity(protectionId, PPM_RESOLUTION);

                                                const lockedBalanceCount = await liquidityProtectionUserStore.lockedBalanceCount(
                                                    owner
                                                );
                                                expect(lockedBalanceCount).to.be.bignumber.equal(new BN(1));

                                                const lockedBalance = await getLockedBalance(owner);
                                                expect(lockedBalance).to.be.bignumber.gt(new BN(0));
                                            });
                                        } else {
                                            it('verifies that removeLiquidity does not lock network tokens for the caller', async () => {
<<<<<<< HEAD
                                                let protectionIds = await liquidityProtectionUserStore.positionIds(
=======
                                                const protectionIds = await liquidityProtectionStore.protectedLiquidityIds(
>>>>>>> 5f4c53eb
                                                    owner
                                                );
                                                const protectionId = protectionIds[protectionIds.length - 1];
                                                let protection = await liquidityProtectionUserStore.position.call(
                                                    protectionId
                                                );
                                                protection = getProtection(protection);

                                                await govToken.approve(
                                                    liquidityProtection.address,
                                                    protection.reserveAmount
                                                );
                                                await liquidityProtection.setTime(timestamp.add(duration.seconds(1)));
                                                await liquidityProtection.removeLiquidity(protectionId, PPM_RESOLUTION);

                                                const lockedBalanceCount = await liquidityProtectionUserStore.lockedBalanceCount(
                                                    owner
                                                );
                                                expect(lockedBalanceCount).to.be.bignumber.equal(new BN(0));

                                                const lockedBalance = await getLockedBalance(owner);
                                                expect(lockedBalance).to.be.bignumber.equal(new BN(0));
                                            });
                                        }
                                    }
                                );
                            }
                        }
                    }
                }
            });

            describe('notifications', () => {
                let eventsSubscriber;

                beforeEach(async () => {
                    eventsSubscriber = await LiquidityProtectionEventsSubscriber.new();
                });

                // test both addLiquidity and addLiquidityFor
                for (const recipient of [owner, accounts[3]]) {
                    context(recipient === owner ? 'for self' : 'for another account', async () => {
                        for (let isETHReserve = 0; isETHReserve < 2; isETHReserve++) {
                            describe(`base token (${isETHReserve ? 'ETH' : 'ERC20'})`, () => {
                                beforeEach(async () => {
                                    await initPool(isETHReserve);
                                });

                                context('without an events notifier', () => {
                                    it('should not publish adding liquidity events', async () => {
                                        const reserveAmount = new BN(1000);
                                        await addProtectedLiquidity(
                                            poolToken.address,
                                            baseToken,
                                            baseTokenAddress,
                                            reserveAmount,
                                            isETHReserve,
                                            owner,
                                            recipient
                                        );

                                        expect(await eventsSubscriber.adding.call()).to.be.false();
                                        expect(await eventsSubscriber.id.call()).to.be.bignumber.equal(new BN(0));
                                        expect(await eventsSubscriber.provider.call()).to.eql(ZERO_ADDRESS);
                                        expect(await eventsSubscriber.poolAnchor.call()).to.eql(ZERO_ADDRESS);
                                        expect(await eventsSubscriber.reserveToken.call()).to.eql(ZERO_ADDRESS);
                                        expect(await eventsSubscriber.poolAmount.call()).to.be.bignumber.equal(
                                            new BN(0)
                                        );
                                        expect(await eventsSubscriber.reserveAmount.call()).to.be.bignumber.equal(
                                            new BN(0)
                                        );
                                    });

                                    it('should not publish removing liquidity events', async () => {
                                        const reserveAmount = new BN(1000);
                                        await addProtectedLiquidity(
                                            poolToken.address,
                                            baseToken,
                                            baseTokenAddress,
                                            reserveAmount,
                                            isETHReserve,
                                            owner,
                                            recipient
                                        );
                                        const protectionIds = await liquidityProtectionUserStore.positionIds.call(
                                            recipient
                                        );
                                        const id = protectionIds[0];

                                        await setTime(now.add(new BN(1)));
                                        await liquidityProtection.removeLiquidity(id, PPM_RESOLUTION, {
                                            from: recipient
                                        });

                                        expect(await eventsSubscriber.adding.call()).to.be.false();
                                        expect(await eventsSubscriber.id.call()).to.be.bignumber.equal(new BN(0));
                                        expect(await eventsSubscriber.provider.call()).to.eql(ZERO_ADDRESS);
                                        expect(await eventsSubscriber.poolAnchor.call()).to.eql(ZERO_ADDRESS);
                                        expect(await eventsSubscriber.reserveToken.call()).to.eql(ZERO_ADDRESS);
                                        expect(await eventsSubscriber.poolAmount.call()).to.be.bignumber.equal(
                                            new BN(0)
                                        );
                                        expect(await eventsSubscriber.reserveAmount.call()).to.be.bignumber.equal(
                                            new BN(0)
                                        );
                                    });
                                });

                                context('with an events notifier', () => {
                                    beforeEach(async () => {
                                        await liquidityProtectionSettings.addSubscriber(eventsSubscriber.address, {
                                            from: owner
                                        });
                                    });

                                    it('should publish adding liquidity events', async () => {
                                        const totalSupply = await poolToken.totalSupply.call();
                                        const reserveBalance = await converter.reserveBalance.call(baseTokenAddress);
                                        const rate = poolTokenRate(totalSupply, reserveBalance);

                                        const reserveAmount = new BN(1000);
                                        await addProtectedLiquidity(
                                            poolToken.address,
                                            baseToken,
                                            baseTokenAddress,
                                            reserveAmount,
                                            isETHReserve,
                                            owner,
                                            recipient
                                        );

                                        expect(await eventsSubscriber.adding.call()).to.be.true();
                                        expect(await eventsSubscriber.id.call()).to.be.bignumber.equal(new BN(0));
                                        expect(await eventsSubscriber.provider.call()).to.eql(recipient);
                                        expect(await eventsSubscriber.poolAnchor.call()).to.eql(poolToken.address);
                                        expect(await eventsSubscriber.reserveToken.call()).to.eql(baseTokenAddress);
                                        expect(await eventsSubscriber.poolAmount.call()).to.be.bignumber.equal(
                                            reserveAmount.mul(rate.d).div(rate.n)
                                        );
                                        expect(await eventsSubscriber.reserveAmount.call()).to.be.bignumber.equal(
                                            reserveAmount
                                        );
                                    });

                                    it('should publish removing liquidity events', async () => {
                                        const totalSupply = await poolToken.totalSupply.call();
                                        const reserveBalance = await converter.reserveBalance.call(baseTokenAddress);
                                        const rate = poolTokenRate(totalSupply, reserveBalance);

                                        const reserveAmount = new BN(1000);
                                        await addProtectedLiquidity(
                                            poolToken.address,
                                            baseToken,
                                            baseTokenAddress,
                                            reserveAmount,
                                            isETHReserve,
                                            owner,
                                            recipient
                                        );
                                        const protectionIds = await liquidityProtectionUserStore.positionIds.call(
                                            recipient
                                        );
                                        const id = protectionIds[0];

                                        await setTime(now.add(new BN(1)));

                                        await liquidityProtection.removeLiquidity(id, PPM_RESOLUTION, {
                                            from: recipient
                                        });

                                        expect(await eventsSubscriber.adding.call()).to.be.false();
                                        expect(await eventsSubscriber.id.call()).to.be.bignumber.equal(id);
                                        expect(await eventsSubscriber.provider.call()).to.eql(recipient);
                                        expect(await eventsSubscriber.poolAnchor.call()).to.eql(poolToken.address);
                                        expect(await eventsSubscriber.reserveToken.call()).to.eql(baseTokenAddress);
                                        expect(await eventsSubscriber.poolAmount.call()).to.be.bignumber.equal(
                                            reserveAmount.mul(rate.d).div(rate.n)
                                        );
                                        expect(await eventsSubscriber.reserveAmount.call()).to.be.bignumber.equal(
                                            reserveAmount
                                        );
                                    });
                                });
                            });
                        }
                    });
                }
            });

            describe('migration', () => {
                const providers = accounts;
                const amount = new BN(1000000);

                beforeEach(async () => {
                    liquidityProtectionStore = await LiquidityProtectionStore.new();
                    liquidityProtectionStats = await LiquidityProtectionStats.new();
                    liquidityProtectionUserStore = await LiquidityProtectionUserStore.new(providers.length);
                    liquidityProtectionSystemStore = await LiquidityProtectionSystemStore.new();
                    liquidityProtectionWallet = await TokenHolder.new();
                    liquidityProtection = await LiquidityProtection.new([
                        liquidityProtectionSettings.address,
                        liquidityProtectionStore.address,
                        liquidityProtectionStats.address,
                        liquidityProtectionUserStore.address,
                        liquidityProtectionSystemStore.address,
                        liquidityProtectionWallet.address,
                        networkTokenGovernance.address,
                        govTokenGovernance.address,
                        checkpointStore.address
                    ]);

                    await liquidityProtectionSettings.grantRole(ROLE_OWNER, liquidityProtection.address, {
                        from: owner
                    });
                    await liquidityProtectionStats.grantRole(ROLE_OWNER, liquidityProtection.address, { from: owner });
                    await liquidityProtectionUserStore.grantRole(ROLE_OWNER, liquidityProtection.address, {
                        from: owner
                    });
                    await liquidityProtectionSystemStore.grantRole(ROLE_OWNER, liquidityProtection.address, {
                        from: owner
                    });
                    await checkpointStore.grantRole(ROLE_OWNER, liquidityProtection.address, { from: owner });
                    await liquidityProtectionWallet.transferOwnership(liquidityProtection.address);
                    await liquidityProtection.acceptWalletOwnership();
                    await networkTokenGovernance.grantRole(ROLE_MINTER, liquidityProtection.address, {
                        from: governor
                    });
                    await govTokenGovernance.grantRole(ROLE_MINTER, liquidityProtection.address, { from: governor });

                    await setTime(await latest());

                    await initPool();

                    await liquidityProtectionStats.grantRole(ROLE_OWNER, owner, { from: owner });

                    for (const provider of providers) {
                        await liquidityProtectionStore.addProtectedLiquidity(
                            provider,
                            poolToken.address,
                            baseToken.address,
                            amount,
                            amount,
                            1,
                            1,
                            1
                        );
                        await liquidityProtectionStats.increaseTotalAmounts(
                            provider,
                            poolToken.address,
                            baseToken.address,
                            amount,
                            amount
                        );
                    }

                    await addProtectedLiquidity(
                        poolToken.address,
                        baseToken,
                        baseToken.address,
                        amount.muln(providers.length * 10)
                    );

                    await liquidityProtectionStats.renounceRole(ROLE_OWNER, owner, { from: owner });

                    await liquidityProtectionStore.transferOwnership(liquidityProtection.address);
                    await liquidityProtection.acceptStoreOwnership();
                });

                it('remove positions', async () => {
                    for (let i = 0; i < providers.length; i++) {
                        expect(
                            JSON.stringify(await liquidityProtectionStore.protectedLiquidityIds(providers[i]))
                        ).to.be.equal(`["${i}"]`);
                        expect(
                            JSON.stringify(await liquidityProtectionUserStore.positionIds(providers[i]))
                        ).to.be.equal('[]');
                        await liquidityProtection.removeLiquidity(i, PPM_RESOLUTION, { from: providers[i] });
                        expect(
                            JSON.stringify(await liquidityProtectionStore.protectedLiquidityIds(providers[i]))
                        ).to.be.equal('[]');
                        expect(
                            JSON.stringify(await liquidityProtectionUserStore.positionIds(providers[i]))
                        ).to.be.equal('[]');
                    }
                });

                it('update positions', async () => {
                    for (let i = 0; i < providers.length; i++) {
                        expect(
                            JSON.stringify(await liquidityProtectionStore.protectedLiquidityIds(providers[i]))
                        ).to.be.equal(`["${i}"]`);
                        expect(
                            JSON.stringify(await liquidityProtectionUserStore.positionIds(providers[i]))
                        ).to.be.equal('[]');
                        await liquidityProtection.removeLiquidity(i, PPM_RESOLUTION.divn(2), { from: providers[i] });
                        expect(
                            JSON.stringify(await liquidityProtectionStore.protectedLiquidityIds(providers[i]))
                        ).to.be.equal('[]');
                        expect(
                            JSON.stringify(await liquidityProtectionUserStore.positionIds(providers[i]))
                        ).to.be.equal(`["${i}"]`);
                    }
                });
            });
        });
    }
});<|MERGE_RESOLUTION|>--- conflicted
+++ resolved
@@ -960,15 +960,8 @@
                 it('verifies that removeLiquidityReturn returns the correct amount for removing entire protection', async () => {
                     const reserveAmount = new BN(1000);
                     await addProtectedLiquidity(poolToken.address, baseToken, baseTokenAddress, reserveAmount);
-<<<<<<< HEAD
-                    let protectionIds = await liquidityProtectionUserStore.positionIds(owner);
+                    const protectionIds = await liquidityProtectionStore.positionIds(owner);
                     const protectionId = protectionIds[0];
-                    let protection = await liquidityProtectionUserStore.position.call(protectionId);
-                    protection = getProtection(protection);
-=======
-                    const protectionIds = await liquidityProtectionStore.protectedLiquidityIds(owner);
-                    const protectionId = protectionIds[0];
->>>>>>> 5f4c53eb
 
                     const amount = (
                         await liquidityProtection.removeLiquidityReturn(protectionId, PPM_RESOLUTION, now)
@@ -980,15 +973,8 @@
                 it('verifies that removeLiquidityReturn returns the correct amount for removing a portion of a protection', async () => {
                     const reserveAmount = new BN(1000);
                     await addProtectedLiquidity(poolToken.address, baseToken, baseTokenAddress, reserveAmount);
-<<<<<<< HEAD
-                    let protectionIds = await liquidityProtectionUserStore.positionIds(owner);
+                    const protectionIds = await liquidityProtectionStore.positionIds(owner);
                     const protectionId = protectionIds[0];
-                    let protection = await liquidityProtectionUserStore.position.call(protectionId);
-                    protection = getProtection(protection);
-=======
-                    const protectionIds = await liquidityProtectionStore.protectedLiquidityIds(owner);
-                    const protectionId = protectionIds[0];
->>>>>>> 5f4c53eb
 
                     const amount = (await liquidityProtection.removeLiquidityReturn(protectionId, 800000, now))[0];
 
@@ -998,12 +984,8 @@
                 it('verifies that removeLiquidityReturn can be called even if the average rate is invalid', async () => {
                     const reserveAmount = new BN(1000);
                     await addProtectedLiquidity(poolToken.address, baseToken, baseTokenAddress, reserveAmount);
-<<<<<<< HEAD
-                    let protectionIds = await liquidityProtectionUserStore.positionIds(owner);
-=======
-                    const protectionIds = await liquidityProtectionStore.protectedLiquidityIds(owner);
+                    const protectionIds = await liquidityProtectionStore.positionIds(owner);
                     const protectionId = protectionIds[0];
->>>>>>> 5f4c53eb
 
                     await increaseRate(baseTokenAddress);
                     await liquidityProtectionSettings.setAverageRateMaxDeviation(1);
@@ -1027,12 +1009,8 @@
                 it('should revert when calling removeLiquidityReturn with a date earlier than the protection deposit', async () => {
                     const reserveAmount = new BN(1000);
                     await addProtectedLiquidity(poolToken.address, baseToken, baseTokenAddress, reserveAmount);
-<<<<<<< HEAD
-                    let protectionIds = await liquidityProtectionUserStore.positionIds(owner);
-=======
-                    const protectionIds = await liquidityProtectionStore.protectedLiquidityIds(owner);
+                    const protectionIds = await liquidityProtectionStore.positionIds(owner);
                     const protectionId = protectionIds[0];
->>>>>>> 5f4c53eb
 
                     await expectRevert(
                         liquidityProtection.removeLiquidityReturn(
@@ -1056,11 +1034,7 @@
                 beforeEach(async () => {
                     await addProtectedLiquidity(poolToken.address, baseToken, baseTokenAddress, new BN(20000));
                     await addProtectedLiquidity(poolToken.address, networkToken, networkToken.address, new BN(2000));
-<<<<<<< HEAD
-                    let protectionIds = await liquidityProtectionUserStore.positionIds(owner);
-=======
-                    const protectionIds = await liquidityProtectionStore.protectedLiquidityIds(owner);
->>>>>>> 5f4c53eb
+                    const protectionIds = await liquidityProtectionStore.positionIds(owner);
                     const protectionId = protectionIds[protectionIds.length - 1];
 
                     const portion = PPM_RESOLUTION.div(new BN(2));
@@ -1352,11 +1326,7 @@
                                 reserveAmount,
                                 isETHReserve
                             );
-<<<<<<< HEAD
-                            let protectionIds = await liquidityProtectionUserStore.positionIds(owner);
-=======
-                            const protectionIds = await liquidityProtectionStore.protectedLiquidityIds(owner);
->>>>>>> 5f4c53eb
+                            const protectionIds = await liquidityProtectionStore.positionIds(owner);
                             const protectionId = protectionIds[0];
 
                             await liquidityProtection.setTime(now.add(duration.seconds(1)));
@@ -1375,11 +1345,7 @@
                                 reserveAmount,
                                 isETHReserve
                             );
-<<<<<<< HEAD
-                            let protectionIds = await liquidityProtectionUserStore.positionIds(owner);
-=======
-                            const protectionIds = await liquidityProtectionStore.protectedLiquidityIds(owner);
->>>>>>> 5f4c53eb
+                            const protectionIds = await liquidityProtectionStore.positionIds(owner);
                             const protectionId = protectionIds[0];
 
                             await liquidityProtection.setTime(now.add(duration.seconds(1)));
@@ -1398,11 +1364,7 @@
                                 reserveAmount,
                                 isETHReserve
                             );
-<<<<<<< HEAD
-                            let protectionIds = await liquidityProtectionUserStore.positionIds(owner);
-=======
-                            const protectionIds = await liquidityProtectionStore.protectedLiquidityIds(owner);
->>>>>>> 5f4c53eb
+                            const protectionIds = await liquidityProtectionStore.positionIds(owner);
                             const protectionId = protectionIds[0];
 
                             await increaseRate(baseTokenAddress);
@@ -1701,11 +1663,7 @@
                                         if (isLoss) {
                                             // eslint-disable-next-line max-len
                                             it('verifies that removeLiquidityReturn returns an amount that is smaller than the initial amount', async () => {
-<<<<<<< HEAD
-                                                let protectionIds = await liquidityProtectionUserStore.positionIds(
-=======
-                                                const protectionIds = await liquidityProtectionStore.protectedLiquidityIds(
->>>>>>> 5f4c53eb
+                                                const protectionIds = await liquidityProtectionStore.positionIds(
                                                     owner
                                                 );
                                                 const protectionId = protectionIds[protectionIds.length - 1];
@@ -1723,11 +1681,7 @@
 
                                             // eslint-disable-next-line max-len
                                             it('verifies that removeLiquidity returns an amount that is smaller than the initial amount', async () => {
-<<<<<<< HEAD
-                                                let protectionIds = await liquidityProtectionUserStore.positionIds(
-=======
-                                                const protectionIds = await liquidityProtectionStore.protectedLiquidityIds(
->>>>>>> 5f4c53eb
+                                                const protectionIds = await liquidityProtectionStore.positionIds(
                                                     owner
                                                 );
                                                 const protectionId = protectionIds[protectionIds.length - 1];
@@ -1762,11 +1716,7 @@
                                         } else if (withFee) {
                                             // eslint-disable-next-line max-len
                                             it('verifies that removeLiquidityReturn returns an amount that is larger than the initial amount', async () => {
-<<<<<<< HEAD
-                                                let protectionIds = await liquidityProtectionUserStore.positionIds(
-=======
-                                                const protectionIds = await liquidityProtectionStore.protectedLiquidityIds(
->>>>>>> 5f4c53eb
+                                                const protectionIds = await liquidityProtectionStore.positionIds(
                                                     owner
                                                 );
                                                 const protectionId = protectionIds[protectionIds.length - 1];
@@ -1783,11 +1733,7 @@
                                             });
 
                                             it('verifies that removeLiquidity returns an amount that is larger than the initial amount', async () => {
-<<<<<<< HEAD
-                                                let protectionIds = await liquidityProtectionUserStore.positionIds(
-=======
-                                                const protectionIds = await liquidityProtectionStore.protectedLiquidityIds(
->>>>>>> 5f4c53eb
+                                                const protectionIds = await liquidityProtectionStore.positionIds(
                                                     owner
                                                 );
                                                 const protectionId = protectionIds[protectionIds.length - 1];
@@ -1822,11 +1768,7 @@
                                         } else {
                                             // eslint-disable-next-line max-len
                                             it('verifies that removeLiquidityReturn returns an amount that is almost equal to the initial amount', async () => {
-<<<<<<< HEAD
-                                                let protectionIds = await liquidityProtectionUserStore.positionIds(
-=======
-                                                const protectionIds = await liquidityProtectionStore.protectedLiquidityIds(
->>>>>>> 5f4c53eb
+                                                const protectionIds = await liquidityProtectionStore.positionIds(
                                                     owner
                                                 );
                                                 const protectionId = protectionIds[protectionIds.length - 1];
@@ -1844,11 +1786,7 @@
 
                                             // eslint-disable-next-line max-len
                                             it('verifies that removeLiquidity returns an amount that is almost equal to the initial amount', async () => {
-<<<<<<< HEAD
-                                                let protectionIds = await liquidityProtectionUserStore.positionIds(
-=======
-                                                const protectionIds = await liquidityProtectionStore.protectedLiquidityIds(
->>>>>>> 5f4c53eb
+                                                const protectionIds = await liquidityProtectionStore.positionIds(
                                                     owner
                                                 );
                                                 const protectionId = protectionIds[protectionIds.length - 1];
@@ -1885,11 +1823,7 @@
 
                                         if (shouldLock) {
                                             it('verifies that removeLiquidity locks network tokens for the caller', async () => {
-<<<<<<< HEAD
-                                                let protectionIds = await liquidityProtectionUserStore.positionIds(
-=======
-                                                const protectionIds = await liquidityProtectionStore.protectedLiquidityIds(
->>>>>>> 5f4c53eb
+                                                const protectionIds = await liquidityProtectionStore.positionIds(
                                                     owner
                                                 );
                                                 const protectionId = protectionIds[protectionIds.length - 1];
@@ -1915,11 +1849,7 @@
                                             });
                                         } else {
                                             it('verifies that removeLiquidity does not lock network tokens for the caller', async () => {
-<<<<<<< HEAD
-                                                let protectionIds = await liquidityProtectionUserStore.positionIds(
-=======
-                                                const protectionIds = await liquidityProtectionStore.protectedLiquidityIds(
->>>>>>> 5f4c53eb
+                                                const protectionIds = await liquidityProtectionStore.positionIds(
                                                     owner
                                                 );
                                                 const protectionId = protectionIds[protectionIds.length - 1];
