--- conflicted
+++ resolved
@@ -585,11 +585,7 @@
         await poolToken.approve(liquidityProtection.address, balance);
         await liquidityProtection.protectLiquidity(poolToken.address, '200');
 
-<<<<<<< HEAD
-        await setTime(now.add(duration.seconds(1)));
-=======
         await liquidityProtection.setTime(now.add(duration.seconds(1)));
->>>>>>> ec63e502
         await liquidityProtection.protectLiquidity(poolToken.address, '200');
 
         let protectionIds = await liquidityProtectionStore.protectedLiquidityIds(owner);
@@ -651,7 +647,10 @@
         const amount = protection1.reserveAmount;
 
         await govToken.approve(liquidityProtection.address, amount);
-        await expectRevert(liquidityProtection.removeLiquidity(protectionIds[0], PPM_RESOLUTION.div(new BN(2))), 'ERR_TOO_EARLY');
+        await expectRevert(
+            liquidityProtection.removeLiquidity(protectionIds[0], PPM_RESOLUTION.div(new BN(2))),
+            'ERR_TOO_EARLY'
+        );
         protectionIds = await liquidityProtectionStore.protectedLiquidityIds(owner);
         expect(protectionIds.length).to.eql(1);
 
