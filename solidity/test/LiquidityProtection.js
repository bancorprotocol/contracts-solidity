const { accounts, defaultSender, contract, web3 } = require('@openzeppelin/test-environment');
const { expectRevert, expectEvent, BN, constants, time, balance } = require('@openzeppelin/test-helpers');
const { expect } = require('../../chai-local');
const { ETH_RESERVE_ADDRESS, registry, roles } = require('./helpers/Constants');
const Decimal = require('decimal.js');

const { ZERO_ADDRESS } = constants;
const { duration, latest } = time;
const { ROLE_OWNER, ROLE_GOVERNOR, ROLE_MINTER } = roles;

const ContractRegistry = contract.fromArtifact('ContractRegistry');
const BancorFormula = contract.fromArtifact('BancorFormula');
const BancorNetwork = contract.fromArtifact('BancorNetwork');
const DSToken = contract.fromArtifact('DSToken');
const ConverterRegistry = contract.fromArtifact('TestConverterRegistry');
const ConverterRegistryData = contract.fromArtifact('ConverterRegistryData');
const ConverterFactory = contract.fromArtifact('ConverterFactory');
const LiquidityPoolV1ConverterFactory = contract.fromArtifact('TestLiquidityPoolV1ConverterFactory');
const LiquidityPoolV1Converter = contract.fromArtifact('TestLiquidityPoolV1Converter');
const StandardPoolConverterFactory = contract.fromArtifact('TestStandardPoolConverterFactory');
const StandardPoolConverter = contract.fromArtifact('TestStandardPoolConverter');
const LiquidityProtectionSettings = contract.fromArtifact('LiquidityProtectionSettings');
const LiquidityProtectionStore = contract.fromArtifact('LiquidityProtectionStore');
const LiquidityProtectionStats = contract.fromArtifact('LiquidityProtectionStats');
const LiquidityProtectionUserStore = contract.fromArtifact('LiquidityProtectionUserStore');
const LiquidityProtectionSystemStore = contract.fromArtifact('LiquidityProtectionSystemStore');
const TokenHolder = contract.fromArtifact('TokenHolder');
const LiquidityProtectionEventsSubscriber = contract.fromArtifact('TestLiquidityProtectionEventsSubscriber');
const TokenGovernance = contract.fromArtifact('TestTokenGovernance');
const CheckpointStore = contract.fromArtifact('TestCheckpointStore');
const LiquidityProtection = contract.fromArtifact('TestLiquidityProtection');

const PPM_RESOLUTION = new BN(1000000);

const RESERVE1_AMOUNT = new BN(1000000);
const RESERVE2_AMOUNT = new BN(2500000);
const TOTAL_SUPPLY = new BN(10).pow(new BN(24));

const PROTECTION_NO_PROTECTION = 0;
const PROTECTION_PARTIAL_PROTECTION = 1;
const PROTECTION_FULL_PROTECTION = 2;
const PROTECTION_EXCESSIVE_PROTECTION = 3;

const POOL_AVAILABLE_SPACE_TEST_ADDITIONAL_BALANCES = [
    { baseBalance: 1000000, networkBalance: 1000000 },
    { baseBalance: 1234567, networkBalance: 2000000 },
    { baseBalance: 2345678, networkBalance: 3000000 },
    { baseBalance: 3456789, networkBalance: 4000000 },
    { baseBalance: 4000000, networkBalance: 4000000 },
    { baseBalance: 5000000, networkBalance: 3000000 },
    { baseBalance: 6000000, networkBalance: 2000000 },
    { baseBalance: 7000000, networkBalance: 1000000 }
];

describe('LiquidityProtection', () => {
    for (const converterType of [1, 3]) {
        describe(`${converterType === 1 ? 'LiquidityPoolV1Converter' : 'StandardPoolConverter'}`, () => {
            const initPool = async (isETH = false, whitelist = true, standard = true) => {
                if (isETH) {
                    baseTokenAddress = ETH_RESERVE_ADDRESS;
                } else {
                    // create a pool with ERC20 as the base token
                    baseToken = await DSToken.new('RSV1', 'RSV1', 18);
                    await baseToken.issue(owner, TOTAL_SUPPLY);
                    baseTokenAddress = baseToken.address;
                }

                let weights = [500000, 500000];
                if (converterType === 1 && !standard) {
                    weights = [450000, 550000];
                }

                await converterRegistry.newConverter(
                    converterType,
                    'PT',
                    'PT',
                    18,
                    PPM_RESOLUTION,
                    [baseTokenAddress, networkToken.address],
                    weights
                );
                const anchorCount = await converterRegistry.getAnchorCount.call();
                const poolTokenAddress = await converterRegistry.getAnchor.call(anchorCount - 1);
                poolToken = await DSToken.at(poolTokenAddress);
                const converterAddress = await poolToken.owner.call();
                if (converterType === 1) {
                    converter = await LiquidityPoolV1Converter.at(converterAddress);
                } else {
                    converter = await StandardPoolConverter.at(converterAddress);
                }
                await setTime(now);
                await converter.acceptOwnership();
                await networkToken.approve(converter.address, RESERVE2_AMOUNT);

                let value = 0;
                if (isETH) {
                    value = RESERVE1_AMOUNT;
                } else {
                    await baseToken.approve(converter.address, RESERVE1_AMOUNT);
                }

                await converter.addLiquidity(
                    [baseTokenAddress, networkToken.address],
                    [RESERVE1_AMOUNT, RESERVE2_AMOUNT],
                    1,
                    {
                        value
                    }
                );

                // whitelist pool
                if (whitelist) {
                    await liquidityProtectionSettings.addPoolToWhitelist(poolToken.address);
                }
            };

            const addProtectedLiquidity = async (
                poolTokenAddress,
                token,
                tokenAddress,
                amount,
                isETH = false,
                from = owner,
                recipient = undefined,
                value = 0
            ) => {
                if (isETH) {
                    value = amount;
                } else {
                    await token.approve(liquidityProtection.address, amount, { from });
                }

                if (recipient) {
                    return liquidityProtection.addLiquidityFor(recipient, poolTokenAddress, tokenAddress, amount, {
                        from,
                        value
                    });
                }

                return liquidityProtection.addLiquidity(poolTokenAddress, tokenAddress, amount, { from, value });
            };

            const getProtection = (protection) => {
                return {
                    provider: protection[0],
                    poolToken: protection[1],
                    reserveToken: protection[2],
                    poolAmount: protection[3],
                    reserveAmount: protection[4],
                    reserveRateN: protection[5],
                    reserveRateD: protection[6],
                    timestamp: protection[7]
                };
            };

            const getTimestamp = async (protectionLevel) => {
                switch (protectionLevel) {
                    case PROTECTION_NO_PROTECTION:
                        return now.add(duration.days(15));
                    case PROTECTION_PARTIAL_PROTECTION:
                        return now.add(duration.days(40));
                    case PROTECTION_FULL_PROTECTION:
                        return now.add(duration.days(100));
                    case PROTECTION_EXCESSIVE_PROTECTION:
                        return now.add(duration.days(300));
                }
            };

            const poolTokenRate = (poolSupply, reserveBalance) => {
                return { n: reserveBalance.mul(new BN('2')), d: poolSupply };
            };

            const getBalance = async (token, address, account) => {
                if (address === ETH_RESERVE_ADDRESS) {
                    return balance.current(account);
                }

                return token.balanceOf.call(account);
            };

            const getTransactionCost = async (txResult) => {
                const transaction = await web3.eth.getTransaction(txResult.tx);
                return new BN(transaction.gasPrice).mul(new BN(txResult.receipt.cumulativeGasUsed));
            };

            const expectAlmostEqual = (amount1, amount2, maxError = '0.01') => {
                if (!amount1.eq(amount2)) {
                    const error = Decimal(amount1.toString()).div(amount2.toString()).sub(1).abs();
                    expect(error.lte(maxError)).to.be.true(`error = ${error.toFixed(maxError.length)}`);
                }
            };

            const convert = async (path, amount, minReturn) => {
                let token;
                if (path[0] == baseTokenAddress) {
                    token = baseToken;
                } else {
                    token = networkToken;
                }

                await token.approve(bancorNetwork.address, amount);
                return bancorNetwork.convertByPath(path, amount, minReturn, ZERO_ADDRESS, ZERO_ADDRESS, 0);
            };

            const generateFee = async () => {
                await converter.setConversionFee(10000);

                // convert back & forth
                const prevBalance = await networkToken.balanceOf(owner);

                let amount = RESERVE1_AMOUNT.div(new BN(2));
                await convert([baseTokenAddress, poolToken.address, networkToken.address], amount, 1);

                const balance = await networkToken.balanceOf(owner);

                amount = balance.sub(prevBalance);
                await convert([networkToken.address, poolToken.address, baseTokenAddress], amount, 1);

                await converter.setConversionFee(0);
            };

            const getRate = async (reserveAddress) => {
                const reserve1Balance = await converter.reserveBalance(baseTokenAddress);
                const reserve2Balance = await converter.reserveBalance(networkToken.address);
                if (reserveAddress == baseTokenAddress) {
                    return { n: reserve2Balance, d: reserve1Balance };
                }

                return { n: reserve1Balance, d: reserve2Balance };
            };

            const increaseRate = async (reserveAddress) => {
                let sourceAddress;
                if (reserveAddress == baseTokenAddress) {
                    sourceAddress = networkToken.address;
                } else {
                    sourceAddress = baseTokenAddress;
                }

                let path = [sourceAddress, poolToken.address, reserveAddress];
                let amount = await converter.reserveBalance(networkToken.address);
                amount = Decimal(2).sqrt().sub(1).mul(amount.toString());
                amount = new BN(amount.floor().toFixed());

                await convert(path, amount, 1);
            };

            const getLockedBalance = async (account) => {
                let lockedBalance = new BN(0);
                const lockedCount = await liquidityProtectionUserStore.lockedBalanceCount(account);
                for (let i = 0; i < lockedCount; i++) {
                    const balance = (await liquidityProtectionUserStore.lockedBalance(account, i))[0];
                    lockedBalance = lockedBalance.add(balance);
                }

                return lockedBalance;
            };

            const setTime = async (time) => {
                now = time;

                for (const t of [converter, checkpointStore, liquidityProtection]) {
                    if (t) {
                        await t.setTime(now);
                    }
                }
            };

            let now;
            let contractRegistry;
            let bancorNetwork;
            let networkToken;
            let networkTokenGovernance;
            let govToken;
            let govTokenGovernance;
            let checkpointStore;
            let poolToken;
            let converterRegistry;
            let converterRegistryData;
            let converter;
            let liquidityProtectionSettings;
            let liquidityProtectionStore;
            let liquidityProtectionStats;
            let liquidityProtectionUserStore;
            let liquidityProtectionSystemStore;
            let liquidityProtectionWallet;
            let liquidityProtection;
            let baseToken;
            let baseTokenAddress;

            const owner = defaultSender;
            const governor = accounts[1];

            before(async () => {
                contractRegistry = await ContractRegistry.new();
                converterRegistry = await ConverterRegistry.new(contractRegistry.address);
                converterRegistryData = await ConverterRegistryData.new(contractRegistry.address);
                bancorNetwork = await BancorNetwork.new(contractRegistry.address);

                const liquidityPoolV1ConverterFactory = await LiquidityPoolV1ConverterFactory.new();
                const standardPoolConverterFactory = await StandardPoolConverterFactory.new();
                const converterFactory = await ConverterFactory.new();
                await converterFactory.registerTypedConverterFactory(liquidityPoolV1ConverterFactory.address);
                await converterFactory.registerTypedConverterFactory(standardPoolConverterFactory.address);

                const bancorFormula = await BancorFormula.new();
                await bancorFormula.init();

                await contractRegistry.registerAddress(registry.CONVERTER_FACTORY, converterFactory.address);
                await contractRegistry.registerAddress(registry.CONVERTER_REGISTRY, converterRegistry.address);
                await contractRegistry.registerAddress(registry.CONVERTER_REGISTRY_DATA, converterRegistryData.address);
                await contractRegistry.registerAddress(registry.BANCOR_FORMULA, bancorFormula.address);
                await contractRegistry.registerAddress(registry.BANCOR_NETWORK, bancorNetwork.address);

                await converterRegistry.enableTypeChanging(false);
            });

            beforeEach(async () => {
                networkToken = await DSToken.new('BNT', 'BNT', 18);
                await networkToken.issue(owner, TOTAL_SUPPLY);
                networkTokenGovernance = await TokenGovernance.new(networkToken.address);
                await networkTokenGovernance.grantRole(ROLE_GOVERNOR, governor);
                await networkToken.transferOwnership(networkTokenGovernance.address);
                await networkTokenGovernance.acceptTokenOwnership();

                govToken = await DSToken.new('vBNT', 'vBNT', 18);
                govTokenGovernance = await TokenGovernance.new(govToken.address);
                await govTokenGovernance.grantRole(ROLE_GOVERNOR, governor);
                await govToken.transferOwnership(govTokenGovernance.address);
                await govTokenGovernance.acceptTokenOwnership();

                // initialize liquidity protection
                checkpointStore = await CheckpointStore.new({ from: owner });
                liquidityProtectionSettings = await LiquidityProtectionSettings.new(
                    networkToken.address,
                    contractRegistry.address
                );
                await liquidityProtectionSettings.setMinNetworkTokenLiquidityForMinting(new BN(100));
                await liquidityProtectionSettings.setMinNetworkCompensation(new BN(3));

                liquidityProtectionStore = await LiquidityProtectionStore.new();
                liquidityProtectionStats = await LiquidityProtectionStats.new();
                liquidityProtectionUserStore = await LiquidityProtectionUserStore.new(0);
                liquidityProtectionSystemStore = await LiquidityProtectionSystemStore.new();
                liquidityProtectionWallet = await TokenHolder.new();
                liquidityProtection = await LiquidityProtection.new([
                    liquidityProtectionSettings.address,
                    liquidityProtectionStore.address,
                    liquidityProtectionStats.address,
                    liquidityProtectionUserStore.address,
                    liquidityProtectionSystemStore.address,
                    liquidityProtectionWallet.address,
                    networkTokenGovernance.address,
                    govTokenGovernance.address,
                    checkpointStore.address
                ]);

                await liquidityProtectionSettings.grantRole(ROLE_OWNER, liquidityProtection.address, { from: owner });
                await liquidityProtectionStats.grantRole(ROLE_OWNER, liquidityProtection.address, { from: owner });
                await liquidityProtectionUserStore.grantRole(ROLE_OWNER, liquidityProtection.address, { from: owner });
                await liquidityProtectionSystemStore.grantRole(ROLE_OWNER, liquidityProtection.address, {
                    from: owner
                });
                await checkpointStore.grantRole(ROLE_OWNER, liquidityProtection.address, { from: owner });
                await liquidityProtectionStore.transferOwnership(liquidityProtection.address);
                await liquidityProtection.acceptStoreOwnership();
                await liquidityProtectionWallet.transferOwnership(liquidityProtection.address);
                await liquidityProtection.acceptWalletOwnership();
                await networkTokenGovernance.grantRole(ROLE_MINTER, liquidityProtection.address, { from: governor });
                await govTokenGovernance.grantRole(ROLE_MINTER, liquidityProtection.address, { from: governor });

                await setTime(await latest());

                // initialize pool
                await initPool();
            });

            it('verifies the liquidity protection contract after initialization', async () => {
                const settings = await liquidityProtection.settings.call();
                expect(settings).to.eql(liquidityProtectionSettings.address);

                const store = await liquidityProtection.store.call();
                expect(store).to.eql(liquidityProtectionStore.address);

                const stats = await liquidityProtection.stats.call();
                expect(stats).to.eql(liquidityProtectionStats.address);

                const userStore = await liquidityProtection.userStore.call();
                expect(userStore).to.eql(liquidityProtectionUserStore.address);

                const systemStore = await liquidityProtection.systemStore.call();
                expect(systemStore).to.eql(liquidityProtectionSystemStore.address);

                const wallet = await liquidityProtection.wallet.call();
                expect(wallet).to.eql(liquidityProtectionWallet.address);

                const networkTknGovernance = await liquidityProtection.networkTokenGovernance.call();
                expect(networkTknGovernance).to.eql(networkTokenGovernance.address);

                const networkTkn = await liquidityProtection.networkToken.call();
                expect(networkTkn).to.eql(networkToken.address);

                const govTknGovernance = await liquidityProtection.govTokenGovernance.call();
                expect(govTknGovernance).to.eql(govTokenGovernance.address);

                const govTkn = await liquidityProtection.govToken.call();
                expect(govTkn).to.eql(govToken.address);

                const lastRemoveCheckpointStore = await liquidityProtection.lastRemoveCheckpointStore.call();
                expect(lastRemoveCheckpointStore).to.eql(checkpointStore.address);
            });

            it('verifies that the owner can transfer the store ownership', async () => {
                await liquidityProtection.transferStoreOwnership(accounts[1]);
                liquidityProtectionStore.acceptOwnership({ from: accounts[1] });
            });

            it('should revert when a non owner attempts to transfer the store ownership', async () => {
                await expectRevert(
                    liquidityProtection.transferStoreOwnership(accounts[2], {
                        from: accounts[1]
                    }),
                    'ERR_ACCESS_DENIED'
                );
            });

            it('verifies that the owner can transfer the wallet ownership', async () => {
                await liquidityProtection.transferWalletOwnership(accounts[1]);
                liquidityProtectionWallet.acceptOwnership({ from: accounts[1] });
            });

            it('should revert when a non owner attempts to transfer the wallet ownership', async () => {
                await expectRevert(
                    liquidityProtection.transferWalletOwnership(accounts[2], {
                        from: accounts[1]
                    }),
                    'ERR_ACCESS_DENIED'
                );
            });

            it('should revert when the caller attempts to add and remove base tokens on the same block', async () => {
                const balance = await baseToken.balanceOf.call(owner);
                const amount = (await liquidityProtection.poolAvailableSpace(poolToken.address))[0];
                await baseToken.approve(liquidityProtection.address, amount);

                await liquidityProtection.addLiquidity(poolToken.address, baseToken.address, amount);
                let protectionIds = await liquidityProtectionUserStore.positionIds(owner);
                let protection1 = await liquidityProtectionUserStore.position.call(protectionIds[0]);
                protection1 = getProtection(protection1);

                await govToken.approve(liquidityProtection.address, protection1.reserveAmount);
                await expectRevert(
                    liquidityProtection.removeLiquidity(protectionIds[0], PPM_RESOLUTION),
                    'ERR_TOO_EARLY'
                );
                protectionIds = await liquidityProtectionUserStore.positionIds(owner);
                expect(protectionIds.length).to.eql(1);

                const newBalance = await baseToken.balanceOf.call(owner);
                expect(newBalance).to.be.bignumber.equal(balance.sub(amount));
            });

            it('should revert when the caller attempts to add and partially remove base tokens on the same block', async () => {
                const balance = await baseToken.balanceOf.call(owner);
                const amount = (await liquidityProtection.poolAvailableSpace(poolToken.address))[0];
                await baseToken.approve(liquidityProtection.address, amount);

                await liquidityProtection.addLiquidity(poolToken.address, baseToken.address, amount);
                let protectionIds = await liquidityProtectionUserStore.positionIds(owner);
                let protection1 = await liquidityProtectionUserStore.position.call(protectionIds[0]);
                protection1 = getProtection(protection1);

                await govToken.approve(liquidityProtection.address, protection1.reserveAmount);
                await expectRevert(
                    liquidityProtection.removeLiquidity(protectionIds[0], PPM_RESOLUTION.div(new BN(2))),
                    'ERR_TOO_EARLY'
                );
                protectionIds = await liquidityProtectionUserStore.positionIds(owner);
                expect(protectionIds.length).to.eql(1);

                const newBalance = await baseToken.balanceOf.call(owner);
                expect(newBalance).to.be.bignumber.equal(balance.sub(amount));
            });

            for (const { baseBalance, networkBalance } of POOL_AVAILABLE_SPACE_TEST_ADDITIONAL_BALANCES) {
                it(`pool available space with additional balances of ${baseBalance} and ${networkBalance}`, async () => {
                    await baseToken.approve(converter.address, baseBalance);
                    await networkToken.approve(converter.address, networkBalance);
                    await converter.addLiquidity(
                        [baseToken.address, networkToken.address],
                        [baseBalance, networkBalance],
                        1
                    );

                    await baseToken.approve(liquidityProtection.address, TOTAL_SUPPLY);
                    await networkToken.approve(liquidityProtection.address, TOTAL_SUPPLY);

                    const baseTokenAvailableSpace = await liquidityProtection.baseTokenAvailableSpace(
                        poolToken.address
                    );
                    await expectRevert(
                        liquidityProtection.addLiquidity(
                            poolToken.address,
                            baseToken.address,
                            baseTokenAvailableSpace.addn(1)
                        ),
                        'ERR_MAX_AMOUNT_REACHED'
                    );
                    await liquidityProtection.addLiquidity(
                        poolToken.address,
                        baseToken.address,
                        baseTokenAvailableSpace
                    );

                    const networkTokenAvailableSpace = await liquidityProtection.networkTokenAvailableSpace(
                        poolToken.address
                    );
                    await expectRevert(
                        liquidityProtection.addLiquidity(
                            poolToken.address,
                            networkToken.address,
                            networkTokenAvailableSpace.addn(1)
                        ),
                        'SafeMath: subtraction overflow'
                    );
                    await liquidityProtection.addLiquidity(
                        poolToken.address,
                        networkToken.address,
                        networkTokenAvailableSpace
                    );
                });
            }

            describe('add liquidity', () => {
                // test both addLiquidity and addLiquidityFor
                for (const recipient of [owner, accounts[3]]) {
                    context(recipient === owner ? 'for self' : 'for another account', async () => {
                        for (let isETHReserve = 0; isETHReserve < 2; isETHReserve++) {
                            describe(`base token (${isETHReserve ? 'ETH' : 'ERC20'})`, () => {
                                beforeEach(async () => {
                                    await initPool(isETHReserve);
                                });

                                it('verifies that the caller can add liquidity', async () => {
                                    const totalSupply = await poolToken.totalSupply.call();
                                    const reserveBalance = await converter.reserveBalance.call(baseTokenAddress);
                                    const rate = poolTokenRate(totalSupply, reserveBalance);

                                    const reserveAmount = new BN(1000);
                                    await addProtectedLiquidity(
                                        poolToken.address,
                                        baseToken,
                                        baseTokenAddress,
                                        reserveAmount,
                                        isETHReserve,
                                        owner,
                                        recipient
                                    );

                                    // verify protection details
                                    const protectionIds = await liquidityProtectionUserStore.positionIds(recipient);
                                    expect(protectionIds.length).to.eql(1);

                                    const expectedPoolAmount = reserveAmount.mul(rate.d).div(rate.n);
                                    const reserve1Balance = await converter.reserveBalance.call(baseTokenAddress);
                                    const reserve2Balance = await converter.reserveBalance.call(networkToken.address);

                                    let protection = await liquidityProtectionUserStore.position.call(protectionIds[0]);
                                    protection = getProtection(protection);
                                    expect(protection.poolToken).to.eql(poolToken.address);
                                    expect(protection.reserveToken).to.eql(baseTokenAddress);
                                    expect(protection.poolAmount).to.be.bignumber.equal(expectedPoolAmount);
                                    expect(protection.reserveAmount).to.be.bignumber.equal(reserveAmount);
                                    expect(protection.reserveRateN).to.be.bignumber.equal(reserve2Balance);
                                    expect(protection.reserveRateD).to.be.bignumber.equal(reserve1Balance);
                                    expect(protection.timestamp).to.be.bignumber.equal(new BN(now));

                                    // verify balances
                                    const systemBalance = await liquidityProtectionSystemStore.systemBalance(
                                        poolToken.address
                                    );
                                    expect(systemBalance).to.be.bignumber.equal(expectedPoolAmount);

                                    const walletBalance = await poolToken.balanceOf.call(
                                        liquidityProtectionWallet.address
                                    );
                                    expect(walletBalance).to.be.bignumber.equal(expectedPoolAmount.mul(new BN(2)));

                                    const govBalance = await govToken.balanceOf.call(recipient);
                                    expect(govBalance).to.be.bignumber.equal(new BN(0));

                                    const protectionPoolBalance = await poolToken.balanceOf(
                                        liquidityProtection.address
                                    );
                                    expect(protectionPoolBalance).to.be.bignumber.equal(new BN(0));

                                    const protectionBaseBalance = await getBalance(
                                        baseToken,
                                        baseTokenAddress,
                                        liquidityProtection.address
                                    );
                                    expect(protectionBaseBalance).to.be.bignumber.equal(new BN(0));

                                    const protectionNetworkBalance = await networkToken.balanceOf(
                                        liquidityProtection.address
                                    );
                                    expect(protectionNetworkBalance).to.be.bignumber.equal(new BN(0));
                                });

                                it('should revert when attempting to add liquidity with zero amount', async () => {
                                    const reserveAmount = new BN(0);
                                    await expectRevert(
                                        addProtectedLiquidity(
                                            poolToken.address,
                                            baseToken,
                                            baseTokenAddress,
                                            reserveAmount,
                                            isETHReserve,
                                            owner,
                                            recipient
                                        ),
                                        'ERR_ZERO_VALUE'
                                    );
                                });

                                if (converterType === 1) {
                                    it('should revert when attempting to add liquidity to an unsupported pool', async () => {
                                        await initPool(isETHReserve, false, false);

                                        const reserveAmount = new BN(1000);
                                        await expectRevert(
                                            addProtectedLiquidity(
                                                poolToken.address,
                                                baseToken,
                                                baseTokenAddress,
                                                reserveAmount,
                                                isETHReserve,
                                                owner,
                                                recipient
                                            ),
                                            'ERR_POOL_NOT_SUPPORTED'
                                        );
                                    });
                                }

                                it('should revert when attempting to add liquidity to a non whitelisted pool', async () => {
                                    await liquidityProtectionSettings.removePoolFromWhitelist(poolToken.address);

                                    const reserveAmount = new BN(1000);
                                    await expectRevert(
                                        addProtectedLiquidity(
                                            poolToken.address,
                                            baseToken,
                                            baseTokenAddress,
                                            reserveAmount,
                                            isETHReserve,
                                            owner,
                                            recipient
                                        ),
                                        'ERR_POOL_NOT_WHITELISTED'
                                    );
                                });

                                it('should revert when attempting to add liquidity with the wrong ETH value', async () => {
                                    const reserveAmount = new BN(1000);
                                    let value = 0;
                                    if (!isETHReserve) {
                                        value = reserveAmount;
                                        await baseToken.approve(liquidityProtection.address, reserveAmount);
                                    }

                                    await expectRevert(
                                        addProtectedLiquidity(
                                            poolToken.address,
                                            baseToken,
                                            baseTokenAddress,
                                            reserveAmount,
                                            false,
                                            owner,
                                            recipient,
                                            value
                                        ),
                                        'ERR_ETH_AMOUNT_MISMATCH'
                                    );
                                });

                                it('should revert when attempting to add liquidity when the pool has less liquidity than the minimum required', async () => {
                                    let reserveAmount = new BN(10000);
                                    await addProtectedLiquidity(
                                        poolToken.address,
                                        baseToken,
                                        baseTokenAddress,
                                        reserveAmount,
                                        isETHReserve,
                                        owner,
                                        recipient
                                    );

                                    await liquidityProtectionSettings.setNetworkTokenMintingLimit(
                                        poolToken.address,
                                        500000
                                    );
                                    await liquidityProtectionSettings.setMinNetworkTokenLiquidityForMinting(100000000);
                                    reserveAmount = new BN(2000);

                                    await expectRevert(
                                        addProtectedLiquidity(
                                            poolToken.address,
                                            baseToken,
                                            baseTokenAddress,
                                            reserveAmount,
                                            isETHReserve,
                                            owner,
                                            recipient
                                        ),
                                        'ERR_NOT_ENOUGH_LIQUIDITY'
                                    );
                                });

                                it('should revert when attempting to add liquidity which will increase the system network token balance above the pool limit', async () => {
                                    let reserveAmount = new BN(10000);
                                    await addProtectedLiquidity(
                                        poolToken.address,
                                        baseToken,
                                        baseTokenAddress,
                                        reserveAmount,
                                        isETHReserve,
                                        owner,
                                        recipient
                                    );

                                    await liquidityProtectionSettings.setNetworkTokenMintingLimit(
                                        poolToken.address,
                                        500
                                    );
                                    reserveAmount = new BN(2000);

                                    await expectRevert(
                                        addProtectedLiquidity(
                                            poolToken.address,
                                            baseToken,
                                            baseTokenAddress,
                                            reserveAmount,
                                            isETHReserve,
                                            owner,
                                            recipient
                                        ),
                                        'ERR_MAX_AMOUNT_REACHED'
                                    );
                                });
                            });
                        }

                        describe('network token', () => {
                            it('verifies that the caller can add liquidity', async () => {
                                let reserveAmount = new BN(5000);
                                await baseToken.transfer(accounts[1], 5000);
                                await addProtectedLiquidity(
                                    poolToken.address,
                                    baseToken,
                                    baseTokenAddress,
                                    reserveAmount,
                                    false,
                                    accounts[1],
                                    accounts[1]
                                );

                                const totalSupply = await poolToken.totalSupply.call();
                                const reserveBalance = await converter.reserveBalance.call(networkToken.address);
                                const rate = poolTokenRate(totalSupply, reserveBalance);

                                const prevOwnerBalance = await networkToken.balanceOf(owner);
                                const prevSystemBalance = await liquidityProtectionSystemStore.systemBalance(
                                    poolToken.address
                                );
                                const prevWalletBalance = await poolToken.balanceOf.call(
                                    liquidityProtectionWallet.address
                                );

                                reserveAmount = new BN(1000);
                                await addProtectedLiquidity(
                                    poolToken.address,
                                    networkToken,
                                    networkToken.address,
                                    reserveAmount,
                                    false,
                                    owner,
                                    recipient
                                );

                                // verify protection details
                                const protectionIds = await liquidityProtectionUserStore.positionIds(recipient);
                                expect(protectionIds.length).to.eql(1);

                                const expectedPoolAmount = reserveAmount.mul(rate.d).div(rate.n);
                                const reserve1Balance = await converter.reserveBalance.call(networkToken.address);
                                const reserve2Balance = await converter.reserveBalance.call(baseTokenAddress);

                                let protection = await liquidityProtectionUserStore.position.call(protectionIds[0]);
                                protection = getProtection(protection);
                                expect(protection.poolToken).to.eql(poolToken.address);
                                expect(protection.reserveToken).to.eql(networkToken.address);
                                expect(protection.poolAmount).to.be.bignumber.equal(expectedPoolAmount);
                                expect(protection.reserveAmount).to.be.bignumber.equal(reserveAmount);
                                expect(protection.reserveRateN).to.be.bignumber.equal(reserve2Balance);
                                expect(protection.reserveRateD).to.be.bignumber.equal(reserve1Balance);
                                expect(protection.timestamp).to.be.bignumber.equal(new BN(now));

                                // verify balances
                                const balance = await networkToken.balanceOf(owner);
                                expect(balance).to.be.bignumber.equal(prevOwnerBalance.sub(reserveAmount));

                                const systemBalance = await liquidityProtectionSystemStore.systemBalance(
                                    poolToken.address
                                );
                                expect(systemBalance).to.be.bignumber.equal(prevSystemBalance.sub(expectedPoolAmount));

                                const walletBalance = await poolToken.balanceOf.call(
                                    liquidityProtectionWallet.address
                                );
                                expect(walletBalance).to.be.bignumber.equal(prevWalletBalance);

                                const govBalance = await govToken.balanceOf.call(recipient);
                                expect(govBalance).to.be.bignumber.equal(reserveAmount);

                                const protectionPoolBalance = await poolToken.balanceOf(liquidityProtection.address);
                                expect(protectionPoolBalance).to.be.bignumber.equal(new BN(0));

                                const protectionBaseBalance = await getBalance(
                                    baseToken,
                                    baseTokenAddress,
                                    liquidityProtection.address
                                );
                                expect(protectionBaseBalance).to.be.bignumber.equal(new BN(0));

                                const protectionNetworkBalance = await networkToken.balanceOf(
                                    liquidityProtection.address
                                );
                                expect(protectionNetworkBalance).to.be.bignumber.equal(new BN(0));
                            });

                            it('should revert when attempting to add liquidity with zero amount', async () => {
                                const reserveAmount = new BN(0);
                                await expectRevert(
                                    addProtectedLiquidity(
                                        poolToken.address,
                                        networkToken,
                                        networkToken.address,
                                        reserveAmount,
                                        false,
                                        owner,
                                        recipient
                                    ),
                                    'ERR_ZERO_VALUE'
                                );
                            });

                            if (converterType === 1) {
                                it('should revert when attempting to add liquidity to an unsupported pool', async () => {
                                    await initPool(false, false, false);

                                    const reserveAmount = new BN(1000);
                                    await expectRevert(
                                        addProtectedLiquidity(
                                            poolToken.address,
                                            networkToken,
                                            networkToken.address,
                                            reserveAmount,
                                            false,
                                            owner,
                                            recipient
                                        ),
                                        'ERR_POOL_NOT_SUPPORTED'
                                    );
                                });
                            }

                            it('should revert when attempting to add liquidity to a non whitelisted pool', async () => {
                                await liquidityProtectionSettings.removePoolFromWhitelist(poolToken.address);

                                const reserveAmount = new BN(1000);
                                await expectRevert(
                                    addProtectedLiquidity(
                                        poolToken.address,
                                        networkToken,
                                        networkToken.address,
                                        reserveAmount,
                                        false,
                                        owner,
                                        recipient
                                    ),
                                    'ERR_POOL_NOT_WHITELISTED'
                                );
                            });

                            it('should revert when attempting to add liquidity with non-zero ETH value', async () => {
                                const reserveAmount = new BN(1000);

                                await expectRevert(
                                    addProtectedLiquidity(
                                        poolToken.address,
                                        baseToken,
                                        baseTokenAddress,
                                        reserveAmount,
                                        false,
                                        owner,
                                        recipient,
                                        reserveAmount
                                    ),
                                    'ERR_ETH_AMOUNT_MISMATCH'
                                );
                            });

                            it('should revert when attempting to add more liquidity than the system currently owns', async () => {
                                let reserveAmount = new BN(5000);
                                await baseToken.transfer(accounts[1], 5000);
                                await addProtectedLiquidity(
                                    poolToken.address,
                                    baseToken,
                                    baseTokenAddress,
                                    reserveAmount,
                                    false,
                                    accounts[1]
                                );

                                reserveAmount = new BN(100000);

                                await expectRevert(
                                    addProtectedLiquidity(
                                        poolToken.address,
                                        networkToken,
                                        networkToken.address,
                                        reserveAmount,
                                        false,
                                        owner,
                                        recipient
                                    ),
                                    'SafeMath: subtraction overflow'
                                );
                            });
                        });
                    });
                }
            });

            describe('removeLiquidityReturn', () => {
                it('verifies that removeLiquidityReturn returns the correct amount for removing entire protection', async () => {
                    const reserveAmount = new BN(1000);
                    await addProtectedLiquidity(poolToken.address, baseToken, baseTokenAddress, reserveAmount);
                    let protectionIds = await liquidityProtectionUserStore.positionIds(owner);
                    const protectionId = protectionIds[0];
                    let protection = await liquidityProtectionUserStore.position.call(protectionId);
                    protection = getProtection(protection);

                    const amount = (
                        await liquidityProtection.removeLiquidityReturn(protectionIds[0], PPM_RESOLUTION, now)
                    )[0];

                    expect(amount).to.be.bignumber.equal(reserveAmount);
                });

                it('verifies that removeLiquidityReturn returns the correct amount for removing a portion of a protection', async () => {
                    const reserveAmount = new BN(1000);
                    await addProtectedLiquidity(poolToken.address, baseToken, baseTokenAddress, reserveAmount);
                    let protectionIds = await liquidityProtectionUserStore.positionIds(owner);
                    const protectionId = protectionIds[0];
                    let protection = await liquidityProtectionUserStore.position.call(protectionId);
                    protection = getProtection(protection);

                    const amount = (await liquidityProtection.removeLiquidityReturn(protectionIds[0], 800000, now))[0];

                    expect(amount).to.be.bignumber.equal(new BN(800));
                });

                it('verifies that removeLiquidityReturn can be called even if the average rate is invalid', async () => {
                    const reserveAmount = new BN(1000);
                    await addProtectedLiquidity(poolToken.address, baseToken, baseTokenAddress, reserveAmount);
                    let protectionIds = await liquidityProtectionUserStore.positionIds(owner);

                    await increaseRate(baseTokenAddress);
                    await liquidityProtectionSettings.setAverageRateMaxDeviation(1);
                    await liquidityProtection.removeLiquidityReturn(protectionIds[0], PPM_RESOLUTION, now);
                });

                it('should revert when calling removeLiquidityReturn with zero portion of the liquidity', async () => {
                    await expectRevert(
                        liquidityProtection.removeLiquidityReturn('1234', 0, now),
                        'ERR_INVALID_PORTION'
                    );
                });

                it('should revert when calling removeLiquidityReturn with remove more than 100% of the liquidity', async () => {
                    await expectRevert(
                        liquidityProtection.removeLiquidityReturn('1234', PPM_RESOLUTION.add(new BN(1)), now),
                        'ERR_INVALID_PORTION'
                    );
                });

                it('should revert when calling removeLiquidityReturn with a date earlier than the protection deposit', async () => {
                    const reserveAmount = new BN(1000);
                    await addProtectedLiquidity(poolToken.address, baseToken, baseTokenAddress, reserveAmount);
                    let protectionIds = await liquidityProtectionUserStore.positionIds(owner);

                    await expectRevert(
                        liquidityProtection.removeLiquidityReturn(
                            protectionIds[0],
                            PPM_RESOLUTION,
                            now.sub(duration.years(1))
                        ),
                        'ERR_INVALID_TIMESTAMP'
                    );
                });

                it('should revert when calling removeLiquidityReturn with invalid id', async () => {
                    await expectRevert(
                        liquidityProtection.removeLiquidityReturn('1234', PPM_RESOLUTION, now),
                        'ERR_INVALID_ID'
                    );
                });
            });

            describe('claim balance', () => {
                beforeEach(async () => {
                    await addProtectedLiquidity(poolToken.address, baseToken, baseTokenAddress, new BN(20000));
                    await addProtectedLiquidity(poolToken.address, networkToken, networkToken.address, new BN(2000));
                    let protectionIds = await liquidityProtectionUserStore.positionIds(owner);
                    const protectionId = protectionIds[protectionIds.length - 1];

                    const portion = PPM_RESOLUTION.div(new BN(2));
                    const amount = new BN(2000).mul(portion).div(PPM_RESOLUTION);
                    await govToken.approve(liquidityProtection.address, amount);
                    await liquidityProtection.setTime(now.add(duration.seconds(1)));
                    await liquidityProtection.removeLiquidity(protectionId, portion);
                    await govToken.approve(liquidityProtection.address, amount);
                    await liquidityProtection.removeLiquidity(protectionId, portion);
                });

                it('verifies that locked balance owner can claim locked tokens if sufficient time has passed', async () => {
                    const timestamp = await getTimestamp(PROTECTION_FULL_PROTECTION);
                    await setTime(timestamp);

                    const prevBalance = await networkToken.balanceOf(owner);
                    const lockedBalance = (await liquidityProtectionUserStore.lockedBalance(owner, 0))[0];
                    const prevTotalLockedBalance = await getLockedBalance(owner);

                    await liquidityProtection.claimBalance(0, 1);

                    const balance = await networkToken.balanceOf(owner);
                    expect(balance).to.be.bignumber.equal(prevBalance.add(lockedBalance));

                    const totalLockedBalance = await getLockedBalance(owner);
                    expect(totalLockedBalance).to.be.bignumber.equal(prevTotalLockedBalance.sub(lockedBalance));
                });

                it('verifies that locked balance owner can claim multiple locked tokens if sufficient time has passed', async () => {
                    const timestamp = await getTimestamp(PROTECTION_FULL_PROTECTION);
                    await setTime(timestamp);

                    const prevBalance = await networkToken.balanceOf(owner);
                    const prevTotalLockedBalance = await getLockedBalance(owner);

                    await liquidityProtection.claimBalance(0, 2);

                    const balance = await networkToken.balanceOf(owner);
                    expect(balance).to.be.bignumber.equal(prevBalance.add(prevTotalLockedBalance));

                    const totalLockedBalance = await getLockedBalance(owner);
                    expect(totalLockedBalance).to.be.bignumber.equal(new BN(0));

                    const lockedBalanceCount = await liquidityProtectionUserStore.lockedBalanceCount(owner);
                    expect(lockedBalanceCount).to.be.bignumber.equal(new BN(0));
                });

                it('verifies that attempting to claim tokens that are still locked does not change any balance', async () => {
                    const prevBalance = await networkToken.balanceOf(owner);
                    const prevTotalLockedBalance = await getLockedBalance(owner);

                    await liquidityProtection.claimBalance(0, 2);

                    const balance = await networkToken.balanceOf(owner);
                    expect(balance).to.be.bignumber.equal(prevBalance);

                    const totalLockedBalance = await getLockedBalance(owner);
                    expect(totalLockedBalance).to.be.bignumber.equal(prevTotalLockedBalance);
                });

                it('should revert when locked balance owner attempts claim tokens with invalid indices', async () => {
                    await expectRevert(liquidityProtection.claimBalance(2, 3), 'ERR_INVALID_INDICES');
                });
            });

            describe('remove liquidity', () => {
                for (let isETHReserve = 0; isETHReserve < 2; isETHReserve++) {
                    describe(`base token (${isETHReserve ? 'ETH' : 'ERC20'})`, () => {
                        beforeEach(async () => {
                            await initPool(isETHReserve);
                        });

                        it('verifies that the caller can remove entire protection', async () => {
                            const reserveAmount = new BN(1000);
                            await addProtectedLiquidity(
                                poolToken.address,
                                baseToken,
                                baseTokenAddress,
                                reserveAmount,
                                isETHReserve
                            );
                            let protectionIds = await liquidityProtectionUserStore.positionIds(owner);
                            const protectionId = protectionIds[0];
                            let protection = await liquidityProtectionUserStore.position.call(protectionId);
                            protection = getProtection(protection);

                            const prevSystemBalance = await liquidityProtectionSystemStore.systemBalance(
                                poolToken.address
                            );
                            const prevWalletBalance = await poolToken.balanceOf(
                                liquidityProtectionWallet.address
                            );
                            const prevBalance = await getBalance(baseToken, baseTokenAddress, owner);
                            const prevGovBalance = await govToken.balanceOf(owner);

                            let transactionCost = new BN(0);
                            if (protection.reserveToken === networkToken.address) {
                                const res = await govToken.approve(
                                    liquidityProtection.address,
                                    protection.reserveAmount
                                );
                                transactionCost = transactionCost.add(await getTransactionCost(res));
                            }
                            const response = await liquidityProtection.setTime(now.add(duration.seconds(1)));
                            if (isETHReserve) {
                                transactionCost = transactionCost.add(await getTransactionCost(response));
                            }
                            const res = await liquidityProtection.removeLiquidity(protectionIds[0], PPM_RESOLUTION);
                            protectionIds = await liquidityProtectionUserStore.positionIds(owner);
                            expect(protectionIds.length).to.eql(0);

                            if (isETHReserve) {
                                transactionCost = transactionCost.add(await getTransactionCost(res));
                            }

                            // verify balances
                            const systemBalance = await liquidityProtectionSystemStore.systemBalance(poolToken.address);
                            expect(systemBalance).to.be.bignumber.equal(prevSystemBalance.sub(protection.poolAmount));

                            const walletBalance = await poolToken.balanceOf(
                                liquidityProtectionWallet.address
                            );
                            // double since system balance was also liquidated
                            const delta = protection.poolAmount.mul(new BN(2));
                            expect(walletBalance).to.be.bignumber.equal(prevWalletBalance.sub(delta));

                            const balance = await getBalance(baseToken, baseTokenAddress, owner);
                            expect(balance).to.be.bignumber.equal(prevBalance.add(reserveAmount).sub(transactionCost));

                            const govBalance = await govToken.balanceOf.call(owner);
                            expect(govBalance).to.be.bignumber.equal(prevGovBalance);

                            const protectionPoolBalance = await poolToken.balanceOf(liquidityProtection.address);
                            expect(protectionPoolBalance).to.be.bignumber.equal(new BN(0));

                            const protectionBaseBalance = await getBalance(
                                baseToken,
                                baseTokenAddress,
                                liquidityProtection.address
                            );
                            expect(protectionBaseBalance).to.be.bignumber.equal(new BN(0));

                            const protectionNetworkBalance = await networkToken.balanceOf(liquidityProtection.address);
                            expect(protectionNetworkBalance).to.be.bignumber.equal(new BN(0));
                        });

                        it('verifies that the caller can remove a portion of a protection', async () => {
                            const reserveAmount = new BN(1000);
                            await addProtectedLiquidity(
                                poolToken.address,
                                baseToken,
                                baseTokenAddress,
                                reserveAmount,
                                isETHReserve
                            );
                            let protectionIds = await liquidityProtectionUserStore.positionIds(owner);
                            const protectionId = protectionIds[0];
                            let prevProtection = await liquidityProtectionUserStore.position.call(protectionId);
                            prevProtection = getProtection(prevProtection);

                            const prevSystemBalance = await liquidityProtectionSystemStore.systemBalance(
                                poolToken.address
                            );
                            const prevWalletBalance = await poolToken.balanceOf(
                                liquidityProtectionWallet.address
                            );
                            const prevBalance = await getBalance(baseToken, baseTokenAddress, owner);
                            const prevGovBalance = await govToken.balanceOf(owner);

                            const portion = new BN(800000);
                            let transactionCost = new BN(0);
                            if (prevProtection.reserveAddress === networkToken.address) {
                                const res = await govToken.approve(
                                    liquidityProtection.address,
                                    prevProtection.reserveAmount.mul(portion).div(PPM_RESOLUTION)
                                );

                                transactionCost = transactionCost.add(await getTransactionCost(res));
                            }
                            const response = await liquidityProtection.setTime(now.add(duration.seconds(1)));
                            if (isETHReserve) {
                                transactionCost = transactionCost.add(await getTransactionCost(response));
                            }
                            const res = await liquidityProtection.removeLiquidity(protectionId, portion);
                            protectionIds = await liquidityProtectionUserStore.positionIds(owner);
                            expect(protectionIds.length).to.eql(1);

                            let protection = await liquidityProtectionUserStore.position.call(protectionId);
                            protection = getProtection(protection);

                            expect(protection.poolAmount).to.be.bignumber.equal(
                                prevProtection.poolAmount.div(new BN(5))
                            );
                            expect(protection.reserveAmount).to.be.bignumber.equal(
                                prevProtection.reserveAmount.div(new BN(5))
                            );

                            if (isETHReserve) {
                                transactionCost = transactionCost.add(await getTransactionCost(res));
                            }

                            // verify balances
                            const systemBalance = await liquidityProtectionSystemStore.systemBalance(poolToken.address);
                            expect(systemBalance).to.be.bignumber.equal(
                                prevSystemBalance.sub(prevProtection.poolAmount.sub(protection.poolAmount))
                            );

                            const walletBalance = await poolToken.balanceOf(
                                liquidityProtectionWallet.address
                            );
                            // double since system balance was also liquidated
                            const delta = prevProtection.poolAmount.sub(protection.poolAmount).mul(new BN(2));
                            expect(walletBalance).to.be.bignumber.equal(prevWalletBalance.sub(delta));

                            const balance = await getBalance(baseToken, baseTokenAddress, owner);
                            expect(balance).to.be.bignumber.equal(prevBalance.add(new BN(800)).sub(transactionCost));

                            const govBalance = await govToken.balanceOf.call(owner);
                            expect(govBalance).to.be.bignumber.equal(prevGovBalance);

                            const protectionPoolBalance = await poolToken.balanceOf(liquidityProtection.address);
                            expect(protectionPoolBalance).to.be.bignumber.equal(new BN(0));

                            const protectionBaseBalance = await getBalance(
                                baseToken,
                                baseTokenAddress,
                                liquidityProtection.address
                            );
                            expect(protectionBaseBalance).to.be.bignumber.equal(new BN(0));

                            const protectionNetworkBalance = await networkToken.balanceOf(liquidityProtection.address);
                            expect(protectionNetworkBalance).to.be.bignumber.equal(new BN(0));
                        });

                        it('verifies that removing the entire protection updates the removal checkpoint', async () => {
                            const reserveAmount = new BN(100000);
                            await addProtectedLiquidity(
                                poolToken.address,
                                baseToken,
                                baseTokenAddress,
                                reserveAmount,
                                isETHReserve
                            );

                            await setTime(now.add(duration.days(3)));

                            const protectionIds = await liquidityProtectionUserStore.positionIds(owner);
                            const protectionId = protectionIds[0];

                            expect(await checkpointStore.checkpoint.call(owner)).to.be.bignumber.equal(new BN(0));

                            const portion = new BN(PPM_RESOLUTION);
                            await liquidityProtection.removeLiquidity(protectionId, portion);

                            expect(await checkpointStore.checkpoint.call(owner)).to.be.bignumber.equal(now);
                        });

                        it('verifies that removing a portion of a protection updates the removal checkpoint', async () => {
                            const reserveAmount = new BN(100000);
                            await addProtectedLiquidity(
                                poolToken.address,
                                baseToken,
                                baseTokenAddress,
                                reserveAmount,
                                isETHReserve
                            );

                            const protectionIds = await liquidityProtectionUserStore.positionIds(owner);
                            const protectionId = protectionIds[0];

                            expect(await checkpointStore.checkpoint.call(owner)).to.be.bignumber.equal(new BN(0));

                            const portion = new BN(500000);
                            for (let i = 1; i < 5; i++) {
                                await setTime(now.add(duration.days(3)));

                                await liquidityProtection.removeLiquidity(protectionId, portion);

                                expect(await checkpointStore.checkpoint.call(owner)).to.be.bignumber.equal(now);
                            }
                        });

                        it('should revert when attempting to remove zero portion of the liquidity', async () => {
                            const reserveAmount = new BN(1000);
                            await addProtectedLiquidity(
                                poolToken.address,
                                baseToken,
                                baseTokenAddress,
                                reserveAmount,
                                isETHReserve
                            );
                            let protectionIds = await liquidityProtectionUserStore.positionIds(owner);
                            const protectionId = protectionIds[0];

                            await liquidityProtection.setTime(now.add(duration.seconds(1)));
                            await expectRevert(
                                liquidityProtection.removeLiquidity(protectionId, 0),
                                'ERR_INVALID_PORTION'
                            );
                        });

                        it('should revert when attempting to remove more than 100% of the liquidity', async () => {
                            const reserveAmount = new BN(1000);
                            await addProtectedLiquidity(
                                poolToken.address,
                                baseToken,
                                baseTokenAddress,
                                reserveAmount,
                                isETHReserve
                            );
                            let protectionIds = await liquidityProtectionUserStore.positionIds(owner);
                            const protectionId = protectionIds[0];

                            await liquidityProtection.setTime(now.add(duration.seconds(1)));
                            await expectRevert(
                                liquidityProtection.removeLiquidity(protectionId, PPM_RESOLUTION.add(new BN(1))),
                                'ERR_INVALID_PORTION'
                            );
                        });

                        it('should revert when attempting to remove while the average rate is invalid', async () => {
                            const reserveAmount = new BN(1000);
                            await addProtectedLiquidity(
                                poolToken.address,
                                baseToken,
                                baseTokenAddress,
                                reserveAmount,
                                isETHReserve
                            );
                            let protectionIds = await liquidityProtectionUserStore.positionIds(owner);
                            const protectionId = protectionIds[0];

                            await increaseRate(baseTokenAddress);
                            await liquidityProtectionSettings.setAverageRateMaxDeviation(1);
                            await liquidityProtection.setTime(now.add(duration.seconds(1)));
                            await expectRevert(
                                liquidityProtection.removeLiquidity(protectionId, PPM_RESOLUTION),
                                'ERR_INVALID_RATE'
                            );
                        });

                        it('should revert when attempting to remove liquidity that does not exist', async () => {
                            await liquidityProtection.setTime(now.add(duration.seconds(1)));
                            await expectRevert(
                                liquidityProtection.removeLiquidity('1234', PPM_RESOLUTION),
                                'ERR_ACCESS_DENIED'
                            );
                        });

                        it('should revert when attempting to remove liquidity that belongs to another account', async () => {
                            let reserveAmount = new BN(5000);
                            await addProtectedLiquidity(
                                poolToken.address,
                                baseToken,
                                baseTokenAddress,
                                reserveAmount,
                                isETHReserve
                            );

                            const protectionIds = await liquidityProtectionUserStore.positionIds(owner);
                            const protectionId = protectionIds[0];

                            await liquidityProtection.setTime(now.add(duration.seconds(1)));
                            await expectRevert(
                                liquidityProtection.removeLiquidity(protectionId, PPM_RESOLUTION, {
                                    from: accounts[1]
                                }),
                                'ERR_ACCESS_DENIED'
                            );
                        });

                        it('should revert when attempting to remove liquidity from a non whitelisted pool', async () => {
                            let reserveAmount = new BN(5000);
                            await addProtectedLiquidity(
                                poolToken.address,
                                baseToken,
                                baseTokenAddress,
                                reserveAmount,
                                isETHReserve
                            );

                            const protectionIds = await liquidityProtectionUserStore.positionIds(owner);
                            const protectionId = protectionIds[0];

                            await liquidityProtectionSettings.removePoolFromWhitelist(poolToken.address);

                            await liquidityProtection.setTime(now.add(duration.seconds(1)));
                            await expectRevert(
                                liquidityProtection.removeLiquidity(protectionId, PPM_RESOLUTION),
                                'ERR_POOL_NOT_WHITELISTED'
                            );
                        });
                    });
                }

                describe('network token', () => {
                    it('verifies that the caller can remove entire protection', async () => {
                        let reserveAmount = new BN(5000);
                        await baseToken.transfer(accounts[1], 5000);
                        await addProtectedLiquidity(
                            poolToken.address,
                            baseToken,
                            baseTokenAddress,
                            reserveAmount,
                            false,
                            accounts[1]
                        );

                        reserveAmount = new BN(1000);
                        await addProtectedLiquidity(
                            poolToken.address,
                            networkToken,
                            networkToken.address,
                            reserveAmount
                        );
                        let protectionIds = await liquidityProtectionUserStore.positionIds(owner);
                        const protectionId = protectionIds[0];
                        let protection = await liquidityProtectionUserStore.position.call(protectionId);
                        protection = getProtection(protection);

                        const prevSystemBalance = await liquidityProtectionSystemStore.systemBalance(poolToken.address);
                        const prevWalletBalance = await poolToken.balanceOf(
                            liquidityProtectionWallet.address
                        );
                        const prevBalance = await getBalance(networkToken, networkToken.address, owner);
                        const prevGovBalance = await govToken.balanceOf(owner);

                        await govToken.approve(liquidityProtection.address, protection.reserveAmount);
                        await liquidityProtection.setTime(now.add(duration.seconds(1)));
                        await liquidityProtection.removeLiquidity(protectionIds[0], PPM_RESOLUTION);
                        protectionIds = await liquidityProtectionUserStore.positionIds(owner);
                        expect(protectionIds.length).to.eql(0);

                        // verify balances
                        const systemBalance = await liquidityProtectionSystemStore.systemBalance(poolToken.address);
                        expect(systemBalance).to.be.bignumber.equal(prevSystemBalance.add(protection.poolAmount));

                        const walletBalance = await poolToken.balanceOf(liquidityProtectionWallet.address);
                        expect(walletBalance).to.be.bignumber.equal(prevWalletBalance);

                        const balance = await getBalance(networkToken, networkToken.address, owner);
                        expectAlmostEqual(balance, prevBalance.add(reserveAmount));

                        const govBalance = await govToken.balanceOf.call(owner);
                        expect(govBalance).to.be.bignumber.equal(prevGovBalance.sub(reserveAmount));

                        const protectionPoolBalance = await poolToken.balanceOf(liquidityProtection.address);
                        expect(protectionPoolBalance).to.be.bignumber.equal(new BN(0));

                        const protectionBaseBalance = await getBalance(
                            baseToken,
                            baseTokenAddress,
                            liquidityProtection.address
                        );
                        expect(protectionBaseBalance).to.be.bignumber.equal(new BN(0));

                        const protectionNetworkBalance = await networkToken.balanceOf(liquidityProtection.address);
                        expect(protectionNetworkBalance).to.be.bignumber.equal(new BN(0));
                    });

                    it('verifies that the caller can remove a portion of a protection', async () => {
                        let reserveAmount = new BN(5000);
                        await baseToken.transfer(accounts[1], 5000);
                        await addProtectedLiquidity(
                            poolToken.address,
                            baseToken,
                            baseTokenAddress,
                            reserveAmount,
                            false,
                            accounts[1]
                        );

                        reserveAmount = new BN(1000);
                        await addProtectedLiquidity(
                            poolToken.address,
                            networkToken,
                            networkToken.address,
                            reserveAmount
                        );
                        let protectionIds = await liquidityProtectionUserStore.positionIds(owner);
                        const protectionId = protectionIds[0];
                        let prevProtection = await liquidityProtectionUserStore.position.call(protectionId);
                        prevProtection = getProtection(prevProtection);

                        const prevSystemBalance = await liquidityProtectionSystemStore.systemBalance(poolToken.address);
                        const prevWalletBalance = await poolToken.balanceOf(
                            liquidityProtectionWallet.address
                        );
                        const prevBalance = await getBalance(networkToken, networkToken.address, owner);
                        const prevGovBalance = await govToken.balanceOf(owner);

                        const portion = new BN(800000);
                        await govToken.approve(
                            liquidityProtection.address,
                            prevProtection.reserveAmount.mul(portion).div(PPM_RESOLUTION)
                        );
                        await liquidityProtection.setTime(now.add(duration.seconds(1)));
                        await liquidityProtection.removeLiquidity(protectionId, portion);
                        protectionIds = await liquidityProtectionUserStore.positionIds(owner);
                        expect(protectionIds.length).to.eql(1);

                        let protection = await liquidityProtectionUserStore.position.call(protectionId);
                        protection = getProtection(protection);

                        expect(protection.poolAmount).to.be.bignumber.equal(prevProtection.poolAmount.div(new BN(5)));
                        expect(protection.reserveAmount).to.be.bignumber.equal(
                            prevProtection.reserveAmount.div(new BN(5))
                        );

                        // verify balances
                        const systemBalance = await liquidityProtectionSystemStore.systemBalance(poolToken.address);
                        expect(systemBalance).to.be.bignumber.equal(
                            prevSystemBalance.add(prevProtection.poolAmount.sub(protection.poolAmount))
                        );

                        const walletBalance = await poolToken.balanceOf(liquidityProtectionWallet.address);
                        expect(walletBalance).to.be.bignumber.equal(prevWalletBalance);

                        const balance = await getBalance(networkToken, networkToken.address, owner);
                        expectAlmostEqual(balance, prevBalance.add(new BN(800)));

                        const govBalance = await govToken.balanceOf.call(owner);
                        expect(govBalance).to.be.bignumber.equal(prevGovBalance.sub(new BN(800)));

                        const protectionPoolBalance = await poolToken.balanceOf(liquidityProtection.address);
                        expect(protectionPoolBalance).to.be.bignumber.equal(new BN(0));

                        const protectionBaseBalance = await getBalance(
                            baseToken,
                            baseTokenAddress,
                            liquidityProtection.address
                        );
                        expect(protectionBaseBalance).to.be.bignumber.equal(new BN(0));

                        const protectionNetworkBalance = await networkToken.balanceOf(liquidityProtection.address);
                        expect(protectionNetworkBalance).to.be.bignumber.equal(new BN(0));
                    });
                });

                const protectionText = {
                    [PROTECTION_NO_PROTECTION]: 'no protection',
                    [PROTECTION_PARTIAL_PROTECTION]: 'partial protection',
                    [PROTECTION_FULL_PROTECTION]: 'full protection',
                    [PROTECTION_EXCESSIVE_PROTECTION]: 'excessive protection'
                };

                const rateChangeText = {
                    0: 'no rate change',
                    1: 'price increase',
                    2: 'price decrease'
                };

                for (let reserve = 0; reserve < 2; reserve++) {
                    for (let rateChange = 0; rateChange < 3; rateChange++) {
                        for (let withFee = 0; withFee < 2; withFee++) {
                            for (
                                let protection = PROTECTION_NO_PROTECTION;
                                protection <= PROTECTION_EXCESSIVE_PROTECTION;
                                protection++
                            ) {
                                context(
                                    `(${reserve == 0 ? 'base token' : 'network token'}) with ${
                                        protectionText[protection]
                                    } and ${rateChangeText[rateChange]} ${withFee ? 'with fee' : 'without fee'}`,
                                    () => {
                                        let reserveAmount = new BN(5000);
                                        let reserveToken;
                                        let reserveAddress;
                                        let otherReserveAddress;
                                        let timestamp;

                                        beforeEach(async () => {
                                            await addProtectedLiquidity(
                                                poolToken.address,
                                                baseToken,
                                                baseTokenAddress,
                                                reserveAmount
                                            );

                                            reserveToken = baseToken;
                                            reserveAddress = baseTokenAddress;
                                            otherReserveAddress = networkToken.address;

                                            if (reserve != 0) {
                                                // adding more liquidity so that the system has enough pool tokens
                                                await addProtectedLiquidity(
                                                    poolToken.address,
                                                    baseToken,
                                                    baseTokenAddress,
                                                    new BN(20000)
                                                );
                                                await addProtectedLiquidity(
                                                    poolToken.address,
                                                    networkToken,
                                                    networkToken.address,
                                                    reserveAmount
                                                );

                                                [reserveToken, reserveAddress, otherReserveAddress] = [
                                                    networkToken,
                                                    otherReserveAddress,
                                                    reserveAddress
                                                ];
                                            }

                                            if (withFee) {
                                                await generateFee();
                                            }

                                            if (rateChange == 1) {
                                                await increaseRate(reserveAddress);
                                            } else if (rateChange == 2) {
                                                await increaseRate(otherReserveAddress);
                                            }

                                            timestamp = await getTimestamp(protection);
                                            await setTime(timestamp);
                                        });

                                        const isLoss =
                                            (protection == PROTECTION_NO_PROTECTION ||
                                                protection == PROTECTION_PARTIAL_PROTECTION) &&
                                            rateChange != 0;
                                        const shouldLock = reserve == 1 || rateChange == 1; // || (rateChange == 0 && withFee);

                                        if (isLoss) {
                                            it('verifies that removeLiquidityReturn returns an amount that is smaller than the initial amount', async () => {
                                                let protectionIds = await liquidityProtectionUserStore.positionIds(
                                                    owner
                                                );
                                                const protectionId = protectionIds[protectionIds.length - 1];

                                                const amount = (
                                                    await liquidityProtection.removeLiquidityReturn(
                                                        protectionId,
                                                        PPM_RESOLUTION,
                                                        timestamp
                                                    )
                                                )[0];

                                                expect(amount).to.be.bignumber.lt(reserveAmount);
                                            });

                                            it('verifies that removeLiquidity returns an amount that is smaller than the initial amount', async () => {
                                                let protectionIds = await liquidityProtectionUserStore.positionIds(
                                                    owner
                                                );
                                                const protectionId = protectionIds[protectionIds.length - 1];
                                                let protection = await liquidityProtectionUserStore.position.call(
                                                    protectionId
                                                );
                                                protection = getProtection(protection);

                                                const prevBalance = await getBalance(
                                                    reserveToken,
                                                    reserveAddress,
                                                    owner
                                                );
                                                await govToken.approve(
                                                    liquidityProtection.address,
                                                    protection.reserveAmount
                                                );
                                                await liquidityProtection.setTime(timestamp.add(duration.seconds(1)));
                                                await liquidityProtection.removeLiquidity(protectionId, PPM_RESOLUTION);
                                                const balance = await getBalance(reserveToken, reserveAddress, owner);

                                                let lockedBalance = await getLockedBalance(owner);
                                                if (reserveAddress == baseTokenAddress) {
                                                    const rate = await getRate(networkToken.address);
                                                    lockedBalance = lockedBalance.mul(rate.n).div(rate.d);
                                                }

                                                expect(balance.sub(prevBalance).add(lockedBalance)).to.be.bignumber.lt(
                                                    reserveAmount
                                                );
                                            });
                                        } else if (withFee) {
                                            it('verifies that removeLiquidityReturn returns an amount that is larger than the initial amount', async () => {
                                                let protectionIds = await liquidityProtectionUserStore.positionIds(
                                                    owner
                                                );
                                                const protectionId = protectionIds[protectionIds.length - 1];

                                                const amount = (
                                                    await liquidityProtection.removeLiquidityReturn(
                                                        protectionId,
                                                        PPM_RESOLUTION,
                                                        timestamp
                                                    )
                                                )[0];

                                                expect(amount).to.be.bignumber.gt(reserveAmount);
                                            });

                                            it('verifies that removeLiquidity returns an amount that is larger than the initial amount', async () => {
                                                let protectionIds = await liquidityProtectionUserStore.positionIds(
                                                    owner
                                                );
                                                const protectionId = protectionIds[protectionIds.length - 1];
                                                let protection = await liquidityProtectionUserStore.position.call(
                                                    protectionId
                                                );
                                                protection = getProtection(protection);

                                                const prevBalance = await getBalance(
                                                    reserveToken,
                                                    reserveAddress,
                                                    owner
                                                );
                                                await govToken.approve(
                                                    liquidityProtection.address,
                                                    protection.reserveAmount
                                                );
                                                await liquidityProtection.setTime(timestamp.add(duration.seconds(1)));
                                                await liquidityProtection.removeLiquidity(protectionId, PPM_RESOLUTION);
                                                const balance = await getBalance(reserveToken, reserveAddress, owner);

                                                let lockedBalance = await getLockedBalance(owner);
                                                if (reserveAddress == baseTokenAddress) {
                                                    const rate = await getRate(networkToken.address);
                                                    lockedBalance = lockedBalance.mul(rate.n).div(rate.d);
                                                }

                                                expect(balance.sub(prevBalance).add(lockedBalance)).to.be.bignumber.gt(
                                                    reserveAmount
                                                );
                                            });
                                        } else {
                                            it('verifies that removeLiquidityReturn returns an amount that is almost equal to the initial amount', async () => {
                                                let protectionIds = await liquidityProtectionUserStore.positionIds(
                                                    owner
                                                );
                                                const protectionId = protectionIds[protectionIds.length - 1];

                                                const amount = (
                                                    await liquidityProtection.removeLiquidityReturn(
                                                        protectionId,
                                                        PPM_RESOLUTION,
                                                        timestamp
                                                    )
                                                )[0];

                                                expectAlmostEqual(amount, reserveAmount);
                                            });

                                            it('verifies that removeLiquidity returns an amount that is almost equal to the initial amount', async () => {
                                                let protectionIds = await liquidityProtectionUserStore.positionIds(
                                                    owner
                                                );
                                                const protectionId = protectionIds[protectionIds.length - 1];
                                                let protection = await liquidityProtectionUserStore.position.call(
                                                    protectionId
                                                );
                                                protection = getProtection(protection);

                                                const prevBalance = await getBalance(
                                                    reserveToken,
                                                    reserveAddress,
                                                    owner
                                                );
                                                await govToken.approve(
                                                    liquidityProtection.address,
                                                    protection.reserveAmount
                                                );
                                                await liquidityProtection.setTime(timestamp.add(duration.seconds(1)));
                                                await liquidityProtection.removeLiquidity(protectionId, PPM_RESOLUTION);
                                                const balance = await getBalance(reserveToken, reserveAddress, owner);

                                                let lockedBalance = await getLockedBalance(owner);
                                                if (reserveAddress == baseTokenAddress) {
                                                    const rate = await getRate(networkToken.address);
                                                    lockedBalance = lockedBalance.mul(rate.n).div(rate.d);
                                                }

                                                expectAlmostEqual(
                                                    balance.sub(prevBalance).add(lockedBalance),
                                                    reserveAmount
                                                );
                                            });
                                        }

                                        if (shouldLock) {
                                            it('verifies that removeLiquidity locks network tokens for the caller', async () => {
                                                let protectionIds = await liquidityProtectionUserStore.positionIds(
                                                    owner
                                                );
                                                const protectionId = protectionIds[protectionIds.length - 1];
                                                let protection = await liquidityProtectionUserStore.position.call(
                                                    protectionId
                                                );
                                                protection = getProtection(protection);

                                                await govToken.approve(
                                                    liquidityProtection.address,
                                                    protection.reserveAmount
                                                );
                                                await liquidityProtection.setTime(timestamp.add(duration.seconds(1)));
                                                await liquidityProtection.removeLiquidity(protectionId, PPM_RESOLUTION);

                                                const lockedBalanceCount = await liquidityProtectionUserStore.lockedBalanceCount(
                                                    owner
                                                );
                                                expect(lockedBalanceCount).to.be.bignumber.equal(new BN(1));

                                                const lockedBalance = await getLockedBalance(owner);
                                                expect(lockedBalance).to.be.bignumber.gt(new BN(0));
                                            });
                                        } else {
                                            it('verifies that removeLiquidity does not lock network tokens for the caller', async () => {
                                                let protectionIds = await liquidityProtectionUserStore.positionIds(
                                                    owner
                                                );
                                                const protectionId = protectionIds[protectionIds.length - 1];
                                                let protection = await liquidityProtectionUserStore.position.call(
                                                    protectionId
                                                );
                                                protection = getProtection(protection);

                                                await govToken.approve(
                                                    liquidityProtection.address,
                                                    protection.reserveAmount
                                                );
                                                await liquidityProtection.setTime(timestamp.add(duration.seconds(1)));
                                                await liquidityProtection.removeLiquidity(protectionId, PPM_RESOLUTION);

                                                const lockedBalanceCount = await liquidityProtectionUserStore.lockedBalanceCount(
                                                    owner
                                                );
                                                expect(lockedBalanceCount).to.be.bignumber.equal(new BN(0));

                                                const lockedBalance = await getLockedBalance(owner);
                                                expect(lockedBalance).to.be.bignumber.equal(new BN(0));
                                            });
                                        }
                                    }
                                );
                            }
                        }
                    }
                }
            });

            describe('notifications', () => {
                let eventsSubscriber;

                beforeEach(async () => {
                    eventsSubscriber = await LiquidityProtectionEventsSubscriber.new();
                });

                it('should revert when a non-owner attempts to set the events subscriber', async () => {
                    const nonOwner = accounts[2];

                    await expectRevert(
                        liquidityProtection.setEventsSubscriber(eventsSubscriber.address, { from: nonOwner }),
                        'ERR_ACCESS_DENIED'
                    );
                });

                it('should allow the owner to set the events subscriber', async () => {
                    expect(await liquidityProtection.eventsSubscriber.call()).to.eql(ZERO_ADDRESS);

                    const tx = await liquidityProtection.setEventsSubscriber(eventsSubscriber.address, { from: owner });
                    expectEvent(tx, 'EventSubscriberUpdated', {
                        _prevEventsSubscriber: ZERO_ADDRESS,
                        _newEventsSubscriber: eventsSubscriber.address
                    });

                    const eventsSubscriber2 = await LiquidityProtectionEventsSubscriber.new();
                    const tx2 = await liquidityProtection.setEventsSubscriber(eventsSubscriber2.address, {
                        from: owner
                    });
                    expectEvent(tx2, 'EventSubscriberUpdated', {
                        _prevEventsSubscriber: eventsSubscriber.address,
                        _newEventsSubscriber: eventsSubscriber2.address
                    });
                });

                // test both addLiquidity and addLiquidityFor
                for (const recipient of [owner, accounts[3]]) {
                    context(recipient === owner ? 'for self' : 'for another account', async () => {
                        for (let isETHReserve = 0; isETHReserve < 2; isETHReserve++) {
                            describe(`base token (${isETHReserve ? 'ETH' : 'ERC20'})`, () => {
                                beforeEach(async () => {
                                    await initPool(isETHReserve);
                                });

                                context('without an events notifier', () => {
                                    it('should not publish adding liquidity events', async () => {
                                        const reserveAmount = new BN(1000);
                                        await addProtectedLiquidity(
                                            poolToken.address,
                                            baseToken,
                                            baseTokenAddress,
                                            reserveAmount,
                                            isETHReserve,
                                            owner,
                                            recipient
                                        );

                                        expect(await eventsSubscriber.adding.call()).to.be.false();
                                        expect(await eventsSubscriber.id.call()).to.be.bignumber.equal(new BN(0));
                                        expect(await eventsSubscriber.provider.call()).to.eql(ZERO_ADDRESS);
                                        expect(await eventsSubscriber.poolAnchor.call()).to.eql(ZERO_ADDRESS);
                                        expect(await eventsSubscriber.reserveToken.call()).to.eql(ZERO_ADDRESS);
                                        expect(await eventsSubscriber.poolAmount.call()).to.be.bignumber.equal(
                                            new BN(0)
                                        );
                                        expect(await eventsSubscriber.reserveAmount.call()).to.be.bignumber.equal(
                                            new BN(0)
                                        );
                                    });

                                    it('should not publish removing liquidity events', async () => {
                                        const reserveAmount = new BN(1000);
                                        await addProtectedLiquidity(
                                            poolToken.address,
                                            baseToken,
                                            baseTokenAddress,
                                            reserveAmount,
                                            isETHReserve,
                                            owner,
                                            recipient
                                        );
                                        const protectionIds = await liquidityProtectionUserStore.positionIds.call(
                                            recipient
                                        );
                                        const id = protectionIds[0];

                                        await setTime(now.add(new BN(1)));
                                        await liquidityProtection.removeLiquidity(id, PPM_RESOLUTION, {
                                            from: recipient
                                        });

                                        expect(await eventsSubscriber.adding.call()).to.be.false();
                                        expect(await eventsSubscriber.id.call()).to.be.bignumber.equal(new BN(0));
                                        expect(await eventsSubscriber.provider.call()).to.eql(ZERO_ADDRESS);
                                        expect(await eventsSubscriber.poolAnchor.call()).to.eql(ZERO_ADDRESS);
                                        expect(await eventsSubscriber.reserveToken.call()).to.eql(ZERO_ADDRESS);
                                        expect(await eventsSubscriber.poolAmount.call()).to.be.bignumber.equal(
                                            new BN(0)
                                        );
                                        expect(await eventsSubscriber.reserveAmount.call()).to.be.bignumber.equal(
                                            new BN(0)
                                        );
                                    });
                                });

                                context('with an events notifier', () => {
                                    beforeEach(async () => {
                                        await liquidityProtection.setEventsSubscriber(eventsSubscriber.address, {
                                            from: owner
                                        });
                                    });

                                    it('should publish adding liquidity events', async () => {
                                        const totalSupply = await poolToken.totalSupply.call();
                                        const reserveBalance = await converter.reserveBalance.call(baseTokenAddress);
                                        const rate = poolTokenRate(totalSupply, reserveBalance);

                                        const reserveAmount = new BN(1000);
                                        await addProtectedLiquidity(
                                            poolToken.address,
                                            baseToken,
                                            baseTokenAddress,
                                            reserveAmount,
                                            isETHReserve,
                                            owner,
                                            recipient
                                        );

                                        expect(await eventsSubscriber.adding.call()).to.be.true();
                                        expect(await eventsSubscriber.id.call()).to.be.bignumber.equal(new BN(0));
                                        expect(await eventsSubscriber.provider.call()).to.eql(recipient);
                                        expect(await eventsSubscriber.poolAnchor.call()).to.eql(poolToken.address);
                                        expect(await eventsSubscriber.reserveToken.call()).to.eql(baseTokenAddress);
                                        expect(await eventsSubscriber.poolAmount.call()).to.be.bignumber.equal(
                                            reserveAmount.mul(rate.d).div(rate.n)
                                        );
                                        expect(await eventsSubscriber.reserveAmount.call()).to.be.bignumber.equal(
                                            reserveAmount
                                        );
                                    });

                                    it('should publish removing liquidity events', async () => {
                                        const totalSupply = await poolToken.totalSupply.call();
                                        const reserveBalance = await converter.reserveBalance.call(baseTokenAddress);
                                        const rate = poolTokenRate(totalSupply, reserveBalance);

                                        const reserveAmount = new BN(1000);
                                        await addProtectedLiquidity(
                                            poolToken.address,
                                            baseToken,
                                            baseTokenAddress,
                                            reserveAmount,
                                            isETHReserve,
                                            owner,
                                            recipient
                                        );
                                        const protectionIds = await liquidityProtectionUserStore.positionIds.call(
                                            recipient
                                        );
                                        const id = protectionIds[0];

                                        await setTime(now.add(new BN(1)));

                                        await liquidityProtection.removeLiquidity(id, PPM_RESOLUTION, {
                                            from: recipient
                                        });

                                        expect(await eventsSubscriber.adding.call()).to.be.false();
                                        expect(await eventsSubscriber.id.call()).to.be.bignumber.equal(id);
                                        expect(await eventsSubscriber.provider.call()).to.eql(recipient);
                                        expect(await eventsSubscriber.poolAnchor.call()).to.eql(poolToken.address);
                                        expect(await eventsSubscriber.reserveToken.call()).to.eql(baseTokenAddress);
                                        expect(await eventsSubscriber.poolAmount.call()).to.be.bignumber.equal(
                                            reserveAmount.mul(rate.d).div(rate.n)
                                        );
                                        expect(await eventsSubscriber.reserveAmount.call()).to.be.bignumber.equal(
                                            reserveAmount
                                        );
                                    });
                                });
                            });
                        }
                    });
                }
            });
<<<<<<< HEAD

            describe('migration', () => {
                const providers = accounts;
                const amount = new BN(1000000);

                beforeEach(async () => {
                    liquidityProtectionStore = await LiquidityProtectionStore.new();
                    liquidityProtectionStats = await LiquidityProtectionStats.new();
                    liquidityProtectionUserStore = await LiquidityProtectionUserStore.new(providers.length);
                    liquidityProtectionSystemStore = await LiquidityProtectionSystemStore.new();
                    liquidityProtectionWallet = await TokenHolder.new();
                    liquidityProtection = await LiquidityProtection.new([
                        liquidityProtectionSettings.address,
                        liquidityProtectionStore.address,
                        liquidityProtectionStats.address,
                        liquidityProtectionUserStore.address,
                        liquidityProtectionSystemStore.address,
                        liquidityProtectionWallet.address,
                        networkTokenGovernance.address,
                        govTokenGovernance.address,
                        checkpointStore.address
                    ]);

                    await liquidityProtectionSettings.grantRole(ROLE_OWNER, liquidityProtection.address, {
                        from: owner
                    });
                    await liquidityProtectionSettings.grantRole(ROLE_MINTED_TOKENS_ADMIN, liquidityProtection.address, {
                        from: owner
                    });
                    await liquidityProtectionStats.grantRole(ROLE_OWNER, liquidityProtection.address, { from: owner });
                    await liquidityProtectionUserStore.grantRole(ROLE_OWNER, liquidityProtection.address, {
                        from: owner
                    });
                    await liquidityProtectionSystemStore.grantRole(ROLE_OWNER, liquidityProtection.address, {
                        from: owner
                    });
                    await checkpointStore.grantRole(ROLE_OWNER, liquidityProtection.address, { from: owner });
                    await liquidityProtectionWallet.transferOwnership(liquidityProtection.address);
                    await liquidityProtection.acceptWalletOwnership();
                    await networkTokenGovernance.grantRole(ROLE_MINTER, liquidityProtection.address, {
                        from: governor
                    });
                    await govTokenGovernance.grantRole(ROLE_MINTER, liquidityProtection.address, { from: governor });

                    await setTime(await latest());

                    await initPool();

                    await liquidityProtectionStats.grantRole(ROLE_OWNER, owner, { from: owner });

                    for (const provider of providers) {
                        await liquidityProtectionStore.addProtectedLiquidity(
                            provider,
                            poolToken.address,
                            baseToken.address,
                            amount,
                            amount,
                            1,
                            1,
                            1
                        );
                        await liquidityProtectionStats.increaseTotalAmounts(
                            provider,
                            poolToken.address,
                            baseToken.address,
                            amount,
                            amount
                        );
                    }

                    await addProtectedLiquidity(
                        poolToken.address,
                        baseToken,
                        baseToken.address,
                        amount.muln(providers.length * 10)
                    );

                    await liquidityProtectionStats.renounceRole(ROLE_OWNER, owner, { from: owner });

                    await liquidityProtectionStore.transferOwnership(liquidityProtection.address);
                    await liquidityProtection.acceptStoreOwnership();
                });

                it('remove positions', async () => {
                    for (let i = 0; i < providers.length; i++) {
                        expect(
                            JSON.stringify(await liquidityProtectionStore.protectedLiquidityIds(providers[i]))
                        ).to.be.equal(`["${i}"]`);
                        expect(
                            JSON.stringify(await liquidityProtectionUserStore.positionIds(providers[i]))
                        ).to.be.equal('[]');
                        await liquidityProtection.removeLiquidity(i, PPM_RESOLUTION, { from: providers[i] });
                        expect(
                            JSON.stringify(await liquidityProtectionStore.protectedLiquidityIds(providers[i]))
                        ).to.be.equal('[]');
                        expect(
                            JSON.stringify(await liquidityProtectionUserStore.positionIds(providers[i]))
                        ).to.be.equal('[]');
                    }
                });

                it('update positions', async () => {
                    for (let i = 0; i < providers.length; i++) {
                        expect(
                            JSON.stringify(await liquidityProtectionStore.protectedLiquidityIds(providers[i]))
                        ).to.be.equal(`["${i}"]`);
                        expect(
                            JSON.stringify(await liquidityProtectionUserStore.positionIds(providers[i]))
                        ).to.be.equal('[]');
                        await liquidityProtection.removeLiquidity(i, PPM_RESOLUTION.divn(2), { from: providers[i] });
                        expect(
                            JSON.stringify(await liquidityProtectionStore.protectedLiquidityIds(providers[i]))
                        ).to.be.equal('[]');
                        expect(
                            JSON.stringify(await liquidityProtectionUserStore.positionIds(providers[i]))
                        ).to.be.equal(`["${i}"]`);
                    }
                });
            });
=======
>>>>>>> 0fb2b37b
        });
    }
});<|MERGE_RESOLUTION|>--- conflicted
+++ resolved
@@ -2051,7 +2051,6 @@
                     });
                 }
             });
-<<<<<<< HEAD
 
             describe('migration', () => {
                 const providers = accounts;
@@ -2076,9 +2075,6 @@
                     ]);
 
                     await liquidityProtectionSettings.grantRole(ROLE_OWNER, liquidityProtection.address, {
-                        from: owner
-                    });
-                    await liquidityProtectionSettings.grantRole(ROLE_MINTED_TOKENS_ADMIN, liquidityProtection.address, {
                         from: owner
                     });
                     await liquidityProtectionStats.grantRole(ROLE_OWNER, liquidityProtection.address, { from: owner });
@@ -2171,8 +2167,6 @@
                     }
                 });
             });
-=======
->>>>>>> 0fb2b37b
         });
     }
 });