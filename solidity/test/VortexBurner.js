--- conflicted
+++ resolved
@@ -1,4 +1,3 @@
-<<<<<<< HEAD
 const { expect } = require('chai');
 const { BigNumber } = require('ethers');
 const { ethers } = require('hardhat');
@@ -12,42 +11,6 @@
 const TKN = BigNumber.from(10).pow(BigNumber.from(18));
 const RESERVE1_AMOUNT = BigNumber.from(100_000_000).mul(TKN);
 const RESERVE2_AMOUNT = BigNumber.from(1_000_000).mul(TKN);
-=======
-const { accounts, defaultSender, contract } = require('@openzeppelin/test-environment');
-const { expectRevert, expectEvent, BN, constants, balance } = require('@openzeppelin/test-helpers');
-const { expect } = require('../../chai-local');
-const {
-    NATIVE_TOKEN_ADDRESS,
-    registry: {
-        NETWORK_SETTINGS,
-        CONVERTER_FACTORY,
-        CONVERTER_REGISTRY,
-        CONVERTER_REGISTRY_DATA,
-        BANCOR_NETWORK
-    }
-} = require('./helpers/Constants');
-
-const { ZERO_ADDRESS } = constants;
-
-const ContractRegistry = contract.fromArtifact('ContractRegistry');
-const BancorNetwork = contract.fromArtifact('BancorNetwork');
-const DSToken = contract.fromArtifact('DSToken');
-const ConverterRegistry = contract.fromArtifact('ConverterRegistry');
-const ConverterRegistryData = contract.fromArtifact('ConverterRegistryData');
-const ConverterFactory = contract.fromArtifact('ConverterFactory');
-const StandardPoolConverterFactory = contract.fromArtifact('TestStandardPoolConverterFactory');
-const StandardPoolConverter = contract.fromArtifact('TestStandardPoolConverter');
-const TokenHolder = contract.fromArtifact('TokenHolder');
-const TokenGovernance = contract.fromArtifact('TestTokenGovernance');
-const NetworkSettings = contract.fromArtifact('NetworkSettings');
-const VortexBurner = contract.fromArtifact('VortexBurner');
-
-const PPM_RESOLUTION = new BN(1_000_000);
-
-const TKN = new BN(10).pow(new BN(18));
-const RESERVE1_AMOUNT = new BN(100_000_000).mul(TKN);
-const RESERVE2_AMOUNT = new BN(1_000_000).mul(TKN);
->>>>>>> 1dfd9f42
 const STANDARD_CONVERTER_WEIGHTS = [500_000, 500_000];
 const TOTAL_SUPPLY = BigNumber.from(1_000_000_000).mul(TKN);
 
@@ -70,7 +33,6 @@
     before(async () => {
         accounts = await ethers.getSigners();
 
-<<<<<<< HEAD
         owner = accounts[0];
         newOwner = accounts[1];
         nonOwner = accounts[3];
@@ -83,9 +45,6 @@
 
         await contractRegistry.registerAddress(registry.BANCOR_FORMULA, bancorFormula.address);
         await contractRegistry.registerAddress(registry.BANCOR_NETWORK, bancorNetwork.address);
-=======
-        await contractRegistry.registerAddress(BANCOR_NETWORK, bancorNetwork.address);
->>>>>>> 1dfd9f42
 
         networkSettings = await Contracts.NetworkSettings.deploy(owner.address, BigNumber.from(0));
         await contractRegistry.registerAddress(registry.NETWORK_SETTINGS, networkSettings.address);
@@ -499,7 +458,6 @@
                                             // Perform the actual burn.
                                             const res = await vortex.burn(tokenAddresses);
 
-<<<<<<< HEAD
                                             expect(res)
                                                 .to.emit(vortex, 'Burned')
                                                 .withArgs(
@@ -507,13 +465,6 @@
                                                     grossNetworkTokenConversionAmount,
                                                     totalBurnedAmount
                                                 );
-=======
-                                            expectEvent(res, 'Burned', {
-                                                reserveTokens: tokenAddresses,
-                                                sourceAmount: grossNetworkTokenConversionAmount,
-                                                burnedAmount: totalBurnedAmount
-                                            });
->>>>>>> 1dfd9f42
 
                                             const tx = await res.wait();
                                             let events = await vortex.queryFilter(
@@ -522,20 +473,12 @@
                                                 tx.blockNumber
                                             );
 
-<<<<<<< HEAD
                                             for (let i = 0; i < convertibleTokens.length; ++i) {
-                                                expect(events[i].args.token).to.equal(convertibleTokens[i]);
+                                                expect(events[i].args.reserveToken).to.equal(convertibleTokens[i]);
                                                 expect(events[i].args.sourceAmount).to.equal(amounts[i]);
                                                 expect(events[i].args.targetAmount).to.equal(
                                                     networkTokenConversionAmounts[i]
                                                 );
-=======
-                                                expectEvent({ logs: [log] }, 'Converted', {
-                                                    reserveToken: convertibleTokens[i],
-                                                    sourceAmount: amounts[i],
-                                                    targetAmount: networkTokenConversionAmounts[i]
-                                                });
->>>>>>> 1dfd9f42
                                             }
 
                                             // Check that governance tokens were actually burned.
