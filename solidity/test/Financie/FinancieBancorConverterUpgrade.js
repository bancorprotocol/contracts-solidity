--- conflicted
+++ resolved
@@ -22,7 +22,6 @@
 
 const FinancieInternalBank = artifacts.require('FinancieInternalBank.sol');
 const FinancieInternalWallet = artifacts.require('FinancieInternalWallet.sol');
-const FinancieInternalWalletData = artifacts.require('FinancieInternalWalletData.sol');
 
 const weight10Percent = 100000;
 const gasPrice = 22000000000;
@@ -114,7 +113,6 @@
         await contractRegistry.registerAddress(bancorNetworkId, bancorNetwork.address);
         await bancorNetwork.setSignerAddress(accounts[0]);
 
-<<<<<<< HEAD
         let internalBank = await FinancieInternalBank.new();
         let internalWallet = await FinancieInternalWallet.new(
             "0xA0d6B46ab1e40BEfc073E510e92AdB88C0A70c5C",
@@ -122,13 +120,7 @@
         );
         await internalBank.transferOwnership(internalWallet.address);
         await internalWallet.setInternalBank(internalBank.address);
-=======
-        console.log('[FinancieInternalWalletData]initialize');
-        let internalWalletData = await FinancieInternalWalletData.new(managedContracts.address, platformToken.address, currencyToken.address);
-
-        let internalWallet = await FinancieInternalWallet.new("0xA0d6B46ab1e40BEfc073E510e92AdB88C0A70c5C", currencyToken.address, internalWalletData.address);
-        await managedContracts.activateTargetContract(internalWallet.address, true);
->>>>>>> ea4060b3
+
 
         console.log('[FinancieBancorConverter]new');
 
