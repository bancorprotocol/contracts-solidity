--- conflicted
+++ resolved
@@ -1,62 +1,35 @@
-<<<<<<< HEAD
 const { BigNumber, ethers } = require('ethers');
+
+const { formatBytes32String, id } = ethers.utils;
 
 module.exports = {
     registry: {
-        CONTRACT_REGISTRY: ethers.utils.formatBytes32String('ContractRegistry'),
-        BANCOR_NETWORK: ethers.utils.formatBytes32String('BancorNetwork'),
-        NETWORK_SETTINGS: ethers.utils.formatBytes32String('NetworkSettings'),
-        CONVERTER_FACTORY: ethers.utils.formatBytes32String('ConverterFactory'),
-        CONVERSION_PATH_FINDER: ethers.utils.formatBytes32String('ConversionPathFinder'),
-        CONVERTER_UPGRADER: ethers.utils.formatBytes32String('BancorConverterUpgrader'),
-        CONVERTER_REGISTRY: ethers.utils.formatBytes32String('BancorConverterRegistry'),
-        CONVERTER_REGISTRY_DATA: ethers.utils.formatBytes32String('BancorConverterRegistryData'),
-        BNT_TOKEN: ethers.utils.formatBytes32String('BNTToken'),
-        BANCOR_X: ethers.utils.formatBytes32String('BancorX'),
-        BANCOR_X_UPGRADER: ethers.utils.formatBytes32String('BancorXUpgrader'),
+        CONTRACT_REGISTRY: formatBytes32String('ContractRegistry'),
+        BANCOR_NETWORK: formatBytes32String('BancorNetwork'),
+        NETWORK_SETTINGS: formatBytes32String('NetworkSettings'),
+        CONVERTER_FACTORY: formatBytes32String('ConverterFactory'),
+        CONVERSION_PATH_FINDER: formatBytes32String('ConversionPathFinder'),
+        CONVERTER_UPGRADER: formatBytes32String('BancorConverterUpgrader'),
+        CONVERTER_REGISTRY: formatBytes32String('BancorConverterRegistry'),
+        CONVERTER_REGISTRY_DATA: formatBytes32String('BancorConverterRegistryData'),
+        BNT_TOKEN: formatBytes32String('BNTToken'),
+        BANCOR_X: formatBytes32String('BancorX'),
+        BANCOR_X_UPGRADER: formatBytes32String('BancorXUpgrader'),
+        LIQUIDITY_PROTECTION: formatBytes32String('LiquidityProtection'),
 
         // Needed for legacy tests
-        BANCOR_FORMULA: ethers.utils.formatBytes32String('BancorFormula')
+        BANCOR_FORMULA: formatBytes32String('BancorFormula')
     },
 
     roles: {
-        ROLE_OWNER: ethers.utils.id('ROLE_OWNER'),
-        ROLE_GOVERNOR: ethers.utils.id('ROLE_GOVERNOR'),
-        ROLE_MINTER: ethers.utils.id('ROLE_MINTER'),
-        ROLE_SEEDER: ethers.utils.id('ROLE_SEEDER')
-=======
-const {
-    web3: {
-        utils: { asciiToHex, keccak256 }
-    }
-} = require('@openzeppelin/test-environment');
-
-module.exports = {
-    registry: {
-        CONTRACT_REGISTRY: asciiToHex('ContractRegistry'),
-        BANCOR_NETWORK: asciiToHex('BancorNetwork'),
-        NETWORK_SETTINGS: asciiToHex('NetworkSettings'),
-        CONVERTER_FACTORY: asciiToHex('ConverterFactory'),
-        CONVERSION_PATH_FINDER: asciiToHex('ConversionPathFinder'),
-        CONVERTER_UPGRADER: asciiToHex('BancorConverterUpgrader'),
-        CONVERTER_REGISTRY: asciiToHex('BancorConverterRegistry'),
-        CONVERTER_REGISTRY_DATA: asciiToHex('BancorConverterRegistryData'),
-        BNT_TOKEN: asciiToHex('BNTToken'),
-        BANCOR_X: asciiToHex('BancorX'),
-        BANCOR_X_UPGRADER: asciiToHex('BancorXUpgrader'),
-        LIQUIDITY_PROTECTION: asciiToHex('LiquidityProtection')
-    },
-
-    roles: {
-        ROLE_SUPERVISOR: keccak256('ROLE_SUPERVISOR'),
-        ROLE_OWNER: keccak256('ROLE_OWNER'),
-        ROLE_GOVERNOR: keccak256('ROLE_GOVERNOR'),
-        ROLE_MINTER: keccak256('ROLE_MINTER'),
-        ROLE_SEEDER: keccak256('ROLE_SEEDER'),
-        ROLE_MANAGER: keccak256('ROLE_MANAGER'),
-        ROLE_PUBLISHER: keccak256('ROLE_PUBLISHER'),
-        ROLE_UPDATER: keccak256('ROLE_UPDATER')
->>>>>>> e371f331
+        ROLE_SUPERVISOR: id('ROLE_SUPERVISOR'),
+        ROLE_OWNER: id('ROLE_OWNER'),
+        ROLE_GOVERNOR: id('ROLE_GOVERNOR'),
+        ROLE_MINTER: id('ROLE_MINTER'),
+        ROLE_SEEDER: id('ROLE_SEEDER'),
+        ROLE_MANAGER: id('ROLE_MANAGER'),
+        ROLE_PUBLISHER: id('ROLE_PUBLISHER'),
+        ROLE_UPDATER: id('ROLE_UPDATER')
     },
 
     NATIVE_TOKEN_ADDRESS: '0xEeeeeEeeeEeEeeEeEeEeeEEEeeeeEeeeeeeeEEeE',
