const { BigNumber } = require('ethers');

module.exports = {
    registry: {
<<<<<<< HEAD
        CONTRACT_REGISTRY: ethers.utils.formatBytes32String('ContractRegistry'),
        BANCOR_NETWORK: ethers.utils.formatBytes32String('BancorNetwork'),
        BANCOR_FORMULA: ethers.utils.formatBytes32String('BancorFormula'),
        NETWORK_SETTINGS: ethers.utils.formatBytes32String('NetworkSettings'),
        CONVERTER_FACTORY: ethers.utils.formatBytes32String('ConverterFactory'),
        CONVERSION_PATH_FINDER: ethers.utils.formatBytes32String('ConversionPathFinder'),
        CONVERTER_UPGRADER: ethers.utils.formatBytes32String('BancorConverterUpgrader'),
        CONVERTER_REGISTRY: ethers.utils.formatBytes32String('BancorConverterRegistry'),
        CONVERTER_REGISTRY_DATA: ethers.utils.formatBytes32String('BancorConverterRegistryData'),
        BNT_TOKEN: ethers.utils.formatBytes32String('BNTToken'),
        BANCOR_X: ethers.utils.formatBytes32String('BancorX'),
        BANCOR_X_UPGRADER: ethers.utils.formatBytes32String('BancorXUpgrader')
=======
        CONTRACT_REGISTRY: web3.utils.asciiToHex('ContractRegistry'),
        BANCOR_NETWORK: web3.utils.asciiToHex('BancorNetwork'),
        BANCOR_FORMULA: web3.utils.asciiToHex('BancorFormula'),
        NETWORK_SETTINGS: web3.utils.asciiToHex('NetworkSettings'),
        CONVERTER_FACTORY: web3.utils.asciiToHex('ConverterFactory'),
        CONVERSION_PATH_FINDER: web3.utils.asciiToHex('ConversionPathFinder'),
        CONVERTER_UPGRADER: web3.utils.asciiToHex('BancorConverterUpgrader'),
        CONVERTER_REGISTRY: web3.utils.asciiToHex('BancorConverterRegistry'),
        CONVERTER_REGISTRY_DATA: web3.utils.asciiToHex('BancorConverterRegistryData'),
        BNT_TOKEN: web3.utils.asciiToHex('BNTToken'),
        BANCOR_X: web3.utils.asciiToHex('BancorX'),
        BANCOR_X_UPGRADER: web3.utils.asciiToHex('BancorXUpgrader'),
        NETWORK_SETTINGS: web3.utils.asciiToHex('NetworkSettings')
>>>>>>> 5f4c53eb
    },

    roles: {
        ROLE_OWNER: ethers.utils.id('ROLE_OWNER'),
        ROLE_GOVERNOR: ethers.utils.id('ROLE_GOVERNOR'),
        ROLE_MINTER: ethers.utils.id('ROLE_MINTER'),
        ROLE_SEEDER: ethers.utils.id('ROLE_SEEDER')
    },

    NATIVE_TOKEN_ADDRESS: '0xEeeeeEeeeEeEeeEeEeEeeEEEeeeeEeeeeeeeEEeE',
    MAX_UINT256: BigNumber.from('2').pow(BigNumber.from('256')).sub(BigNumber.from('1')),
    ZERO_ADDRESS: ethers.constants.AddressZero
};<|MERGE_RESOLUTION|>--- conflicted
+++ resolved
@@ -2,7 +2,6 @@
 
 module.exports = {
     registry: {
-<<<<<<< HEAD
         CONTRACT_REGISTRY: ethers.utils.formatBytes32String('ContractRegistry'),
         BANCOR_NETWORK: ethers.utils.formatBytes32String('BancorNetwork'),
         BANCOR_FORMULA: ethers.utils.formatBytes32String('BancorFormula'),
@@ -14,22 +13,8 @@
         CONVERTER_REGISTRY_DATA: ethers.utils.formatBytes32String('BancorConverterRegistryData'),
         BNT_TOKEN: ethers.utils.formatBytes32String('BNTToken'),
         BANCOR_X: ethers.utils.formatBytes32String('BancorX'),
-        BANCOR_X_UPGRADER: ethers.utils.formatBytes32String('BancorXUpgrader')
-=======
-        CONTRACT_REGISTRY: web3.utils.asciiToHex('ContractRegistry'),
-        BANCOR_NETWORK: web3.utils.asciiToHex('BancorNetwork'),
-        BANCOR_FORMULA: web3.utils.asciiToHex('BancorFormula'),
-        NETWORK_SETTINGS: web3.utils.asciiToHex('NetworkSettings'),
-        CONVERTER_FACTORY: web3.utils.asciiToHex('ConverterFactory'),
-        CONVERSION_PATH_FINDER: web3.utils.asciiToHex('ConversionPathFinder'),
-        CONVERTER_UPGRADER: web3.utils.asciiToHex('BancorConverterUpgrader'),
-        CONVERTER_REGISTRY: web3.utils.asciiToHex('BancorConverterRegistry'),
-        CONVERTER_REGISTRY_DATA: web3.utils.asciiToHex('BancorConverterRegistryData'),
-        BNT_TOKEN: web3.utils.asciiToHex('BNTToken'),
-        BANCOR_X: web3.utils.asciiToHex('BancorX'),
-        BANCOR_X_UPGRADER: web3.utils.asciiToHex('BancorXUpgrader'),
-        NETWORK_SETTINGS: web3.utils.asciiToHex('NetworkSettings')
->>>>>>> 5f4c53eb
+        BANCOR_X_UPGRADER: ethers.utils.formatBytes32String('BancorXUpgrader'),
+        NETWORK_SETTINGS: ethers.utils.formatBytes32String('NetworkSettings')
     },
 
     roles: {
