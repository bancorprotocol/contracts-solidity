--- conflicted
+++ resolved
@@ -369,7 +369,6 @@
 
                     const { res } = await convert([reserveToken1, poolToken, reserveToken2], amount, MIN_RETURN);
 
-<<<<<<< HEAD
                     await expect(res)
                         .to.emit(bancorNetwork, 'Conversion')
                         .withArgs(
@@ -380,15 +379,6 @@
                             purchaseAmount,
                             sender.address
                         );
-=======
-                    expectEvent(res, 'Conversion', {
-                        anchor: poolToken.address,
-                        sourceToken: reserveToken1.address,
-                        targetToken: reserveToken2.address,
-                        sourceAmount: amount,
-                        targetAmount: purchaseAmount
-                    });
->>>>>>> a2710f31
                 });
 
                 it('verifies the TokenRateUpdate event after conversion', async () => {
