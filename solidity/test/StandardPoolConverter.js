const { expect } = require('chai');
const { BigNumber } = require('ethers');

const { Decimal, divCeil } = require('./helpers/MathUtils.js');
const { latest, duration } = require('./helpers/Time');
const { NATIVE_TOKEN_ADDRESS, ZERO_ADDRESS, registry, MAX_UINT256 } = require('./helpers/Constants');

const Contracts = require('./helpers/Contracts');

let now;
let bancorNetwork;
let contractRegistry;
let sender;
let networkFeeWallet;
let accounts;

const ONE_TOKEN = BigNumber.from(10).pow(BigNumber.from(18));
const TOTAL_SUPPLY = ONE_TOKEN.mul(1000000);
const MIN_RETURN = BigNumber.from(1);
const MAX_CONVERSION_FEE = BigNumber.from(1000000);

describe('StandardPoolConverter', () => {
    const createPool = async (options = {}) => {
        const { disabled, ethIndex, networkFeePercent, conversionFeePercent } = options;

        const poolToken = await Contracts.DSToken.deploy('PT', 'PT', 18);
        let reserveToken1;
        let reserveToken2;

        switch (ethIndex) {
            case 0:
                reserveToken1 = await Contracts.TestStandardToken.deploy('RSV1', 'RSV1', 18, TOTAL_SUPPLY);
                reserveToken2 = await Contracts.TestStandardToken.deploy('RSV2', 'RSV2', 18, TOTAL_SUPPLY);
                break;
            case 1:
                reserveToken1 = { address: NATIVE_TOKEN_ADDRESS };
                reserveToken2 = await Contracts.TestStandardToken.deploy('RSV2', 'RSV2', 18, TOTAL_SUPPLY);
                break;
            case 2:
                reserveToken1 = await Contracts.TestStandardToken.deploy('RSV1', 'RSV1', 18, TOTAL_SUPPLY);
                reserveToken2 = { address: NATIVE_TOKEN_ADDRESS };
                break;
            default:
                throw new Error(`Unexpected ethIndex ${ethIndex}`);
        }

        const converter = await Contracts.TestStandardPoolConverter.deploy(
            poolToken.address,
            contractRegistry.address,
            MAX_CONVERSION_FEE
        );

        if (networkFeePercent) {
            await networkSettings.setNetworkFee(networkFeePercent * 10000);
        }

        if (conversionFeePercent) {
            await converter.setConversionFee(conversionFeePercent * 10000);
        }

        await converter.addReserve(reserveToken1.address, 500000);
        await converter.addReserve(reserveToken2.address, 500000);

        if (!disabled) {
            await poolToken.transferOwnership(converter.address);
            await converter.acceptTokenOwnership();
        }

        now = await latest();
        await converter.setTime(now);

        return { poolToken, reserveToken1, reserveToken2, converter };
    };

    const addLiquidity = async (converter, reserveToken1, reserveToken2, reserveAmounts) => {
        const { transactionCost: approveTransactionCost } = await approve(reserveToken1, converter, reserveAmounts[0]);
        const { transactionCost: approveTransactionCost2 } = await approve(reserveToken2, converter, reserveAmounts[1]);

        let value = BigNumber.from(0);
        if (reserveToken1.address === NATIVE_TOKEN_ADDRESS) {
            value = reserveAmounts[0];
        } else if (reserveToken2.address === NATIVE_TOKEN_ADDRESS) {
            value = reserveAmounts[1];
        }

        const res = await converter.addLiquidity(
            [reserveToken1.address, reserveToken2.address],
            reserveAmounts,
            MIN_RETURN,
            {
                value: value
            }
        );

        return {
            res,
            transactionCost: approveTransactionCost.add(approveTransactionCost2).add(await getTransactionCost(res))
        };
    };

    const removeLiquidity = async (converter, reserveToken1, reserveToken2, amount) => {
        const res = await converter.removeLiquidity(
            amount,
            [reserveToken1.address, reserveToken2.address],
            [MIN_RETURN, MIN_RETURN]
        );
        return { res, transactionCost: await getTransactionCost(res) };
    };

    const convert = async (conversionPath, amount, minReturn) => {
        const [sourceToken, poolToken] = conversionPath;
        await approve(sourceToken, bancorNetwork, amount);

        const value = sourceToken.address === NATIVE_TOKEN_ADDRESS ? amount : 0;
        const conversionPathAddresses = conversionPath.map((token) => token.address);
        const res = await bancorNetwork.convertByPath2(conversionPathAddresses, amount, minReturn, ZERO_ADDRESS, {
            value
        });

        const converter = await Contracts.TestStandardPoolConverter.attach(await poolToken.owner());
        const events = await converter.queryFilter('Conversion', res.blockNumber, res.blockNumber);
        const args = events.slice(-1)[0].args;
        return { res, amount: args._return, fee: args._conversionFee };
    };

    const getBalance = async (reserveToken, account) => {
        const reserveTokenAddress = reserveToken.address || reserveToken;
        const address = account.address || account;

        if (reserveTokenAddress === NATIVE_TOKEN_ADDRESS) {
            return ethers.provider.getBalance(address);
        }

        if (typeof reserveToken === 'string') {
            const token = await Contracts.TestStandardToken.attach(reserveToken);
            return await token.balanceOf(address);
        }

        return reserveToken.balanceOf(address);
    };

    const getAllowance = async (reserveToken, account) => {
        const reserveTokenAddress = reserveToken.address || reserveToken;
        if (reserveTokenAddress === NATIVE_TOKEN_ADDRESS) {
            return BigNumber.from(0);
        }

        const address = account.address || account;
        if (typeof reserveToken === 'string') {
            const token = await Contracts.TestStandardToken.attach(reserveToken);
            return token.allowance(sender.address, address);
        }

        return reserveToken.allowance(sender.address, address);
    };

    const approve = async (reserveToken, account, amount, options = {}) => {
        let transactionCost = BigNumber.from(0);

        const reserveTokenAddress = reserveToken.address || reserveToken;
        if (reserveTokenAddress === NATIVE_TOKEN_ADDRESS) {
            return { transactionCost };
        }

        if (!options.from) {
            options.from = sender.address;
        }

        const address = account.address || account;

        if (typeof reserveToken === 'string') {
            const token = await TestStandardToken.at(reserveToken);
            let res = await token.approve(address, 0, options);
            transactionCost = transactionCost.add(await getTransactionCost(res));

            res = await token.approve(address, amount, options);
            transactionCost = transactionCost.add(await getTransactionCost(res));

            return { transactionCost };
        }

        let res = await reserveToken.approve(address, 0, options);
        transactionCost = transactionCost.add(await getTransactionCost(res));

        res = await reserveToken.approve(address, amount, options);
        transactionCost = transactionCost.add(await getTransactionCost(res));

        return { transactionCost };
    };

    const transfer = async (reserveToken, account, amount, options = {}) => {
        if (!options.from) {
            options.from = defaultSender;
        }

        const reserveTokenAddress = reserveToken.address || reserveToken;
        if (reserveTokenAddress === NATIVE_TOKEN_ADDRESS) {
            return account.send(amount, options);
        }

        const address = account.address || account;

        if (typeof reserveToken === 'string') {
            const token = await TestStandardToken.at(reserveToken);
            return await token.transfer(address, amount, options);
        }

        return await reserveToken.transfer(address, amount, options);
    };

    const getTransactionCost = async (txResult) => {
        const cumulativeGasUsed = (await txResult.wait()).cumulativeGasUsed;
        return BigNumber.from(txResult.gasPrice).mul(BigNumber.from(cumulativeGasUsed));
    };

    before(async () => {
        accounts = await ethers.getSigners();

        sender = accounts[0];
        networkFeeWallet = accounts[1];

        // The following contracts are unaffected by the underlying tests, this can be shared.
        contractRegistry = await Contracts.ContractRegistry.deploy();

        const factory = await Contracts.ConverterFactory.deploy();
        await contractRegistry.registerAddress(registry.CONVERTER_FACTORY, factory.address);

        await factory.registerTypedConverterFactory((await Contracts.StandardPoolConverterFactory.deploy()).address);
    });

    beforeEach(async () => {
        bancorNetwork = await Contracts.BancorNetwork.deploy(contractRegistry.address);
        await contractRegistry.registerAddress(registry.BANCOR_NETWORK, bancorNetwork.address);

        networkSettings = await Contracts.NetworkSettings.deploy(networkFeeWallet.address, 0);
        await contractRegistry.registerAddress(registry.NETWORK_SETTINGS, networkSettings.address);
    });

    for (const ethIndex of [0, 1, 2]) {
        const ethIndexDescription = () => {
            switch (ethIndex) {
                case 0:
                    return 'with [ERC20, ERC20] reserves';

                case 1:
                    return 'with [ETH, ERC20] reserve';

                case 2:
                    return 'with [ERC20, ETH] reserve';

                default:
                    throw new Error(`Unexpected ethIndex ${ethIndex}`);
            }
        };

        context(ethIndexDescription(), () => {
            describe('construction', () => {
                it('verifies the Activation event after converter activation', async () => {
                    const { converter, poolToken } = await createPool({ ethIndex, disabled: true });
                    await poolToken.transferOwnership(converter.address);
                    const res = await converter.acceptTokenOwnership();

                    expect(res).to.emit(converter, 'Activation').withArgs(BigNumber.from(3), poolToken.address, true);
                });
            });

            describe('source and target amounts and fees', () => {
                const expectAlmostEqual = (amount1, amount2, maxError) => {
                    if (!amount1.eq(amount2)) {
                        const error = Decimal(amount1.toString()).div(amount2.toString()).sub(1).abs();
                        expect(error.lte(maxError)).to.be.equal(true, `error = ${error.toFixed(maxError.length)}`);
                    }
                };

                for (const amount of [0, 500, 1234, 5678, 9999, 12345, 98765]) {
                    for (const conversionFeePercent of [0, 5, 10, 25]) {
                        context(`when amount = ${amount}, conversionFeePercent = ${conversionFeePercent}%`, () => {
                            let converter;
                            let reserveToken1;
                            let reserveToken2;

                            beforeEach(async () => {
                                ({ converter, reserveToken1, reserveToken2 } = await createPool({
                                    ethIndex,
                                    conversionFeePercent
                                }));

                                await addLiquidity(converter, reserveToken1, reserveToken2, [
                                    BigNumber.from(1000000000),
                                    BigNumber.from(1000000000)
                                ]);
                            });

                            it('verifies sourceAmountAndFee', async () => {
                                const targetAmountAndFee = await converter.callStatic.targetAmountAndFee(
                                    reserveToken1.address,
                                    reserveToken2.address,
                                    amount
                                );

                                const sourceAmountAndFee = await converter.callStatic.sourceAmountAndFee(
                                    reserveToken1.address,
                                    reserveToken2.address,
                                    targetAmountAndFee[0]
                                );

                                expectAlmostEqual(sourceAmountAndFee[0], BigNumber.from(amount), '0.003');
                                expect(sourceAmountAndFee[1]).to.be.gte(targetAmountAndFee[1]);
                                expect(sourceAmountAndFee[1]).to.be.lte(targetAmountAndFee[1].add(1));
                            });
                        });
                    }
                }
            });

            describe('conversion', () => {
                let converter;
                let poolToken;
                let reserveToken1;
                let reserveToken2;

                beforeEach(async () => {
                    ({ converter, poolToken, reserveToken1, reserveToken2 } = await createPool({
                        ethIndex,
                        conversionFeePercent: 0.3
                    }));

                    await addLiquidity(converter, reserveToken1, reserveToken2, [
                        BigNumber.from(1000000000),
                        BigNumber.from(1000000000)
                    ]);
                });

                it('verifies that convert returns valid amount and fee after converting', async () => {
                    const amount = BigNumber.from(500);
                    const purchaseAmount = (
                        await converter.callStatic.targetAmountAndFee(
                            reserveToken1.address,
                            reserveToken2.address,
                            amount
                        )
                    )[0];

                    const { res } = await convert([reserveToken1, poolToken, reserveToken2], amount, MIN_RETURN);

                    expect(res)
                        .to.emit(bancorNetwork, 'Conversion')
                        .withArgs(
                            poolToken.address,
                            reserveToken1.address,
                            reserveToken2.address,
                            amount,
                            purchaseAmount,
                            sender.address
                        );
                });

                it('verifies the TokenRateUpdate event after conversion', async () => {
                    const amount = BigNumber.from(500);

                    const { res } = await convert([reserveToken1, poolToken, reserveToken2], amount, MIN_RETURN);

<<<<<<< HEAD
                    const poolTokenSupply = await poolToken.totalSupply();
                    const reserve1Balance = await converter.reserveBalance(reserveToken1.address);
                    const reserve2Balance = await converter.reserveBalance(reserveToken2.address);
=======
                    const poolTokenSupply = await poolToken.totalSupply.call();
                    const reserve1Balance = await converter.reserveBalance.call(reserveToken1.address);
                    const reserve2Balance = await converter.reserveBalance.call(reserveToken2.address);
>>>>>>> 87d4d9b2

                    const events = await converter.queryFilter('TokenRateUpdate', res.blockNumber, res.blockNumber);

                    // TokenRateUpdate for [source, target):
                    const { args: event1 } = events[0];
                    expect(event1._token1).to.eql(reserveToken1.address);
                    expect(event1._token2).to.eql(reserveToken2.address);
                    expect(event1._rateN).to.be.equal(reserve2Balance);
                    expect(event1._rateD).to.be.equal(reserve1Balance);

                    // TokenRateUpdate for [source, pool token):
                    const { args: event2 } = events[1];
                    expect(event2._token1).to.eql(poolToken.address);
                    expect(event2._token2).to.eql(reserveToken1.address);
                    expect(event2._rateN).to.be.equal(reserve1Balance);
                    expect(event2._rateD).to.be.equal(poolTokenSupply);

                    // TokenRateUpdate for [pool token, target):
                    const { args: event3 } = events[2];
                    expect(event3._token1).to.eql(poolToken.address);
                    expect(event3._token2).to.eql(reserveToken2.address);
                    expect(event3._rateN).to.be.equal(reserve2Balance);
                    expect(event3._rateD).to.be.equal(poolTokenSupply);
                });

                it('should revert when attempting to convert when the return is smaller than the minimum requested amount', async () => {
                    const amount = BigNumber.from(500);

                    await expect(convert([reserveToken1, poolToken, reserveToken2], amount, 200000)).to.be.revertedWith(
                        'ERR_RETURN_TOO_LOW'
                    );
                });
            });

            describe('recent average rate', () => {
                const AVERAGE_RATE_PERIOD = duration.minutes(10);

                let converter;
                let poolToken;
                let reserveToken1;
                let reserveToken2;

                beforeEach(async () => {
                    ({ converter, poolToken, reserveToken1, reserveToken2 } = await createPool({
                        ethIndex,
                        conversionFeePercent: 0.3
                    }));

                    await addLiquidity(converter, reserveToken1, reserveToken2, [
                        BigNumber.from(1000000000),
                        BigNumber.from(1000000000)
                    ]);
                });

                const getExpectedAverageRate = (prevAverageRate, currentRate, timeElapsed) => {
                    if (timeElapsed.eq(BigNumber.from(0))) {
                        return prevAverageRate;
                    }

                    if (timeElapsed.gte(AVERAGE_RATE_PERIOD)) {
                        return currentRate;
                    }

                    const newAverageRateN = prevAverageRate.n
                        .mul(currentRate.d)
                        .mul(AVERAGE_RATE_PERIOD.sub(timeElapsed))
                        .add(prevAverageRate.d.mul(currentRate.n).mul(timeElapsed));
                    const newAverageRateD = AVERAGE_RATE_PERIOD.mul(prevAverageRate.d).mul(currentRate.d);

                    return { n: newAverageRateN, d: newAverageRateD };
                };

                const expectRatesAlmostEqual = (rate, newRate) => {
                    const rate1 = Decimal(rate.n.toString()).div(Decimal(rate.d.toString()));
                    const rate2 = Decimal(newRate.n.toString()).div(Decimal(newRate.d.toString()));

                    if (!rate1.eq(rate2)) {
                        const error = Decimal(rate1.toString()).div(rate2.toString()).sub(1).abs();
                        expect(error.lte('0.000002')).to.be.equal(true, `error = ${error.toFixed(10)}`);
                    }
                };

                const getCurrentRate = async (reserveToken1, reserveToken2) => {
                    const balance1 = await converter.callStatic.reserveBalance(reserveToken1.address || reserveToken1);
                    const balance2 = await converter.callStatic.reserveBalance(reserveToken2.address || reserveToken2);
                    return { n: balance2, d: balance1 };
                };

                const getAverageRate = async (reserveToken) => {
                    const averageRate = await converter.callStatic.recentAverageRate(
                        reserveToken.address || reserveToken
                    );
                    return { n: averageRate[0], d: averageRate[1] };
                };

                const getPrevAverageRate = async () => {
                    const averageRateInfo = await converter.callStatic.averageRateInfo();
                    return { n: averageRateInfo.shr(112).mask(112), d: averageRateInfo.mask(112) };
                };

                const getPrevAverageRateUpdateTime = async () => {
                    const averageRateInfo = await converter.callStatic.averageRateInfo();
                    return averageRateInfo.shr(224);
                };

                it('should revert when requesting the average rate for a non reserve token', async () => {
                    await expect(converter.callStatic.recentAverageRate(accounts[7].address)).to.be.revertedWith(
                        'ERR_INVALID_RESERVE'
                    );
                });

                it('should be initially equal to the current rate', async () => {
                    const averageRate = await getAverageRate(reserveToken1);
                    const currentRate = await getCurrentRate(reserveToken1, reserveToken2);
                    const prevAverageRateUpdateTime = await getPrevAverageRateUpdateTime();

                    expect(averageRate.n.mul(currentRate.d)).to.be.equal(currentRate.n.mul(averageRate.d));
                    expect(prevAverageRateUpdateTime).to.be.equal(BigNumber.from(0));
                });

                it('should change after a conversion', async () => {
                    const amount = BigNumber.from(500);

                    await convert([reserveToken1, poolToken, reserveToken2], amount, MIN_RETURN);
                    const prevAverageRate = await getAverageRate(reserveToken1);
                    const prevAverageRateUpdateTime = await getPrevAverageRateUpdateTime();

                    await converter.setTime(now.add(duration.seconds(10)));

                    await convert([reserveToken1, poolToken, reserveToken2], amount, MIN_RETURN);
                    const averageRate = await getAverageRate(reserveToken1);
                    const averageRateUpdateTime = await getPrevAverageRateUpdateTime();

                    expect(averageRate.n).not.to.be.equal(prevAverageRate.n);
                    expect(averageRate.d).not.to.be.equal(prevAverageRate.d);
                    expect(averageRateUpdateTime).not.to.be.equal(prevAverageRateUpdateTime);
                });

                it('should be identical to the current rate after the full average rate period has passed', async () => {
                    const amount = BigNumber.from(500);

                    // set initial rate
                    await convert([reserveToken1, poolToken, reserveToken2], amount, MIN_RETURN);

                    let converterTime = now.add(duration.seconds(10));
                    await converter.setTime(converterTime);
                    await convert([reserveToken1, poolToken, reserveToken2], amount, MIN_RETURN);

                    const currentRate = await getCurrentRate(reserveToken1, reserveToken2);
                    let averageRate = await getAverageRate(reserveToken1);

                    expect(averageRate.n).not.to.be.equal(currentRate.n);
                    expect(averageRate.d).not.to.be.equal(currentRate.d);

                    converterTime = converterTime.add(AVERAGE_RATE_PERIOD);
                    await converter.setTime(converterTime);
                    averageRate = await getAverageRate(reserveToken1);

                    expect(averageRate.n).to.be.equal(currentRate.n);
                    expect(averageRate.d).to.be.equal(currentRate.d);
                });

                for (const seconds of [0, 1, 2, 3, 10, 100, 200, 300, 400, 500]) {
                    const timeElapsed = duration.seconds(seconds);
                    context(`${timeElapsed.toString()} seconds after conversion`, async () => {
                        beforeEach(async () => {
                            const amount = BigNumber.from(500);

                            // set initial rate (a second ago)
                            await converter.setTime(now.sub(duration.seconds(1)));
                            await convert([reserveToken1, poolToken, reserveToken2], amount, MIN_RETURN);

                            // reset converter time to current time
                            await converter.setTime(now);

                            // convert
                            await convert([reserveToken1, poolToken, reserveToken2], amount, MIN_RETURN);

                            // increase the current time
                            await converter.setTime(now.add(timeElapsed));
                        });

                        it('should properly calculate the average rate', async () => {
                            const amount = BigNumber.from(1000);

                            const prevAverageRate = await getPrevAverageRate();
                            const currentRate = await getCurrentRate(reserveToken1, reserveToken2);
                            const expectedAverageRate = getExpectedAverageRate(
                                prevAverageRate,
                                currentRate,
                                timeElapsed
                            );
                            await convert([reserveToken1, poolToken, reserveToken2], amount, MIN_RETURN);
                            const averageRate = await getAverageRate(reserveToken1);

                            expectRatesAlmostEqual(averageRate, expectedAverageRate);
                        });

                        it('should not change more than once in a block', async () => {
                            const amount = BigNumber.from(1000);

                            await convert([reserveToken1, poolToken, reserveToken2], amount, MIN_RETURN);
                            const averageRate = await getAverageRate(reserveToken1);

                            for (let i = 0; i < 5; i++) {
                                await convert([reserveToken1, poolToken, reserveToken2], amount, MIN_RETURN);
                                const averageRate2 = await getAverageRate(reserveToken1);

                                expect(averageRate.n).to.be.equal(averageRate2.n);
                                expect(averageRate.d).to.be.equal(averageRate2.d);
                            }
                        });

                        it('should change after some time with no conversions', async () => {
                            const prevAverageRate = await getPrevAverageRate();
                            const currentRate = await getCurrentRate(reserveToken1, reserveToken2);

                            for (let i = 0; i < 10; i++) {
                                // increase the current time and verify that the average rate is updated accordingly
                                const delta = duration.seconds(10).mul(BigNumber.from(i));
                                const totalElapsedTime = timeElapsed.add(delta);
                                await converter.setTime(now.add(totalElapsedTime));

                                const expectedAverageRate = getExpectedAverageRate(
                                    prevAverageRate,
                                    currentRate,
                                    totalElapsedTime
                                );
                                const averageRate = await getAverageRate(reserveToken1);

                                expectRatesAlmostEqual(averageRate, expectedAverageRate);
                            }
                        });
                    });
                }
            });

            describe('add/remove liquidity', () => {
                const getLiquidityCosts = async (firstTime, converter, reserveTokens, reserveAmounts) => {
                    if (firstTime) {
                        return reserveAmounts.map((reserveAmount, i) => reserveAmounts);
                    }

                    return await Promise.all(
                        reserveAmounts.map((reserveAmount, i) =>
                            converter.addLiquidityCost(
                                reserveTokens.map((reserveToken) => reserveToken.address || reserveToken),
                                i,
                                reserveAmount
                            )
                        )
                    );
                };

                const getLiquidityReturn = async (firstTime, converter, reserveTokens, reserveAmounts) => {
                    if (firstTime) {
                        const length = Math.round(
                            reserveAmounts.map((reserveAmount) => reserveAmount.toString()).join('').length /
                                reserveAmounts.length
                        );
                        return BigNumber.from(10).pow(BigNumber.from(length - 1));
                    }

                    return await converter.addLiquidityReturn(
                        reserveTokens.map((reserveToken) => reserveToken.address || reserveToken),
                        reserveAmounts
                    );
                };

                const removeLiquidityTest = async (ethIndex, reverse) => {
                    const { poolToken, reserveToken1, reserveToken2, converter } = await createPool({ ethIndex });
                    const reserveTokens = [reserveToken1, reserveToken2];

                    if (reverse) {
                        reserveTokens.reverse();
                    }

                    const amount = BigNumber.from(100000);
                    await addLiquidity(converter, reserveToken1, reserveToken2, [amount, amount]);

                    const poolTokenSupply = await poolToken.totalSupply();
                    const reserveBalances = await Promise.all(
                        reserveTokens.map((reserveToken) => converter.reserveBalance(reserveToken.address))
                    );

                    const removeAmount = BigNumber.from(100);
                    const expectedOutputAmounts = reserveBalances.map((reserveBalance) =>
                        reserveBalance.mul(removeAmount).div(poolTokenSupply)
                    );
                    await converter.removeLiquidityTest(
                        removeAmount,
                        reserveTokens.map((reserveToken) => reserveToken.address),
                        [MIN_RETURN, MIN_RETURN]
                    );
                    const actualOutputAmounts = await Promise.all(
                        reserveTokens.map((reserveToken, i) => converter.reserveAmountsRemoved(i))
                    );
                    reserveTokens.map((reserveToken, i) =>
                        expect(actualOutputAmounts[i]).to.be.equal(expectedOutputAmounts[i])
                    );
                };

                let converter;
                let poolToken;
                let reserveToken1;
                let reserveToken2;

                beforeEach(async () => {
                    ({ converter, poolToken, reserveToken1, reserveToken2 } = await createPool({ ethIndex }));
                });

                it('verifies function removeLiquidity when the reserves tokens are passed in the initial order', async () => {
                    await removeLiquidityTest(ethIndex);
                });

                it('verifies function removeLiquidity when the reserves tokens are passed in the opposite order', async () => {
                    await removeLiquidityTest(ethIndex, true);
                });

                it('verifies the TokenRateUpdate event after adding liquidity', async () => {
                    const amount = BigNumber.from(500);
                    const { res } = await addLiquidity(converter, reserveToken1, reserveToken2, [amount, amount]);

                    const poolTokenSupply = await poolToken.totalSupply();
                    const reserve1Balance = await converter.reserveBalance(reserveToken1.address);
                    const reserve2Balance = await converter.reserveBalance(reserveToken2.address);

                    expect(res)
                        .to.emit(converter, 'TokenRateUpdate')
                        .withArgs(poolToken.address, reserveToken1.address, reserve1Balance, poolTokenSupply);

                    expect(res)
                        .to.emit(converter, 'TokenRateUpdate')
                        .withArgs(poolToken.address, reserveToken2.address, reserve2Balance, poolTokenSupply);
                });

                it('verifies the TokenRateUpdate event after removing liquidity', async () => {
                    const amount = BigNumber.from(1000);
                    await addLiquidity(converter, reserveToken1, reserveToken2, [amount, amount]);

                    const removeAmount = BigNumber.from(100);
                    const { res } = await removeLiquidity(converter, reserveToken1, reserveToken2, removeAmount);

                    const poolTokenSupply = await poolToken.totalSupply();
                    const reserve1Balance = await converter.reserveBalance(reserveToken1.address);
                    await converter.reserveWeight(reserveToken1.address);
                    const reserve2Balance = await converter.reserveBalance(reserveToken2.address);
                    await converter.reserveWeight(reserveToken2.address);

                    expect(res)
                        .to.emit(converter, 'TokenRateUpdate')
                        .withArgs(poolToken.address, reserveToken1.address, reserve1Balance, poolTokenSupply);

                    expect(res)
                        .to.emit(converter, 'TokenRateUpdate')
                        .withArgs(poolToken.address, reserveToken2.address, reserve2Balance, poolTokenSupply);
                });

                it('should allow adding and removing liquidity', async () => {
                    const reserveTokens = [reserveToken1, reserveToken2];

                    const state = [];
                    let expected = [];
                    let prevSupply = BigNumber.from(0);
                    let prevBalances = reserveTokens.map((reserveToken) => BigNumber.from(0));

                    for (const supplyAmount of [1000000000, 1000000, 2000000, 3000000, 4000000]) {
                        const reserveAmounts = reserveTokens.map((reserveToken, i) =>
                            BigNumber.from(supplyAmount)
                                .mul(BigNumber.from(100 + i))
                                .div(BigNumber.from(100))
                        );
                        await Promise.all(
                            reserveTokens.map((reserveToken, i) =>
                                approve(reserveToken, converter, reserveAmounts[i].mul(BigNumber.from(0)))
                            )
                        );

                        await Promise.all(
                            reserveTokens.map((reserveToken, i) =>
                                approve(reserveToken, converter, reserveAmounts[i].mul(BigNumber.from(1)))
                            )
                        );

                        const liquidityCosts = await getLiquidityCosts(
                            state.length === 0,
                            converter,
                            reserveTokens,
                            reserveAmounts
                        );

                        const liquidityReturn = await getLiquidityReturn(
                            state.length === 0,
                            converter,
                            reserveTokens,
                            reserveAmounts
                        );

                        await addLiquidity(converter, reserveToken1, reserveToken2, reserveAmounts);

                        const allowances = await Promise.all(
                            reserveTokens.map((reserveToken) => getAllowance(reserveToken, converter.address))
                        );
                        const balances = await Promise.all(
                            reserveTokens.map((reserveToken) => getBalance(reserveToken, converter.address))
                        );
                        const supply = await poolToken.totalSupply();

                        state.push({ supply: supply, balances: balances });

                        for (let i = 0; i < allowances.length; i++) {
                            const diff = Decimal(allowances[i].toString()).div(reserveAmounts[i].toString());
                            expect(diff.toFixed()).to.be.equal('0');
                        }

                        const actual = balances.map((balance) => Decimal(balance.toString()).div(supply.toString()));
                        for (let i = 0; i < expected.length; i++) {
                            const diff = expected[i].div(actual[i]);
                            expect(diff.toFixed()).to.be.equal('1');
                            for (const liquidityCost of liquidityCosts) {
                                expect(liquidityCost[i]).to.be.equal(balances[i].sub(prevBalances[i]));
                            }
                        }

                        expect(liquidityReturn).to.be.equal(supply.sub(prevSupply));

                        expected = actual;
                        prevSupply = supply;
                        prevBalances = balances;
                    }

                    for (let n = state.length - 1; n > 0; n--) {
                        const supplyAmount = state[n].supply.sub(BigNumber.from(state[n - 1].supply));
                        const reserveAmounts = await converter.removeLiquidityReturn(
                            supplyAmount,
                            reserveTokens.map((reserveToken) => reserveToken.address)
                        );
                        await removeLiquidity(converter, reserveToken1, reserveToken2, supplyAmount);

                        const balances = await Promise.all(
                            reserveTokens.map((reserveToken) => getBalance(reserveToken, converter))
                        );
                        for (let i = 0; i < balances.length; i++) {
                            const diff = Decimal(state[n - 1].balances[i].toString()).div(
                                Decimal(balances[i].toString())
                            );
                            expect(diff.toFixed()).to.be.equal('1');
                            expect(prevBalances[i].sub(balances[i])).to.be.equal(reserveAmounts[i]);
                        }
                        prevBalances = balances;
                    }

                    const supplyAmount = state[0].supply;
                    const reserveAmounts = await converter.removeLiquidityReturn(
                        supplyAmount,
                        reserveTokens.map((reserveToken) => reserveToken.address)
                    );

                    await removeLiquidity(converter, reserveToken1, reserveToken2, supplyAmount);

                    const balances = await Promise.all(
                        reserveTokens.map((reserveToken) => getBalance(reserveToken, converter.address))
                    );
                    for (let i = 0; i < balances.length; i++) {
                        expect(balances[i]).to.be.equal(BigNumber.from(0));
                        expect(prevBalances[i].sub(balances[i])).to.be.equal(reserveAmounts[i]);
                    }
                });

                it('verifies that addLiquidity gets the correct reserve balance amounts from the caller', async () => {
                    const prevReserve1Balance = await converter.reserveBalance(reserveToken1.address);
                    const prevReserve2Balance = await converter.reserveBalance(reserveToken2.address);

                    const token1Amount = BigNumber.from(10000).mul(ONE_TOKEN);
                    const token2Amount = BigNumber.from(20000).mul(ONE_TOKEN);

                    await addLiquidity(converter, reserveToken1, reserveToken2, [token1Amount, token2Amount]);

                    const reserve1Balance = await converter.reserveBalance(reserveToken1.address);
                    const reserve2Balance = await converter.reserveBalance(reserveToken2.address);

                    expect(reserve1Balance).to.be.equal(prevReserve1Balance.add(token1Amount));
                    expect(reserve2Balance).to.be.equal(prevReserve2Balance.add(token2Amount));
                });

                it('should revert when attempting to add liquidity with insufficient funds', async () => {
                    const amount = await getBalance(reserveToken1, sender.address);

                    if (reserveToken1.address !== NATIVE_TOKEN_ADDRESS) {
                        await expect(
                            addLiquidity(converter, reserveToken1, reserveToken2, [amount.add(BigNumber.from(1)), 1000])
                        ).to.be.revertedWith('SafeMath: subtraction overflow');
                    } else {
                        // Not tested: Ethereum is handling this by itself. Tx doesn't occure if the wallet doesn't have the necessary value + gas.
                        // expect(
                        //     addLiquidity(converter, reserveToken1, reserveToken2, [amount.add(BigNumber.from(1)), 1000])
                        // ).to.throw;
                    }
                });

                it('verifies that removeLiquidity sends the correct reserve balance amounts to the caller', async () => {
                    const amount = BigNumber.from(100000).mul(ONE_TOKEN);
                    await addLiquidity(converter, reserveToken1, reserveToken2, [amount, amount]);

                    const percentage = BigNumber.from(50);
                    const supply = await poolToken.totalSupply();
                    const supplyAmount = supply.mul(percentage).div(supply);
                    const reserve1Balance = await converter.reserveBalance(reserveToken1.address);
                    const reserve2Balance = await converter.reserveBalance(reserveToken2.address);
                    const token1Amount = reserve1Balance.mul(percentage).div(supply);
                    const token2Amount = reserve2Balance.mul(percentage).div(supply);

                    const token1PrevBalance = await getBalance(reserveToken1, sender.address);
                    const token2PrevBalance = await getBalance(reserveToken2, sender.address);

                    const { transactionCost } = await removeLiquidity(
                        converter,
                        reserveToken1,
                        reserveToken2,
                        supplyAmount
                    );

                    const token1Balance = await getBalance(reserveToken1, sender.address);
                    const token2Balance = await getBalance(reserveToken2, sender.address);

                    expect(token1Balance).to.be.equal(
                        token1PrevBalance
                            .add(token1Amount)
                            .sub(reserveToken1.address === NATIVE_TOKEN_ADDRESS ? transactionCost : BigNumber.from(0))
                    );
                    expect(token2Balance).to.be.equal(
                        token2PrevBalance
                            .add(token2Amount)
                            .sub(reserveToken2.address === NATIVE_TOKEN_ADDRESS ? transactionCost : BigNumber.from(0))
                    );
                });

                it('verifies that removing the entire liquidity sends the full reserve balances to the caller', async () => {
                    const amount = BigNumber.from(100000).mul(ONE_TOKEN);
                    await addLiquidity(converter, reserveToken1, reserveToken2, [amount, amount]);

                    const reserve1Balance = await converter.reserveBalance(reserveToken1.address);
                    const reserve2Balance = await converter.reserveBalance(reserveToken2.address);

                    const token1PrevBalance = await getBalance(reserveToken1, sender.address);
                    const token2PrevBalance = await getBalance(reserveToken2, sender.address);

                    const totalSupply = await poolToken.totalSupply();
                    const { transactionCost } = await removeLiquidity(
                        converter,
                        reserveToken1,
                        reserveToken2,
                        totalSupply
                    );

                    const token1Balance = await getBalance(reserveToken1, sender.address);
                    const token2Balance = await getBalance(reserveToken2, sender.address);

                    expect(await poolToken.totalSupply()).to.be.equal(BigNumber.from(0));

                    expect(token1Balance).to.be.equal(
                        token1PrevBalance
                            .add(reserve1Balance)
                            .sub(reserveToken1.address === NATIVE_TOKEN_ADDRESS ? transactionCost : BigNumber.from(0))
                    );
                    expect(token2Balance).to.be.equal(
                        token2PrevBalance
                            .add(reserve2Balance)
                            .sub(reserveToken2.address === NATIVE_TOKEN_ADDRESS ? transactionCost : BigNumber.from(0))
                    );
                });

                it('should revert when attempting to remove liquidity with insufficient funds', async () => {
                    const amount = BigNumber.from(100000).mul(ONE_TOKEN);
                    await addLiquidity(converter, reserveToken1, reserveToken2, [amount, amount]);

                    const totalSupply = await poolToken.totalSupply();

                    await expect(
                        removeLiquidity(converter, reserveToken1, reserveToken2, totalSupply.add(BigNumber.from(1)))
                    ).to.be.revertedWith('ERC20: burn amount exceeds balance');
                });

                describe('verifies that the maximum possible liquidity is added', () => {
                    for (const [amount1, amount2] of [
                        [1000, 1200],
                        [200, 240],
                        [2000, 2400],
                        [20000, 22000],
                        [20000, 26000],
                        [100000, 120000]
                    ]) {
                        it(`addLiquidity(${[amount1, amount2]})`, async () => {
                            await addLiquidity(converter, reserveToken1, reserveToken2, [amount1, amount2]);

                            const balance1 = await getBalance(reserveToken1, converter);
                            const balance2 = await getBalance(reserveToken2, converter);
                            const a1b2 = BigNumber.from(amount1).mul(balance2);
                            const a2b1 = BigNumber.from(amount2).mul(balance1);
                            const expected1 = a1b2.lt(a2b1) ? BigNumber.from(0) : a1b2.sub(a2b1).div(balance2);
                            const expected2 = a2b1.lt(a1b2) ? BigNumber.from(0) : a2b1.sub(a1b2).div(balance1);
                            const actual1 = await getAllowance(reserveToken1, converter);
                            const actual2 = await getAllowance(reserveToken2, converter);
                            expect(actual1).to.be.equal(expected1);
                            expect(actual2).to.be.equal(expected2);
                        });
                    }
                });

                describe('verifies no gain by adding/removing liquidity', () => {
                    for (const amounts of [
                        [1000, 1000],
                        [1000, 2000],
                        [2000, 1000]
                    ]) {
                        for (const percents of [[100], [50, 50], [25, 75], [75, 25], [10, 20, 30, 40]]) {
                            it(`(amounts = ${amounts}, percents = ${percents})`, async () => {
                                let lastAmount = BigNumber.from(0);
                                for (const amount of amounts) {
                                    await addLiquidity(converter, reserveToken1, reserveToken2, [amount, amount]);

                                    const balance = await getBalance(poolToken, sender.address);
                                    lastAmount = balance.sub(lastAmount);
                                }
                                const prevBalance1 = await getBalance(reserveToken1, sender.address);
                                const prevBalance2 = await getBalance(reserveToken2, sender.address);

                                let transactionCost = BigNumber.from(0);
                                for (const percent of percents) {
                                    const { transactionCost: removeTransactionConst } = await removeLiquidity(
                                        converter,
                                        reserveToken1,
                                        reserveToken2,
                                        lastAmount.mul(BigNumber.from(percent)).div(BigNumber.from(100))
                                    );

                                    transactionCost = transactionCost.add(removeTransactionConst);
                                }
                                const balance1 = await getBalance(reserveToken1, sender.address);
                                const balance2 = await getBalance(reserveToken2, sender.address);
                                const amount = BigNumber.from(amounts[1]);
                                expect(balance1).to.be.equal(
                                    prevBalance1
                                        .add(amount)
                                        .sub(
                                            reserveToken1.address === NATIVE_TOKEN_ADDRESS
                                                ? transactionCost
                                                : BigNumber.from(0)
                                        )
                                );
                                expect(balance2).to.be.equal(
                                    prevBalance2
                                        .add(amount)
                                        .sub(
                                            reserveToken2.address === NATIVE_TOKEN_ADDRESS
                                                ? transactionCost
                                                : BigNumber.from(0)
                                        )
                                );
                            });
                        }
                    }
                });

                it('should refund the provider', async () => {
                    const reserveTokens = [reserveToken1, reserveToken2];
                    const amount = BigNumber.from(1000000000);

                    for (const factors of [
                        [1, 1],
                        [1, 2],
                        [2, 1]
                    ]) {
                        const reserveAmounts = factors.map((factor) => factor * amount);
                        for (const reserveToken of reserveTokens) {
                            await approve(reserveToken, converter, 0);
                        }

                        const balancesBefore = await Promise.all(
                            reserveTokens.map((reserveToken) => getBalance(reserveToken, sender.address))
                        );

                        const { transactionCost } = await addLiquidity(
                            converter,
                            reserveToken1,
                            reserveToken2,
                            reserveAmounts
                        );

                        const balancesAfter = await Promise.all(
                            reserveTokens.map((reserveToken) => getBalance(reserveToken, sender.address))
                        );

                        expect(balancesAfter[0]).to.be.equal(
                            balancesBefore[0]
                                .sub(BigNumber.from(amount))
                                .sub(
                                    reserveToken1.address === NATIVE_TOKEN_ADDRESS ? transactionCost : BigNumber.from(0)
                                )
                        );

                        expect(balancesAfter[1]).to.be.equal(
                            balancesBefore[1]
                                .sub(BigNumber.from(amount))
                                .sub(
                                    reserveToken2.address === NATIVE_TOKEN_ADDRESS ? transactionCost : BigNumber.from(0)
                                )
                        );
                    }
                });
            });

            describe('network fees', () => {
                const CONVERSION_AMOUNT = ONE_TOKEN.mul(100);

                const description = (
                    prefix,
                    initialBalance1,
                    initialBalance2,
                    conversionFeePercent,
                    networkFeePercent
                ) => {
                    return (
                        prefix +
                        ` initial balances = [${initialBalance1}, ${initialBalance2}],` +
                        ` conversion fee = ${conversionFeePercent}%` +
                        ` and network fee = ${networkFeePercent}%`
                    );
                };

                let poolToken;
                let reserveToken1;
                let reserveToken2;
                let converter;

                let networkFeeWalletReserve1Balance;
                let networkFeeWalletReserve2Balance;

                for (const initialBalance1 of [100000, 200000, 400000, 800000]) {
                    for (const initialBalance2 of [100000, 300000, 500000, 700000]) {
                        for (const conversionFeePercent of [0, 5, 10, 25, 75]) {
                            for (const networkFeePercent of [0, 5, 10, 25, 75, 100]) {
                                context(
                                    description(
                                        'when',
                                        initialBalance1,
                                        initialBalance2,
                                        conversionFeePercent,
                                        networkFeePercent
                                    ),
                                    () => {
                                        beforeEach(async () => {
                                            ({ poolToken, reserveToken1, reserveToken2, converter } = await createPool({
                                                ethIndex,
                                                networkFeePercent,
                                                conversionFeePercent
                                            }));

                                            networkFeeWalletReserve1Balance = await getBalance(
                                                reserveToken1,
                                                networkFeeWallet
                                            );
                                            networkFeeWalletReserve2Balance = await getBalance(
                                                reserveToken2,
                                                networkFeeWallet
                                            );
                                        });

                                        it('should process network fees after conversion', async () => {
                                            await addLiquidity(
                                                converter,
                                                reserveToken1,
                                                reserveToken2,
                                                [initialBalance1, initialBalance2].map((n) => ONE_TOKEN.mul(n))
                                            );

                                            const conversion = await convert(
                                                [reserveToken1, poolToken, reserveToken2],
                                                CONVERSION_AMOUNT,
                                                MIN_RETURN
                                            );

                                            const expectedFeeBase = conversion.fee.mul(networkFeePercent).div(200);
                                            const reserveBalance1 = ONE_TOKEN.mul(initialBalance1).add(
                                                CONVERSION_AMOUNT
                                            );
                                            const reserveBalance2 = ONE_TOKEN.mul(initialBalance2).sub(
                                                conversion.amount
                                            );

                                            await converter.processNetworkFees();

                                            const expectedFee1 = expectedFeeBase
                                                .mul(reserveBalance1)
                                                .div(reserveBalance2);
                                            const expectedFee2 = expectedFeeBase;

                                            const actualFee1 = (
                                                await getBalance(reserveToken1, networkFeeWallet.address)
                                            ).sub(networkFeeWalletReserve1Balance);
                                            const actualFee2 = (
                                                await getBalance(reserveToken2, networkFeeWallet.address)
                                            ).sub(networkFeeWalletReserve2Balance);

                                            expectAlmostEqual(actualFee1, expectedFee1, '2', '0.000188');
                                            expectAlmostEqual(actualFee2, expectedFee2, '2', '0.000188');
                                        });
                                    }
                                );
                            }
                        }
                    }
                }

                for (const initialBalance1 of [100000, 400000]) {
                    for (const initialBalance2 of [100000, 500000]) {
                        for (const conversionFeePercent of [1, 2]) {
                            for (const networkFeePercent of [5, 10]) {
                                context(
                                    description(
                                        'when',
                                        initialBalance1,
                                        initialBalance2,
                                        conversionFeePercent,
                                        networkFeePercent
                                    ),
                                    () => {
                                        beforeEach(async () => {
                                            ({ poolToken, reserveToken1, reserveToken2, converter } = await createPool({
                                                ethIndex,
                                                networkFeePercent,
                                                conversionFeePercent
                                            }));

                                            networkFeeWalletReserve1Balance = await getBalance(
                                                reserveToken1,
                                                networkFeeWallet
                                            );
                                            networkFeeWalletReserve2Balance = await getBalance(
                                                reserveToken2,
                                                networkFeeWallet
                                            );
                                        });

                                        it('should process network fees after liquidity provision', async () => {
                                            await addLiquidity(
                                                converter,
                                                reserveToken1,
                                                reserveToken2,
                                                [initialBalance1, initialBalance2].map((n) => ONE_TOKEN.mul(n))
                                            );

                                            const conversion = await convert(
                                                [reserveToken1, poolToken, reserveToken2],
                                                CONVERSION_AMOUNT,
                                                MIN_RETURN
                                            );
                                            const expectedFeeBase = conversion.fee.mul(networkFeePercent).div(200);
                                            const reserveBalance1 = ONE_TOKEN.mul(initialBalance1).add(
                                                CONVERSION_AMOUNT
                                            );
                                            const reserveBalance2 = ONE_TOKEN.mul(initialBalance2).sub(
                                                conversion.amount
                                            );

                                            const reserveAmounts = [initialBalance1, initialBalance2].map((n) =>
                                                ONE_TOKEN.mul(n)
                                            );

                                            await addLiquidity(converter, reserveToken1, reserveToken2, reserveAmounts);

                                            const expectedFee1 = expectedFeeBase
                                                .mul(reserveBalance1)
                                                .div(reserveBalance2);
                                            const expectedFee2 = expectedFeeBase;

                                            const actualFee1 = (
                                                await getBalance(reserveToken1, networkFeeWallet.address)
                                            ).sub(networkFeeWalletReserve1Balance);
                                            const actualFee2 = (
                                                await getBalance(reserveToken2, networkFeeWallet.address)
                                            ).sub(networkFeeWalletReserve2Balance);

                                            expectAlmostEqual(actualFee1, expectedFee1, '0', '0.000005');
                                            expectAlmostEqual(actualFee2, expectedFee2, '0', '0.000005');
                                        });
                                    }
                                );
                            }
                        }
                    }
                }

                for (const initialBalance1 of [100000, 400000]) {
                    for (const initialBalance2 of [100000, 500000]) {
                        for (const conversionFeePercent of [1, 2]) {
                            for (const networkFeePercent of [5, 10]) {
                                context(
                                    description(
                                        'when',
                                        initialBalance1,
                                        initialBalance2,
                                        conversionFeePercent,
                                        networkFeePercent
                                    ),
                                    () => {
                                        beforeEach(async () => {
                                            ({ poolToken, reserveToken1, reserveToken2, converter } = await createPool({
                                                ethIndex,
                                                networkFeePercent,
                                                conversionFeePercent
                                            }));

                                            networkFeeWalletReserve1Balance = await getBalance(
                                                reserveToken1,
                                                networkFeeWallet
                                            );
                                            networkFeeWalletReserve2Balance = await getBalance(
                                                reserveToken2,
                                                networkFeeWallet
                                            );
                                        });

                                        it('should process network fees after multiple conversions', async () => {
                                            await addLiquidity(
                                                converter,
                                                reserveToken1,
                                                reserveToken2,
                                                [initialBalance1, initialBalance2].map((n) => ONE_TOKEN.mul(n))
                                            );

                                            let totalConversionFee1 = BigNumber.from(0);
                                            let totalConversionFee2 = BigNumber.from(0);

                                            for (const n of [10, 20, 30, 40]) {
                                                const conversion = await convert(
                                                    [reserveToken1, poolToken, reserveToken2],
                                                    ONE_TOKEN.mul(n),
                                                    MIN_RETURN
                                                );
                                                totalConversionFee2 = totalConversionFee2.add(conversion.fee);
                                            }

                                            for (const n of [50, 60, 70, 80]) {
                                                const conversion = await convert(
                                                    [reserveToken2, poolToken, reserveToken1],
                                                    ONE_TOKEN.mul(n),
                                                    MIN_RETURN
                                                );
                                                totalConversionFee1 = totalConversionFee1.add(conversion.fee);
                                            }

                                            for (const n of [180, 170, 160, 150]) {
                                                const conversion = await convert(
                                                    [reserveToken1, poolToken, reserveToken2],
                                                    ONE_TOKEN.mul(n),
                                                    MIN_RETURN
                                                );
                                                totalConversionFee2 = totalConversionFee2.add(conversion.fee);
                                            }

                                            for (const n of [140, 130, 120, 110]) {
                                                const conversion = await convert(
                                                    [reserveToken2, poolToken, reserveToken1],
                                                    ONE_TOKEN.mul(n),
                                                    MIN_RETURN
                                                );
                                                totalConversionFee1 = totalConversionFee1.add(conversion.fee);
                                            }

                                            const totalSupply = await poolToken.totalSupply.call();
                                            const reserveBalance1 = await getBalance(reserveToken1, converter);
                                            const reserveBalance2 = await getBalance(reserveToken2, converter);

                                            const supplyAmount = await poolToken.balanceOf(sender.address);
                                            await removeLiquidity(
                                                converter,
                                                reserveToken1,
                                                reserveToken2,
                                                supplyAmount
                                            );

                                            const totalConversionFee1InPoolTokenUnits = totalConversionFee1
                                                .mul(totalSupply)
                                                .div(reserveBalance1);
                                            const totalConversionFee2InPoolTokenUnits = totalConversionFee2
                                                .mul(totalSupply)
                                                .div(reserveBalance2);
                                            const totalConversionFeeInPoolTokenUnits = totalConversionFee1InPoolTokenUnits.add(
                                                totalConversionFee2InPoolTokenUnits
                                            );
                                            const expectedFeeBase = totalConversionFeeInPoolTokenUnits
                                                .mul(networkFeePercent)
                                                .div(200);
                                            const expectedFee1 = expectedFeeBase.mul(reserveBalance1).div(totalSupply);
                                            const expectedFee2 = expectedFeeBase.mul(reserveBalance2).div(totalSupply);

                                            const actualFee1 = (
                                                await getBalance(reserveToken1, networkFeeWallet.address)
                                            ).sub(networkFeeWalletReserve1Balance);
                                            const actualFee2 = (
                                                await getBalance(reserveToken2, networkFeeWallet.address)
                                            ).sub(networkFeeWalletReserve2Balance);

                                            expectAlmostEqual(actualFee1, expectedFee1, '0', '0.001371');
                                            expectAlmostEqual(actualFee2, expectedFee2, '0', '0.001371');
                                        });
                                    }
                                );
                            }
                        }
                    }
                }

                for (const initialBalance1 of [100000]) {
                    for (const initialBalance2 of [100000]) {
                        for (const conversionFeePercent of [1]) {
                            for (const networkFeePercent of [10]) {
                                context(
                                    description(
                                        'when',
                                        initialBalance1,
                                        initialBalance2,
                                        conversionFeePercent,
                                        networkFeePercent
                                    ),
                                    () => {
                                        beforeEach(async () => {
                                            ({ poolToken, reserveToken1, reserveToken2, converter } = await createPool({
                                                ethIndex,
                                                networkFeePercent,
                                                conversionFeePercent
                                            }));

                                            networkFeeWalletReserve1Balance = await getBalance(
                                                reserveToken1,
                                                networkFeeWallet
                                            );
                                            networkFeeWalletReserve2Balance = await getBalance(
                                                reserveToken2,
                                                networkFeeWallet
                                            );
                                        });

                                        it('should process network fee after liquidity provision and removal', async () => {
                                            await addLiquidity(
                                                converter,
                                                reserveToken1,
                                                reserveToken2,

                                                [initialBalance1, initialBalance2].map((n) => ONE_TOKEN.mul(n))
                                            );

                                            let totalConversionFee1 = BigNumber.from(0);
                                            let totalConversionFee2 = BigNumber.from(0);

                                            for (const n of [10, 20, 30, 40]) {
                                                const conversion = await convert(
                                                    [reserveToken1, poolToken, reserveToken2],
                                                    ONE_TOKEN.mul(n),
                                                    MIN_RETURN
                                                );
                                                totalConversionFee2 = totalConversionFee2.add(conversion.fee);
                                            }

                                            for (let n = 0; n < 4; n++) {
                                                const reserveAmounts = [ONE_TOKEN.mul(1000), ONE_TOKEN.mul(1000)];
                                                await addLiquidity(
                                                    converter,
                                                    reserveToken1,
                                                    reserveToken2,
                                                    reserveAmounts
                                                );
                                            }

                                            for (const n of [50, 60, 70, 80]) {
                                                const conversion = await convert(
                                                    [reserveToken2, poolToken, reserveToken1],
                                                    ONE_TOKEN.mul(n),
                                                    MIN_RETURN
                                                );
                                                totalConversionFee1 = totalConversionFee1.add(conversion.fee);
                                            }

                                            for (let n = 0; n < 4; n++) {
                                                const supplyAmount = await poolToken.balanceOf(sender.address);
                                                await removeLiquidity(
                                                    converter,
                                                    reserveToken1,
                                                    reserveToken2,
                                                    supplyAmount.div(10)
                                                );
                                            }

                                            for (const n of [180, 170, 160, 150]) {
                                                const conversion = await convert(
                                                    [reserveToken1, poolToken, reserveToken2],
                                                    ONE_TOKEN.mul(n),
                                                    MIN_RETURN
                                                );
                                                totalConversionFee2 = totalConversionFee2.add(conversion.fee);
                                            }

                                            for (let n = 0; n < 4; n++) {
                                                const reserveAmounts = [ONE_TOKEN.mul(1000), ONE_TOKEN.mul(1000)];
                                                await addLiquidity(
                                                    converter,
                                                    reserveToken1,
                                                    reserveToken2,
                                                    reserveAmounts
                                                );
                                            }

                                            for (const n of [140, 130, 120, 110]) {
                                                const conversion = await convert(
                                                    [reserveToken2, poolToken, reserveToken1],
                                                    ONE_TOKEN.mul(n),
                                                    MIN_RETURN
                                                );
                                                totalConversionFee1 = totalConversionFee1.add(conversion.fee);
                                            }

                                            for (let n = 0; n < 4; n++) {
                                                const supplyAmount = await poolToken.balanceOf(sender.address);
                                                await removeLiquidity(
                                                    converter,
                                                    reserveToken1,
                                                    reserveToken2,
                                                    supplyAmount.div(10)
                                                );
                                            }

                                            const totalSupply = await poolToken.totalSupply.call();
                                            const reserveBalance1 = await getBalance(reserveToken1, converter);
                                            const reserveBalance2 = await getBalance(reserveToken2, converter);

                                            const totalConversionFee1InPoolTokenUnits = totalConversionFee1
                                                .mul(totalSupply)
                                                .div(reserveBalance1);
                                            const totalConversionFee2InPoolTokenUnits = totalConversionFee2
                                                .mul(totalSupply)
                                                .div(reserveBalance2);
                                            const totalConversionFeeInPoolTokenUnits = totalConversionFee1InPoolTokenUnits.add(
                                                totalConversionFee2InPoolTokenUnits
                                            );
                                            const expectedFeeBase = totalConversionFeeInPoolTokenUnits
                                                .mul(networkFeePercent)
                                                .div(200);
                                            const expectedFee1 = expectedFeeBase.mul(reserveBalance1).div(totalSupply);
                                            const expectedFee2 = expectedFeeBase.mul(reserveBalance2).div(totalSupply);

                                            const actualFee1 = (
                                                await getBalance(reserveToken1, networkFeeWallet.address)
                                            ).sub(networkFeeWalletReserve1Balance);
                                            const actualFee2 = (
                                                await getBalance(reserveToken2, networkFeeWallet.address)
                                            ).sub(networkFeeWalletReserve2Balance);

                                            expectAlmostEqual(actualFee1, expectedFee1, '0', '0.003391');
                                            expectAlmostEqual(actualFee2, expectedFee2, '0', '0.001671');
                                        });
                                    }
                                );
                            }
                        }
                    }
                }

                for (const initialBalance1 of [100000]) {
                    for (const initialBalance2 of [100000]) {
                        for (const conversionFeePercent of [1]) {
                            for (const networkFeePercent of [10]) {
                                context(
                                    description(
                                        'when',
                                        initialBalance1,
                                        initialBalance2,
                                        conversionFeePercent,
                                        networkFeePercent
                                    ),
                                    () => {
                                        beforeEach(async () => {
                                            ({ poolToken, reserveToken1, reserveToken2, converter } = await createPool({
                                                ethIndex,
                                                networkFeePercent,
                                                conversionFeePercent
                                            }));

                                            networkFeeWalletReserve1Balance = await getBalance(
                                                reserveToken1,
                                                networkFeeWallet
                                            );
                                            networkFeeWalletReserve2Balance = await getBalance(
                                                reserveToken2,
                                                networkFeeWallet
                                            );
                                        });

                                        it('should process network fees after multiple conversions', async () => {
                                            await addLiquidity(
                                                converter,
                                                reserveToken1,
                                                reserveToken2,
                                                [initialBalance1, initialBalance2].map((n) => ONE_TOKEN.mul(n))
                                            );

                                            let totalConversionFee1 = BigNumber.from(0);
                                            let totalConversionFee2 = BigNumber.from(0);

                                            for (const n of [10, 20, 30, 40]) {
                                                const conversion = await convert(
                                                    [reserveToken1, poolToken, reserveToken2],
                                                    1000000 * n,
                                                    MIN_RETURN
                                                );
                                                totalConversionFee2 = totalConversionFee2.add(conversion.fee);
                                            }

                                            await converter.processNetworkFees();

                                            for (const n of [50, 60, 70, 80]) {
                                                const conversion = await convert(
                                                    [reserveToken2, poolToken, reserveToken1],
                                                    1000000 * n,
                                                    MIN_RETURN
                                                );
                                                totalConversionFee1 = totalConversionFee1.add(conversion.fee);
                                            }

                                            await converter.processNetworkFees();

                                            for (const n of [180, 170, 160, 150]) {
                                                const conversion = await convert(
                                                    [reserveToken1, poolToken, reserveToken2],
                                                    1000000 * n,
                                                    MIN_RETURN
                                                );
                                                totalConversionFee2 = totalConversionFee2.add(conversion.fee);
                                            }

                                            await converter.processNetworkFees();

                                            for (const n of [140, 130, 120, 110]) {
                                                const conversion = await convert(
                                                    [reserveToken2, poolToken, reserveToken1],
                                                    1000000 * n,
                                                    MIN_RETURN
                                                );
                                                totalConversionFee1 = totalConversionFee1.add(conversion.fee);
                                            }

                                            await converter.processNetworkFees();

                                            const totalSupply = await poolToken.totalSupply.call();
                                            const reserveBalance1 = await getBalance(reserveToken1, converter);
                                            const reserveBalance2 = await getBalance(reserveToken2, converter);

                                            const totalConversionFee1InPoolTokenUnits = totalConversionFee1
                                                .mul(totalSupply)
                                                .div(reserveBalance1);
                                            const totalConversionFee2InPoolTokenUnits = totalConversionFee2
                                                .mul(totalSupply)
                                                .div(reserveBalance2);
                                            const totalConversionFeeInPoolTokenUnits = totalConversionFee1InPoolTokenUnits.add(
                                                totalConversionFee2InPoolTokenUnits
                                            );
                                            const expectedFeeBase = totalConversionFeeInPoolTokenUnits
                                                .mul(networkFeePercent)
                                                .div(200);
                                            const expectedFee1 = expectedFeeBase.mul(reserveBalance1).div(totalSupply);
                                            const expectedFee2 = expectedFeeBase.mul(reserveBalance2).div(totalSupply);

                                            const actualFee1 = (
                                                await getBalance(reserveToken1, networkFeeWallet.address)
                                            ).sub(networkFeeWalletReserve1Balance);
                                            const actualFee2 = (
                                                await getBalance(reserveToken2, networkFeeWallet.address)
                                            ).sub(networkFeeWalletReserve2Balance);

                                            expectAlmostEqual(actualFee1, expectedFee1, '0', '0.0000014');
                                            expectAlmostEqual(actualFee2, expectedFee2, '0', '0.0000014');
                                        });
                                    }
                                );
                            }
                        }
                    }
                }

                for (const initialBalance1 of [100000, 400000]) {
                    for (const initialBalance2 of [100000, 500000]) {
                        for (const conversionFeePercent of [1, 2]) {
                            for (const networkFeePercent of [5, 10]) {
                                context(
                                    description(
                                        'when',
                                        initialBalance1,
                                        initialBalance2,
                                        conversionFeePercent,
                                        networkFeePercent
                                    ),
                                    () => {
                                        beforeEach(async () => {
                                            ({ poolToken, reserveToken1, reserveToken2, converter } = await createPool({
                                                ethIndex,
                                                networkFeePercent,
                                                conversionFeePercent
                                            }));

                                            networkFeeWalletReserve1Balance = await getBalance(
                                                reserveToken1,
                                                networkFeeWallet
                                            );
                                            networkFeeWalletReserve2Balance = await getBalance(
                                                reserveToken2,
                                                networkFeeWallet
                                            );
                                        });

                                        it('should process network fees after large liquidity removal', async () => {
                                            await addLiquidity(
                                                converter,
                                                reserveToken1,
                                                reserveToken2,
                                                [initialBalance1, initialBalance2].map((n) => ONE_TOKEN.mul(n))
                                            );

                                            const conversionAmount = ONE_TOKEN.mul(
                                                Math.max(initialBalance1, initialBalance2)
                                            );
                                            const conversion = await convert(
                                                [reserveToken1, poolToken, reserveToken2],
                                                conversionAmount,
                                                MIN_RETURN
                                            );
                                            const expectedFeeBase = conversion.fee.mul(networkFeePercent).div(200);
                                            const reserveBalance1 = ONE_TOKEN.mul(initialBalance1).add(
                                                conversionAmount
                                            );
                                            const reserveBalance2 = ONE_TOKEN.mul(initialBalance2).sub(
                                                conversion.amount
                                            );

                                            const supplyAmount = await poolToken.balanceOf(sender.address);
                                            await removeLiquidity(
                                                converter,
                                                reserveToken1,
                                                reserveToken2,
                                                supplyAmount
                                            );

                                            const expectedFee1 = expectedFeeBase
                                                .mul(reserveBalance1)
                                                .div(reserveBalance2);
                                            const expectedFee2 = expectedFeeBase;

                                            const actualFee1 = (
                                                await getBalance(reserveToken1, networkFeeWallet.address)
                                            ).sub(networkFeeWalletReserve1Balance);
                                            const actualFee2 = (
                                                await getBalance(reserveToken2, networkFeeWallet.address)
                                            ).sub(networkFeeWalletReserve2Balance);

                                            expectAlmostEqual(actualFee1, expectedFee1, '0', '0.02383');
                                            expectAlmostEqual(actualFee2, expectedFee2, '0', '0.02383');
                                        });
                                    }
                                );
                            }
                        }
                    }
                }

                const expectAlmostEqual = (actual, expected, maxAbsoluteError, maxRelativeError) => {
                    const x = Decimal(actual.toString());
                    const y = Decimal(expected.toString());
                    if (!x.eq(y)) {
                        const absoluteError = x.sub(y).abs();
                        const relativeError = x.div(y).sub(1).abs();
                        expect(absoluteError.lte(maxAbsoluteError) || relativeError.lte(maxRelativeError)).to.be.equal(
                            true,
                            `\nabsoluteError = ${absoluteError.toFixed()}\nrelativeError = ${relativeError.toFixed(25)}`
                        );
                    }
                };
            });

            describe('sync reserve balances', () => {
                let poolToken;
                let reserveToken1;
                let reserveToken2;
                let converter;

                beforeEach(async () => {
                    ({ converter, poolToken, reserveToken1, reserveToken2 } = await createPool({ ethIndex }));

                    await addLiquidity(converter, reserveToken1, reserveToken2, [
                        new BN(1000000000),
                        new BN(1000000000)
                    ]);
                });

                const testSync = async (operation) => {
                    await operation();

                    const reserve1Balance = await converter.reserveBalance.call(reserveToken1.address);
                    const reserve2Balance = await converter.reserveBalance.call(reserveToken2.address);

                    await converter.syncReserveBalances();

                    expect(await converter.reserveBalance.call(reserveToken1.address)).to.be.bignumber.equal(
                        reserve1Balance
                    );
                    expect(await converter.reserveBalance.call(reserveToken2.address)).to.be.bignumber.equal(
                        reserve2Balance
                    );
                };

                it('should not affect reserve balances before and after conversion', async () => {
                    const amount = new BN(500);
                    await testSync(async () => convert([reserveToken1, poolToken, reserveToken2], amount, MIN_RETURN));
                });

                it('should not affect reserve balances before and after liquidity is added', async () => {
                    const amount = new BN(1000).mul(ONE_TOKEN);
                    await testSync(async () => addLiquidity(converter, reserveToken1, reserveToken2, [amount, amount]));
                });

                it('should not affect reserve balances before and after liquidity is removed', async () => {
                    const amount = await poolToken.totalSupply.call();
                    await testSync(async () =>
                        converter.removeLiquidity(
                            amount,
                            [reserveToken1.address, reserveToken2.address],
                            [MIN_RETURN, MIN_RETURN]
                        )
                    );
                });

                it('should sync with external changes', async () => {
                    const reserve1Balance = await converter.reserveBalance.call(reserveToken1.address);
                    const reserve2Balance = await converter.reserveBalance.call(reserveToken2.address);

                    const amount1 = new BN(1);
                    const amount2 = new BN(100);

                    await transfer(reserveToken1, converter, amount1);
                    await transfer(reserveToken2, converter, amount2);

                    await converter.syncReserveBalances();

                    expect(await converter.reserveBalance.call(reserveToken1.address)).to.be.bignumber.equal(
                        reserve1Balance.add(amount1)
                    );
                    expect(await converter.reserveBalance.call(reserveToken2.address)).to.be.bignumber.equal(
                        reserve2Balance.add(amount2)
                    );
                });
            });
        });
    }
});<|MERGE_RESOLUTION|>--- conflicted
+++ resolved
@@ -188,24 +188,20 @@
         return { transactionCost };
     };
 
-    const transfer = async (reserveToken, account, amount, options = {}) => {
-        if (!options.from) {
-            options.from = defaultSender;
-        }
-
+    const transfer = async (reserveToken, account, amount) => {
         const reserveTokenAddress = reserveToken.address || reserveToken;
         if (reserveTokenAddress === NATIVE_TOKEN_ADDRESS) {
-            return account.send(amount, options);
+            return await sender.sendTransaction({ to: account.address, value: amount });
         }
 
         const address = account.address || account;
 
         if (typeof reserveToken === 'string') {
-            const token = await TestStandardToken.at(reserveToken);
-            return await token.transfer(address, amount, options);
+            const token = await Contracts.TestStandardToken.attach(reserveToken);
+            return await token.transfer(address, amount);
         }
 
-        return await reserveToken.transfer(address, amount, options);
+        return await reserveToken.transfer(address, amount);
     };
 
     const getTransactionCost = async (txResult) => {
@@ -360,15 +356,9 @@
 
                     const { res } = await convert([reserveToken1, poolToken, reserveToken2], amount, MIN_RETURN);
 
-<<<<<<< HEAD
                     const poolTokenSupply = await poolToken.totalSupply();
                     const reserve1Balance = await converter.reserveBalance(reserveToken1.address);
                     const reserve2Balance = await converter.reserveBalance(reserveToken2.address);
-=======
-                    const poolTokenSupply = await poolToken.totalSupply.call();
-                    const reserve1Balance = await converter.reserveBalance.call(reserveToken1.address);
-                    const reserve2Balance = await converter.reserveBalance.call(reserveToken2.address);
->>>>>>> 87d4d9b2
 
                     const events = await converter.queryFilter('TokenRateUpdate', res.blockNumber, res.blockNumber);
 
@@ -1339,7 +1329,7 @@
                                                 totalConversionFee1 = totalConversionFee1.add(conversion.fee);
                                             }
 
-                                            const totalSupply = await poolToken.totalSupply.call();
+                                            const totalSupply = await poolToken.totalSupply();
                                             const reserveBalance1 = await getBalance(reserveToken1, converter);
                                             const reserveBalance2 = await getBalance(reserveToken2, converter);
 
@@ -1501,7 +1491,7 @@
                                                 );
                                             }
 
-                                            const totalSupply = await poolToken.totalSupply.call();
+                                            const totalSupply = await poolToken.totalSupply();
                                             const reserveBalance1 = await getBalance(reserveToken1, converter);
                                             const reserveBalance2 = await getBalance(reserveToken2, converter);
 
@@ -1622,7 +1612,7 @@
 
                                             await converter.processNetworkFees();
 
-                                            const totalSupply = await poolToken.totalSupply.call();
+                                            const totalSupply = await poolToken.totalSupply();
                                             const reserveBalance1 = await getBalance(reserveToken1, converter);
                                             const reserveBalance2 = await getBalance(reserveToken2, converter);
 
@@ -1756,7 +1746,7 @@
                 };
             });
 
-            describe('sync reserve balances', () => {
+            describe.only('sync reserve balances', () => {
                 let poolToken;
                 let reserveToken1;
                 let reserveToken2;
@@ -1766,39 +1756,35 @@
                     ({ converter, poolToken, reserveToken1, reserveToken2 } = await createPool({ ethIndex }));
 
                     await addLiquidity(converter, reserveToken1, reserveToken2, [
-                        new BN(1000000000),
-                        new BN(1000000000)
+                        BigNumber.from(1000000000),
+                        BigNumber.from(1000000000)
                     ]);
                 });
 
                 const testSync = async (operation) => {
                     await operation();
 
-                    const reserve1Balance = await converter.reserveBalance.call(reserveToken1.address);
-                    const reserve2Balance = await converter.reserveBalance.call(reserveToken2.address);
+                    const reserve1Balance = await converter.reserveBalance(reserveToken1.address);
+                    const reserve2Balance = await converter.reserveBalance(reserveToken2.address);
 
                     await converter.syncReserveBalances();
 
-                    expect(await converter.reserveBalance.call(reserveToken1.address)).to.be.bignumber.equal(
-                        reserve1Balance
-                    );
-                    expect(await converter.reserveBalance.call(reserveToken2.address)).to.be.bignumber.equal(
-                        reserve2Balance
-                    );
+                    expect(await converter.reserveBalance(reserveToken1.address)).to.be.equal(reserve1Balance);
+                    expect(await converter.reserveBalance(reserveToken2.address)).to.be.equal(reserve2Balance);
                 };
 
                 it('should not affect reserve balances before and after conversion', async () => {
-                    const amount = new BN(500);
+                    const amount = BigNumber.from(500);
                     await testSync(async () => convert([reserveToken1, poolToken, reserveToken2], amount, MIN_RETURN));
                 });
 
                 it('should not affect reserve balances before and after liquidity is added', async () => {
-                    const amount = new BN(1000).mul(ONE_TOKEN);
+                    const amount = BigNumber.from(1000).mul(ONE_TOKEN);
                     await testSync(async () => addLiquidity(converter, reserveToken1, reserveToken2, [amount, amount]));
                 });
 
                 it('should not affect reserve balances before and after liquidity is removed', async () => {
-                    const amount = await poolToken.totalSupply.call();
+                    const amount = await poolToken.totalSupply();
                     await testSync(async () =>
                         converter.removeLiquidity(
                             amount,
@@ -1809,21 +1795,21 @@
                 });
 
                 it('should sync with external changes', async () => {
-                    const reserve1Balance = await converter.reserveBalance.call(reserveToken1.address);
-                    const reserve2Balance = await converter.reserveBalance.call(reserveToken2.address);
-
-                    const amount1 = new BN(1);
-                    const amount2 = new BN(100);
+                    const reserve1Balance = await converter.reserveBalance(reserveToken1.address);
+                    const reserve2Balance = await converter.reserveBalance(reserveToken2.address);
+
+                    const amount1 = BigNumber.from(1);
+                    const amount2 = BigNumber.from(100);
 
                     await transfer(reserveToken1, converter, amount1);
                     await transfer(reserveToken2, converter, amount2);
 
                     await converter.syncReserveBalances();
 
-                    expect(await converter.reserveBalance.call(reserveToken1.address)).to.be.bignumber.equal(
+                    expect(await converter.reserveBalance(reserveToken1.address)).to.be.equal(
                         reserve1Balance.add(amount1)
                     );
-                    expect(await converter.reserveBalance.call(reserveToken2.address)).to.be.bignumber.equal(
+                    expect(await converter.reserveBalance(reserveToken2.address)).to.be.equal(
                         reserve2Balance.add(amount2)
                     );
                 });
