const { accounts, contract } = require('@openzeppelin/test-environment');
const { expectRevert, expectEvent, constants, BN } = require('@openzeppelin/test-helpers');
const { expect } = require('../../chai-local');

const { ETH_RESERVE_ADDRESS, registry } = require('./helpers/Constants');
const { ZERO_ADDRESS } = constants;

<<<<<<< HEAD
const ERC20Token = artifacts.require('ERC20Token');
const EtherToken = artifacts.require('EtherToken');
const DSToken = artifacts.require('DSToken');
const ContractRegistry = artifacts.require('ContractRegistry');
const ConverterFactory = artifacts.require('ConverterFactory');
const ConverterBase = artifacts.require('ConverterBase');
const IConverterAnchor = artifacts.require('IConverterAnchor');
const LiquidTokenConverter = artifacts.require('LiquidTokenConverter');
const LiquidityPoolV1Converter = artifacts.require('LiquidityPoolV1Converter');
const LiquidTokenConverterFactory = artifacts.require('LiquidTokenConverterFactory');
const LiquidityPoolV1ConverterFactory = artifacts.require('LiquidityPoolV1ConverterFactory');
const LiquidityPoolV2ConverterFactory = artifacts.require('LiquidityPoolV2ConverterFactory');
const StandardPoolConverterFactory = artifacts.require('StandardPoolConverterFactory');
const LiquidityPoolV2ConverterAnchorFactory = artifacts.require('LiquidityPoolV2ConverterAnchorFactory');
const LiquidityPoolV2ConverterCustomFactory = artifacts.require('LiquidityPoolV2ConverterCustomFactory');
const ConverterRegistryData = artifacts.require('ConverterRegistryData');
const ConverterRegistry = artifacts.require('TestConverterRegistry');
=======
const ERC20Token = contract.fromArtifact('ERC20Token');
const EtherToken = contract.fromArtifact('EtherToken');
const DSToken = contract.fromArtifact('DSToken');
const ContractRegistry = contract.fromArtifact('ContractRegistry');
const ConverterFactory = contract.fromArtifact('ConverterFactory');
const ConverterBase = contract.fromArtifact('ConverterBase');
const IConverterAnchor = contract.fromArtifact('IConverterAnchor');
const LiquidTokenConverter = contract.fromArtifact('LiquidTokenConverter');
const LiquidityPoolV1Converter = contract.fromArtifact('LiquidityPoolV1Converter');
const LiquidTokenConverterFactory = contract.fromArtifact('LiquidTokenConverterFactory');
const LiquidityPoolV1ConverterFactory = contract.fromArtifact('LiquidityPoolV1ConverterFactory');
const ConverterRegistryData = contract.fromArtifact('ConverterRegistryData');
const ConverterRegistry = contract.fromArtifact('TestConverterRegistry');
>>>>>>> 73d2ed8d
const ConverterHelper = require('./helpers/Converter');

describe('ConverterRegistry', () => {
    let contractRegistry;
    let converterFactory;
    let converterRegistry;
    let converterRegistryData;

    before(async () => {
        // The following contracts are unaffected by the underlying tests, this can be shared.
        converterFactory = await ConverterFactory.new();

        await converterFactory.registerTypedConverterFactory((await LiquidTokenConverterFactory.new()).address);
        await converterFactory.registerTypedConverterFactory((await LiquidityPoolV1ConverterFactory.new()).address);
<<<<<<< HEAD
        await converterFactory.registerTypedConverterFactory((await LiquidityPoolV2ConverterFactory.new()).address);
        await converterFactory.registerTypedConverterFactory((await StandardPoolConverterFactory.new()).address);

        await converterFactory.registerTypedConverterAnchorFactory(
            (await LiquidityPoolV2ConverterAnchorFactory.new()).address
        );
        await converterFactory.registerTypedConverterCustomFactory(
            (await LiquidityPoolV2ConverterCustomFactory.new()).address
        );
=======
>>>>>>> 73d2ed8d
    });

    beforeEach(async () => {
        contractRegistry = await ContractRegistry.new();

        converterRegistry = await ConverterRegistry.new(contractRegistry.address);
        converterRegistryData = await ConverterRegistryData.new(contractRegistry.address);

        await contractRegistry.registerAddress(registry.CONVERTER_FACTORY, converterFactory.address);
        await contractRegistry.registerAddress(registry.CONVERTER_REGISTRY, converterRegistry.address);
        await contractRegistry.registerAddress(registry.CONVERTER_REGISTRY_DATA, converterRegistryData.address);
    });

    const testRemove = async (converter) => {
        const res = await converterRegistry.removeConverter(converter.address);

        return testEvents(res, converter, 'Removed');
    };

    const testEvents = async (res, converter, suffix) => {
        const anchor = await converter.token.call();
        const count = await converter.connectorTokenCount.call();

        expectEvent(res, `ConverterAnchor${suffix}`, { _anchor: anchor });

        if (count.gt(new BN(1))) {
            expectEvent(res, `LiquidityPool${suffix}`, { _liquidityPool: anchor });
        } else {
            expectEvent(res, `ConvertibleToken${suffix}`, { _convertibleToken: anchor, _smartToken: anchor });
        }

        for (let i = 0; count.gt(new BN(i)); ++i) {
            const connectorToken = await converter.connectorTokens.call(i);
            expectEvent(res, `ConvertibleToken${suffix}`, { _convertibleToken: connectorToken, _smartToken: anchor });
        }
    };

    describe('add old converters', () => {
        const testAdd = async (converter) => {
            const res = await converterRegistry.addConverter(converter.address);

            return testEvents(res, converter, 'Added');
        };

        let converter1;
        let converter2;
        let converter3;
        let converter4;
        let converter5;
        let converter6;
        let converter7;
        let etherToken;
        let token1;
        let token2;
        let token3;
        let token4;
        let token5;
        let token6;
        let token7;
        let token8;
        let tokenA;
        let tokenC;
        let tokenE;

        beforeEach(async () => {
            etherToken = await EtherToken.new('Token0', 'TKN0');
            token1 = await DSToken.new('Token1', 'TKN1', 18);
            token2 = await DSToken.new('Token2', 'TKN2', 18);
            token3 = await DSToken.new('Token3', 'TKN3', 18);
            token4 = await DSToken.new('Token4', 'TKN4', 18);
            token5 = await DSToken.new('Token5', 'TKN5', 18);
            token6 = await DSToken.new('Token6', 'TKN6', 18);
            token7 = await DSToken.new('Token7', 'TKN7', 18);
            token8 = await DSToken.new('Token8', 'TKN8', 18);
            tokenA = await DSToken.new('TokenA', 'TKNA', 18);
            tokenC = await DSToken.new('TokenC', 'TKNC', 18);
            tokenE = await DSToken.new('TokenE', 'TKNE', 18);

            converter1 = await ConverterHelper.new(
                0,
                token1.address,
                contractRegistry.address,
                0,
                etherToken.address,
                0x1000,
                23
            );
            converter2 = await ConverterHelper.new(
                0,
                token2.address,
                contractRegistry.address,
                0,
                token4.address,
                0x2400,
                23
            );
            converter3 = await ConverterHelper.new(
                0,
                token3.address,
                contractRegistry.address,
                0,
                token6.address,
                0x3600,
                23
            );
            converter4 = await ConverterHelper.new(
                0,
                token4.address,
                contractRegistry.address,
                0,
                token8.address,
                0x4800,
                23
            );
            converter5 = await ConverterHelper.new(
                0,
                token5.address,
                contractRegistry.address,
                0,
                tokenA.address,
                0x5a00,
                23
            );
            converter6 = await ConverterHelper.new(
                0,
                token6.address,
                contractRegistry.address,
                0,
                tokenC.address,
                0x6c00,
                23
            );
            converter7 = await ConverterHelper.new(
                0,
                token7.address,
                contractRegistry.address,
                0,
                tokenE.address,
                0x7e00,
                23
            );

            await converter2.addReserve(token1.address, 0x2100);
            await converter3.addReserve(token1.address, 0x3100);
            await converter4.addReserve(token1.address, 0x4100);
            await converter5.addReserve(token1.address, 0x5100);
            await converter6.addReserve(token1.address, 0x6100);
            await converter7.addReserve(token2.address, 0x7200);

            await token1.issue(accounts[0], 1);
            await token2.issue(accounts[0], 1);
            await token3.issue(accounts[0], 1);
            await token4.issue(accounts[0], 1);
            await token5.issue(accounts[0], 1);
            await token6.issue(accounts[0], 1);
            await token7.issue(accounts[0], 1);

            await token1.transferOwnership(converter1.address);
            await token2.transferOwnership(converter2.address);
            await token3.transferOwnership(converter3.address);
            await token4.transferOwnership(converter4.address);
            await token5.transferOwnership(converter5.address);
            await token6.transferOwnership(converter6.address);
            await token7.transferOwnership(converter7.address);

            await converter1.acceptTokenOwnership();
            await converter2.acceptTokenOwnership();
            await converter3.acceptTokenOwnership();
            await converter4.acceptTokenOwnership();
            await converter5.acceptTokenOwnership();
            await converter6.acceptTokenOwnership();
            await converter7.acceptTokenOwnership();
        });

        const addConverters = async () => {
            await testAdd(converter1);
            await testAdd(converter2);
            await testAdd(converter3);
            await testAdd(converter4);
            await testAdd(converter5);
            await testAdd(converter6);
            await testAdd(converter7);
        };

        const removeConverters = async () => {
            await testRemove(converter1);
            await testRemove(converter2);
            await testRemove(converter3);
            await testRemove(converter4);
            await testRemove(converter5);
            await testRemove(converter6);
            await testRemove(converter7);
        };

        it('should add converters', async () => {
            await addConverters();
        });

        context('with registered converters', async () => {
            beforeEach(async () => {
                await addConverters();
            });

            it('should not allow to add the same converter twice', async () => {
                await expectRevert(converterRegistry.addConverter(converter1.address), 'ERR_INVALID_ITEM');
                await expectRevert(converterRegistry.addConverter(converter2.address), 'ERR_INVALID_ITEM');
                await expectRevert(converterRegistry.addConverter(converter3.address), 'ERR_INVALID_ITEM');
                await expectRevert(converterRegistry.addConverter(converter4.address), 'ERR_INVALID_ITEM');
                await expectRevert(converterRegistry.addConverter(converter5.address), 'ERR_INVALID_ITEM');
                await expectRevert(converterRegistry.addConverter(converter6.address), 'ERR_INVALID_ITEM');
                await expectRevert(converterRegistry.addConverter(converter7.address), 'ERR_INVALID_ITEM');
            });

            it('should find liquidity pool by its configuration', async () => {
                expect(await converterRegistry.getLiquidityPoolByConfig.call(0, [etherToken.address], [0x1000])).to.eql(
                    ZERO_ADDRESS
                );
                expect(
                    await converterRegistry.getLiquidityPoolByConfig.call(
                        1,
                        [token1.address, token4.address],
                        [0x2400, 0x2100]
                    )
                ).to.eql(ZERO_ADDRESS);
                expect(
                    await converterRegistry.getLiquidityPoolByConfig.call(
                        1,
                        [token1.address, token6.address],
                        [0x3600, 0x3100]
                    )
                ).to.eql(ZERO_ADDRESS);
                expect(
                    await converterRegistry.getLiquidityPoolByConfig.call(
                        1,
                        [token1.address, tokenA.address],
                        [0x5a00, 0x5100]
                    )
                ).to.eql(ZERO_ADDRESS);
                expect(
                    await converterRegistry.getLiquidityPoolByConfig.call(
                        1,
                        [token1.address, token8.address],
                        [0x4800, 0x4100]
                    )
                ).to.eql(ZERO_ADDRESS);
                expect(
                    await converterRegistry.getLiquidityPoolByConfig.call(
                        1,
                        [token1.address, tokenC.address],
                        [0x6c00, 0x6100]
                    )
                ).to.eql(ZERO_ADDRESS);
                expect(
                    await converterRegistry.getLiquidityPoolByConfig.call(
                        1,
                        [token2.address, tokenE.address],
                        [0x7e00, 0x7200]
                    )
                ).to.eql(ZERO_ADDRESS);
                expect(
                    await converterRegistry.getLiquidityPoolByConfig.call(
                        1,
                        [token4.address, token1.address],
                        [0x2100, 0x2400]
                    )
                ).to.eql(ZERO_ADDRESS);
                expect(
                    await converterRegistry.getLiquidityPoolByConfig.call(
                        1,
                        [token6.address, token1.address],
                        [0x3100, 0x3600]
                    )
                ).to.eql(ZERO_ADDRESS);
                expect(
                    await converterRegistry.getLiquidityPoolByConfig.call(
                        1,
                        [token8.address, token1.address],
                        [0x4100, 0x4800]
                    )
                ).to.eql(ZERO_ADDRESS);
                expect(
                    await converterRegistry.getLiquidityPoolByConfig.call(
                        1,
                        [tokenA.address, token1.address],
                        [0x5100, 0x5a00]
                    )
                ).to.eql(ZERO_ADDRESS);
                expect(
                    await converterRegistry.getLiquidityPoolByConfig.call(
                        1,
                        [tokenC.address, token1.address],
                        [0x6100, 0x6c00]
                    )
                ).to.eql(ZERO_ADDRESS);
                expect(
                    await converterRegistry.getLiquidityPoolByConfig.call(
                        1,
                        [tokenE.address, token2.address],
                        [0x7200, 0x7e00]
                    )
                ).to.eql(ZERO_ADDRESS);
                expect(
                    await converterRegistry.getLiquidityPoolByConfig.call(
                        1,
                        [token1.address, token4.address],
                        [0x2100, 0x2400]
                    )
                ).to.eql(token2.address);
                expect(
                    await converterRegistry.getLiquidityPoolByConfig.call(
                        1,
                        [token1.address, token6.address],
                        [0x3100, 0x3600]
                    )
                ).to.eql(token3.address);
                expect(
                    await converterRegistry.getLiquidityPoolByConfig.call(
                        1,
                        [token1.address, token8.address],
                        [0x4100, 0x4800]
                    )
                ).to.eql(token4.address);
                expect(
                    await converterRegistry.getLiquidityPoolByConfig.call(
                        1,
                        [token1.address, tokenA.address],
                        [0x5100, 0x5a00]
                    )
                ).to.eql(token5.address);
                expect(
                    await converterRegistry.getLiquidityPoolByConfig.call(
                        1,
                        [token1.address, tokenC.address],
                        [0x6100, 0x6c00]
                    )
                ).to.eql(token6.address);
                expect(
                    await converterRegistry.getLiquidityPoolByConfig.call(
                        1,
                        [token2.address, tokenE.address],
                        [0x7200, 0x7e00]
                    )
                ).to.eql(token7.address);
                expect(
                    await converterRegistry.getLiquidityPoolByConfig.call(
                        1,
                        [token4.address, token1.address],
                        [0x2400, 0x2100]
                    )
                ).to.eql(token2.address);
                expect(
                    await converterRegistry.getLiquidityPoolByConfig.call(
                        1,
                        [token6.address, token1.address],
                        [0x3600, 0x3100]
                    )
                ).to.eql(token3.address);
                expect(
                    await converterRegistry.getLiquidityPoolByConfig.call(
                        1,
                        [token8.address, token1.address],
                        [0x4800, 0x4100]
                    )
                ).to.eql(token4.address);
                expect(
                    await converterRegistry.getLiquidityPoolByConfig.call(
                        1,
                        [tokenA.address, token1.address],
                        [0x5a00, 0x5100]
                    )
                ).to.eql(token5.address);
                expect(
                    await converterRegistry.getLiquidityPoolByConfig.call(
                        1,
                        [tokenC.address, token1.address],
                        [0x6c00, 0x6100]
                    )
                ).to.eql(token6.address);
                expect(
                    await converterRegistry.getLiquidityPoolByConfig.call(
                        1,
                        [tokenE.address, token2.address],
                        [0x7e00, 0x7200]
                    )
                ).to.eql(token7.address);
            });

            it('should return a list of converters for a list of tokens', async () => {
                const tokens = [token1.address, token2.address, token3.address];
                const expected = [converter1.address, converter2.address, converter3.address];
                const actual = await converterRegistry.getConvertersByAnchors.call(tokens);
                expect(actual).to.deep.eql(expected);
            });

            it('should remove converters', async () => {
                await removeConverters();
            });

            context('with unregistered converters', async () => {
                beforeEach(async () => {
                    await removeConverters();
                });

                it('should not allow to remove the same converter twice', async () => {
                    await expectRevert(converterRegistry.removeConverter(converter1.address), 'ERR_INVALID_ITEM');
                    await expectRevert(converterRegistry.removeConverter(converter2.address), 'ERR_INVALID_ITEM');
                    await expectRevert(converterRegistry.removeConverter(converter3.address), 'ERR_INVALID_ITEM');
                    await expectRevert(converterRegistry.removeConverter(converter4.address), 'ERR_INVALID_ITEM');
                    await expectRevert(converterRegistry.removeConverter(converter5.address), 'ERR_INVALID_ITEM');
                    await expectRevert(converterRegistry.removeConverter(converter6.address), 'ERR_INVALID_ITEM');
                    await expectRevert(converterRegistry.removeConverter(converter7.address), 'ERR_INVALID_ITEM');
                });

                it('should not be able to find liquidity pool by its configuration', async () => {
                    expect(
                        await converterRegistry.getLiquidityPoolByConfig.call(0, [etherToken.address], [0x1000])
                    ).to.eql(ZERO_ADDRESS);
                    expect(
                        await converterRegistry.getLiquidityPoolByConfig.call(
                            1,
                            [token1.address, token4.address],
                            [0x2400, 0x2100]
                        )
                    ).to.eql(ZERO_ADDRESS);
                    expect(
                        await converterRegistry.getLiquidityPoolByConfig.call(
                            1,
                            [token1.address, token6.address],
                            [0x3600, 0x3100]
                        )
                    ).to.eql(ZERO_ADDRESS);
                    expect(
                        await converterRegistry.getLiquidityPoolByConfig.call(
                            1,
                            [token1.address, token8.address],
                            [0x4800, 0x4100]
                        )
                    ).to.eql(ZERO_ADDRESS);
                    expect(
                        await converterRegistry.getLiquidityPoolByConfig.call(
                            1,
                            [token1.address, tokenA.address],
                            [0x5a00, 0x5100]
                        )
                    ).to.eql(ZERO_ADDRESS);
                    expect(
                        await converterRegistry.getLiquidityPoolByConfig.call(
                            1,
                            [token1.address, tokenC.address],
                            [0x6c00, 0x6100]
                        )
                    ).to.eql(ZERO_ADDRESS);
                    expect(
                        await converterRegistry.getLiquidityPoolByConfig.call(
                            1,
                            [token2.address, tokenE.address],
                            [0x7e00, 0x7200]
                        )
                    ).to.eql(ZERO_ADDRESS);
                    expect(
                        await converterRegistry.getLiquidityPoolByConfig.call(
                            1,
                            [token4.address, token1.address],
                            [0x2100, 0x2400]
                        )
                    ).to.eql(ZERO_ADDRESS);
                    expect(
                        await converterRegistry.getLiquidityPoolByConfig.call(
                            1,
                            [token6.address, token1.address],
                            [0x3100, 0x3600]
                        )
                    ).to.eql(ZERO_ADDRESS);
                    expect(
                        await converterRegistry.getLiquidityPoolByConfig.call(
                            1,
                            [token8.address, token1.address],
                            [0x4100, 0x4800]
                        )
                    ).to.eql(ZERO_ADDRESS);
                    expect(
                        await converterRegistry.getLiquidityPoolByConfig.call(
                            1,
                            [tokenA.address, token1.address],
                            [0x5100, 0x5a00]
                        )
                    ).to.eql(ZERO_ADDRESS);
                    expect(
                        await converterRegistry.getLiquidityPoolByConfig.call(
                            1,
                            [tokenC.address, token1.address],
                            [0x6100, 0x6c00]
                        )
                    ).to.eql(ZERO_ADDRESS);
                    expect(
                        await converterRegistry.getLiquidityPoolByConfig.call(
                            1,
                            [tokenE.address, token2.address],
                            [0x7200, 0x7e00]
                        )
                    ).to.eql(ZERO_ADDRESS);
                    expect(
                        await converterRegistry.getLiquidityPoolByConfig.call(
                            1,
                            [token1.address, token4.address],
                            [0x2100, 0x2400]
                        )
                    ).to.eql(ZERO_ADDRESS);
                    expect(
                        await converterRegistry.getLiquidityPoolByConfig.call(
                            1,
                            [token1.address, token6.address],
                            [0x3100, 0x3600]
                        )
                    ).to.eql(ZERO_ADDRESS);
                    expect(
                        await converterRegistry.getLiquidityPoolByConfig.call(
                            1,
                            [token1.address, token8.address],
                            [0x4100, 0x4800]
                        )
                    ).to.eql(ZERO_ADDRESS);
                    expect(
                        await converterRegistry.getLiquidityPoolByConfig.call(
                            1,
                            [token1.address, tokenA.address],
                            [0x5100, 0x5a00]
                        )
                    ).to.eql(ZERO_ADDRESS);
                    expect(
                        await converterRegistry.getLiquidityPoolByConfig.call(
                            1,
                            [token1.address, tokenC.address],
                            [0x6100, 0x6c00]
                        )
                    ).to.eql(ZERO_ADDRESS);
                    expect(
                        await converterRegistry.getLiquidityPoolByConfig.call(
                            1,
                            [token2.address, tokenE.address],
                            [0x7200, 0x7e00]
                        )
                    ).to.eql(ZERO_ADDRESS);
                    expect(
                        await converterRegistry.getLiquidityPoolByConfig.call(
                            1,
                            [token4.address, token1.address],
                            [0x2400, 0x2100]
                        )
                    ).to.eql(ZERO_ADDRESS);
                    expect(
                        await converterRegistry.getLiquidityPoolByConfig.call(
                            1,
                            [token6.address, token1.address],
                            [0x3600, 0x3100]
                        )
                    ).to.eql(ZERO_ADDRESS);
                    expect(
                        await converterRegistry.getLiquidityPoolByConfig.call(
                            1,
                            [token8.address, token1.address],
                            [0x4800, 0x4100]
                        )
                    ).to.eql(ZERO_ADDRESS);
                    expect(
                        await converterRegistry.getLiquidityPoolByConfig.call(
                            1,
                            [tokenA.address, token1.address],
                            [0x5a00, 0x5100]
                        )
                    ).to.eql(ZERO_ADDRESS);
                    expect(
                        await converterRegistry.getLiquidityPoolByConfig.call(
                            1,
                            [tokenC.address, token1.address],
                            [0x6c00, 0x6100]
                        )
                    ).to.eql(ZERO_ADDRESS);
                    expect(
                        await converterRegistry.getLiquidityPoolByConfig.call(
                            1,
                            [tokenE.address, token2.address],
                            [0x7e00, 0x7200]
                        )
                    ).to.eql(ZERO_ADDRESS);
                });
            });
        });
    });

    describe('add new converters', () => {
        const testAdd = async (converter) => {
            const res = await converterRegistry.addConverter(converter.address);

            return testEvents(res, converter, 'Added');
        };

        let converter1;
        let converter2;
        let converter3;
        let converter4;
        let converter5;
        let converter6;
        let converter7;
        let etherToken;
        let anchor1;
        let anchor2;
        let anchor3;
        let anchor4;
        let anchor5;
        let anchor6;
        let anchor7;
        let anchor8;
        let anchorA;
        let anchorC;
        let anchorE;

        beforeEach(async () => {
            etherToken = await EtherToken.new('Token0', 'TKN0');
            anchor1 = await DSToken.new('Token1', 'TKN1', 18);
            anchor2 = await DSToken.new('Token2', 'TKN2', 18);
            anchor3 = await DSToken.new('Token3', 'TKN3', 18);
            anchor4 = await DSToken.new('Token4', 'TKN4', 18);
            anchor5 = await DSToken.new('Token5', 'TKN5', 18);
            anchor6 = await DSToken.new('Token6', 'TKN6', 18);
            anchor7 = await DSToken.new('Token7', 'TKN7', 18);
            anchor8 = await DSToken.new('Token8', 'TKN8', 18);
            anchorA = await DSToken.new('TokenA', 'TKNA', 18);
            anchorC = await DSToken.new('TokenC', 'TKNC', 18);
            anchorE = await DSToken.new('TokenE', 'TKNE', 18);

            converter1 = await LiquidTokenConverter.new(anchor1.address, contractRegistry.address, 0);
            converter2 = await LiquidityPoolV1Converter.new(anchor2.address, contractRegistry.address, 0);
            converter3 = await LiquidityPoolV1Converter.new(anchor3.address, contractRegistry.address, 0);
            converter4 = await LiquidityPoolV1Converter.new(anchor4.address, contractRegistry.address, 0);
            converter5 = await LiquidityPoolV1Converter.new(anchor5.address, contractRegistry.address, 0);
            converter6 = await LiquidityPoolV1Converter.new(anchor6.address, contractRegistry.address, 0);
            converter7 = await LiquidityPoolV1Converter.new(anchor7.address, contractRegistry.address, 0);

            await converter1.addReserve(etherToken.address, 0x1000);
            await converter2.addReserve(anchor4.address, 0x2400);
            await converter3.addReserve(anchor6.address, 0x3600);
            await converter4.addReserve(anchor8.address, 0x4800);
            await converter5.addReserve(anchorA.address, 0x5a00);
            await converter6.addReserve(anchorC.address, 0x6c00);
            await converter7.addReserve(anchorE.address, 0x7e00);

            await converter2.addReserve(anchor1.address, 0x2100);
            await converter3.addReserve(anchor1.address, 0x3100);
            await converter4.addReserve(anchor1.address, 0x4100);
            await converter5.addReserve(anchor1.address, 0x5100);
            await converter6.addReserve(anchor1.address, 0x6100);
            await converter7.addReserve(anchor2.address, 0x7200);

            await anchor1.transferOwnership(converter1.address);
            await anchor2.transferOwnership(converter2.address);
            await anchor3.transferOwnership(converter3.address);
            await anchor4.transferOwnership(converter4.address);
            await anchor5.transferOwnership(converter5.address);
            await anchor6.transferOwnership(converter6.address);
            await anchor7.transferOwnership(converter7.address);

            await converter1.acceptAnchorOwnership();
            await converter2.acceptAnchorOwnership();
            await converter3.acceptAnchorOwnership();
            await converter4.acceptAnchorOwnership();
            await converter5.acceptAnchorOwnership();
            await converter6.acceptAnchorOwnership();
            await converter7.acceptAnchorOwnership();
        });

        const addConverters = async () => {
            await testAdd(converter1);
            await testAdd(converter2);
            await testAdd(converter3);
            await testAdd(converter4);
            await testAdd(converter5);
            await testAdd(converter6);
            await testAdd(converter7);
        };

        const removeConverters = async () => {
            await testRemove(converter1);
            await testRemove(converter2);
            await testRemove(converter3);
            await testRemove(converter4);
            await testRemove(converter5);
            await testRemove(converter6);
            await testRemove(converter7);
        };

        it('should add converters', async () => {
            await addConverters();
        });

        context('with registered converters', async () => {
            beforeEach(async () => {
                await addConverters();
            });

            it('should not allow to add the same converter twice', async () => {
                await expectRevert(converterRegistry.addConverter(converter1.address), 'ERR_INVALID_ITEM');
                await expectRevert(converterRegistry.addConverter(converter2.address), 'ERR_INVALID_ITEM');
                await expectRevert(converterRegistry.addConverter(converter3.address), 'ERR_INVALID_ITEM');
                await expectRevert(converterRegistry.addConverter(converter4.address), 'ERR_INVALID_ITEM');
                await expectRevert(converterRegistry.addConverter(converter5.address), 'ERR_INVALID_ITEM');
                await expectRevert(converterRegistry.addConverter(converter6.address), 'ERR_INVALID_ITEM');
                await expectRevert(converterRegistry.addConverter(converter7.address), 'ERR_INVALID_ITEM');
            });

            it('should find liquidity pool by its configuration', async () => {
                expect(await converterRegistry.getLiquidityPoolByConfig.call(0, [etherToken.address], [0x1000])).to.eql(
                    ZERO_ADDRESS
                );
                expect(
                    await converterRegistry.getLiquidityPoolByConfig.call(
                        1,
                        [anchor1.address, anchor4.address],
                        [0x2400, 0x2100]
                    )
                ).to.eql(ZERO_ADDRESS);
                expect(
                    await converterRegistry.getLiquidityPoolByConfig.call(
                        1,
                        [anchor1.address, anchor6.address],
                        [0x3600, 0x3100]
                    )
                ).to.eql(ZERO_ADDRESS);
                expect(
                    await converterRegistry.getLiquidityPoolByConfig.call(
                        1,
                        [anchor1.address, anchorA.address],
                        [0x5a00, 0x5100]
                    )
                ).to.eql(ZERO_ADDRESS);
                expect(
                    await converterRegistry.getLiquidityPoolByConfig.call(
                        1,
                        [anchor1.address, anchor8.address],
                        [0x4800, 0x4100]
                    )
                ).to.eql(ZERO_ADDRESS);
                expect(
                    await converterRegistry.getLiquidityPoolByConfig.call(
                        1,
                        [anchor1.address, anchorC.address],
                        [0x6c00, 0x6100]
                    )
                ).to.eql(ZERO_ADDRESS);
                expect(
                    await converterRegistry.getLiquidityPoolByConfig.call(
                        1,
                        [anchor2.address, anchorE.address],
                        [0x7e00, 0x7200]
                    )
                ).to.eql(ZERO_ADDRESS);
                expect(
                    await converterRegistry.getLiquidityPoolByConfig.call(
                        1,
                        [anchor4.address, anchor1.address],
                        [0x2100, 0x2400]
                    )
                ).to.eql(ZERO_ADDRESS);
                expect(
                    await converterRegistry.getLiquidityPoolByConfig.call(
                        1,
                        [anchor6.address, anchor1.address],
                        [0x3100, 0x3600]
                    )
                ).to.eql(ZERO_ADDRESS);
                expect(
                    await converterRegistry.getLiquidityPoolByConfig.call(
                        1,
                        [anchor8.address, anchor1.address],
                        [0x4100, 0x4800]
                    )
                ).to.eql(ZERO_ADDRESS);
                expect(
                    await converterRegistry.getLiquidityPoolByConfig.call(
                        1,
                        [anchorA.address, anchor1.address],
                        [0x5100, 0x5a00]
                    )
                ).to.eql(ZERO_ADDRESS);
                expect(
                    await converterRegistry.getLiquidityPoolByConfig.call(
                        1,
                        [anchorC.address, anchor1.address],
                        [0x6100, 0x6c00]
                    )
                ).to.eql(ZERO_ADDRESS);
                expect(
                    await converterRegistry.getLiquidityPoolByConfig.call(
                        1,
                        [anchorE.address, anchor2.address],
                        [0x7200, 0x7e00]
                    )
                ).to.eql(ZERO_ADDRESS);
                expect(
                    await converterRegistry.getLiquidityPoolByConfig.call(
                        1,
                        [anchor1.address, anchor4.address],
                        [0x2100, 0x2400]
                    )
                ).to.eql(anchor2.address);
                expect(
                    await converterRegistry.getLiquidityPoolByConfig.call(
                        1,
                        [anchor1.address, anchor6.address],
                        [0x3100, 0x3600]
                    )
                ).to.eql(anchor3.address);
                expect(
                    await converterRegistry.getLiquidityPoolByConfig.call(
                        1,
                        [anchor1.address, anchor8.address],
                        [0x4100, 0x4800]
                    )
                ).to.eql(anchor4.address);
                expect(
                    await converterRegistry.getLiquidityPoolByConfig.call(
                        1,
                        [anchor1.address, anchorA.address],
                        [0x5100, 0x5a00]
                    )
                ).to.eql(anchor5.address);
                expect(
                    await converterRegistry.getLiquidityPoolByConfig.call(
                        1,
                        [anchor1.address, anchorC.address],
                        [0x6100, 0x6c00]
                    )
                ).to.eql(anchor6.address);
                expect(
                    await converterRegistry.getLiquidityPoolByConfig.call(
                        1,
                        [anchor2.address, anchorE.address],
                        [0x7200, 0x7e00]
                    )
                ).to.eql(anchor7.address);
                expect(
                    await converterRegistry.getLiquidityPoolByConfig.call(
                        1,
                        [anchor4.address, anchor1.address],
                        [0x2400, 0x2100]
                    )
                ).to.eql(anchor2.address);
                expect(
                    await converterRegistry.getLiquidityPoolByConfig.call(
                        1,
                        [anchor6.address, anchor1.address],
                        [0x3600, 0x3100]
                    )
                ).to.eql(anchor3.address);
                expect(
                    await converterRegistry.getLiquidityPoolByConfig.call(
                        1,
                        [anchor8.address, anchor1.address],
                        [0x4800, 0x4100]
                    )
                ).to.eql(anchor4.address);
                expect(
                    await converterRegistry.getLiquidityPoolByConfig.call(
                        1,
                        [anchorA.address, anchor1.address],
                        [0x5a00, 0x5100]
                    )
                ).to.eql(anchor5.address);
                expect(
                    await converterRegistry.getLiquidityPoolByConfig.call(
                        1,
                        [anchorC.address, anchor1.address],
                        [0x6c00, 0x6100]
                    )
                ).to.eql(anchor6.address);
                expect(
                    await converterRegistry.getLiquidityPoolByConfig.call(
                        1,
                        [anchorE.address, anchor2.address],
                        [0x7e00, 0x7200]
                    )
                ).to.eql(anchor7.address);
            });

            it('should return a list of converters for a list of anchors', async () => {
                const tokens = [anchor1.address, anchor2.address, anchor3.address];
                const expected = [converter1.address, converter2.address, converter3.address];
                const actual = await converterRegistry.getConvertersByAnchors.call(tokens);
                expect(actual).to.deep.eql(expected);
            });

            it('should remove converters', async () => {
                await removeConverters();
            });

            context('with unregistered converters', async () => {
                beforeEach(async () => {
                    await removeConverters();
                });

                it('should not allow to remove the same converter twice', async () => {
                    await expectRevert(converterRegistry.removeConverter(converter1.address), 'ERR_INVALID_ITEM');
                    await expectRevert(converterRegistry.removeConverter(converter2.address), 'ERR_INVALID_ITEM');
                    await expectRevert(converterRegistry.removeConverter(converter3.address), 'ERR_INVALID_ITEM');
                    await expectRevert(converterRegistry.removeConverter(converter4.address), 'ERR_INVALID_ITEM');
                    await expectRevert(converterRegistry.removeConverter(converter5.address), 'ERR_INVALID_ITEM');
                    await expectRevert(converterRegistry.removeConverter(converter6.address), 'ERR_INVALID_ITEM');
                    await expectRevert(converterRegistry.removeConverter(converter7.address), 'ERR_INVALID_ITEM');
                });

                it('should not be able to find liquidity pool by its configuration', async () => {
                    expect(
                        await converterRegistry.getLiquidityPoolByConfig.call(0, [etherToken.address], [0x1000])
                    ).to.eql(ZERO_ADDRESS);
                    expect(
                        await converterRegistry.getLiquidityPoolByConfig.call(
                            1,
                            [anchor1.address, anchor4.address],
                            [0x2400, 0x2100]
                        )
                    ).to.eql(ZERO_ADDRESS);
                    expect(
                        await converterRegistry.getLiquidityPoolByConfig.call(
                            1,
                            [anchor1.address, anchor6.address],
                            [0x3600, 0x3100]
                        )
                    ).to.eql(ZERO_ADDRESS);
                    expect(
                        await converterRegistry.getLiquidityPoolByConfig.call(
                            1,
                            [anchor1.address, anchor8.address],
                            [0x4800, 0x4100]
                        )
                    ).to.eql(ZERO_ADDRESS);
                    expect(
                        await converterRegistry.getLiquidityPoolByConfig.call(
                            1,
                            [anchor1.address, anchorA.address],
                            [0x5a00, 0x5100]
                        )
                    ).to.eql(ZERO_ADDRESS);
                    expect(
                        await converterRegistry.getLiquidityPoolByConfig.call(
                            1,
                            [anchor1.address, anchorC.address],
                            [0x6c00, 0x6100]
                        )
                    ).to.eql(ZERO_ADDRESS);
                    expect(
                        await converterRegistry.getLiquidityPoolByConfig.call(
                            1,
                            [anchor2.address, anchorE.address],
                            [0x7e00, 0x7200]
                        )
                    ).to.eql(ZERO_ADDRESS);
                    expect(
                        await converterRegistry.getLiquidityPoolByConfig.call(
                            1,
                            [anchor4.address, anchor1.address],
                            [0x2100, 0x2400]
                        )
                    ).to.eql(ZERO_ADDRESS);
                    expect(
                        await converterRegistry.getLiquidityPoolByConfig.call(
                            1,
                            [anchor6.address, anchor1.address],
                            [0x3100, 0x3600]
                        )
                    ).to.eql(ZERO_ADDRESS);
                    expect(
                        await converterRegistry.getLiquidityPoolByConfig.call(
                            1,
                            [anchor8.address, anchor1.address],
                            [0x4100, 0x4800]
                        )
                    ).to.eql(ZERO_ADDRESS);
                    expect(
                        await converterRegistry.getLiquidityPoolByConfig.call(
                            1,
                            [anchorA.address, anchor1.address],
                            [0x5100, 0x5a00]
                        )
                    ).to.eql(ZERO_ADDRESS);
                    expect(
                        await converterRegistry.getLiquidityPoolByConfig.call(
                            1,
                            [anchorC.address, anchor1.address],
                            [0x6100, 0x6c00]
                        )
                    ).to.eql(ZERO_ADDRESS);
                    expect(
                        await converterRegistry.getLiquidityPoolByConfig.call(
                            1,
                            [anchorE.address, anchor2.address],
                            [0x7200, 0x7e00]
                        )
                    ).to.eql(ZERO_ADDRESS);
                    expect(
                        await converterRegistry.getLiquidityPoolByConfig.call(
                            1,
                            [anchor1.address, anchor4.address],
                            [0x2100, 0x2400]
                        )
                    ).to.eql(ZERO_ADDRESS);
                    expect(
                        await converterRegistry.getLiquidityPoolByConfig.call(
                            1,
                            [anchor1.address, anchor6.address],
                            [0x3100, 0x3600]
                        )
                    ).to.eql(ZERO_ADDRESS);
                    expect(
                        await converterRegistry.getLiquidityPoolByConfig.call(
                            1,
                            [anchor1.address, anchor8.address],
                            [0x4100, 0x4800]
                        )
                    ).to.eql(ZERO_ADDRESS);
                    expect(
                        await converterRegistry.getLiquidityPoolByConfig.call(
                            1,
                            [anchor1.address, anchorA.address],
                            [0x5100, 0x5a00]
                        )
                    ).to.eql(ZERO_ADDRESS);
                    expect(
                        await converterRegistry.getLiquidityPoolByConfig.call(
                            1,
                            [anchor1.address, anchorC.address],
                            [0x6100, 0x6c00]
                        )
                    ).to.eql(ZERO_ADDRESS);
                    expect(
                        await converterRegistry.getLiquidityPoolByConfig.call(
                            1,
                            [anchor2.address, anchorE.address],
                            [0x7200, 0x7e00]
                        )
                    ).to.eql(ZERO_ADDRESS);
                    expect(
                        await converterRegistry.getLiquidityPoolByConfig.call(
                            1,
                            [anchor4.address, anchor1.address],
                            [0x2400, 0x2100]
                        )
                    ).to.eql(ZERO_ADDRESS);
                    expect(
                        await converterRegistry.getLiquidityPoolByConfig.call(
                            1,
                            [anchor6.address, anchor1.address],
                            [0x3600, 0x3100]
                        )
                    ).to.eql(ZERO_ADDRESS);
                    expect(
                        await converterRegistry.getLiquidityPoolByConfig.call(
                            1,
                            [anchor8.address, anchor1.address],
                            [0x4800, 0x4100]
                        )
                    ).to.eql(ZERO_ADDRESS);
                    expect(
                        await converterRegistry.getLiquidityPoolByConfig.call(
                            1,
                            [anchorA.address, anchor1.address],
                            [0x5a00, 0x5100]
                        )
                    ).to.eql(ZERO_ADDRESS);
                    expect(
                        await converterRegistry.getLiquidityPoolByConfig.call(
                            1,
                            [anchorC.address, anchor1.address],
                            [0x6c00, 0x6100]
                        )
                    ).to.eql(ZERO_ADDRESS);
                    expect(
                        await converterRegistry.getLiquidityPoolByConfig.call(
                            1,
                            [anchorE.address, anchor2.address],
                            [0x7e00, 0x7200]
                        )
                    ).to.eql(ZERO_ADDRESS);
                });
            });
        });
    });

    describe('create new converters', () => {
        const testCreate = async (type, name, symbol, decimals, maxConversionFee, reserveTokens, reserveWeights) => {
            const res = await converterRegistry.newConverter(
                type,
                name,
                symbol,
                decimals,
                maxConversionFee,
                reserveTokens,
                reserveWeights
            );
            const converter = await ConverterBase.at(await converterRegistry.createdConverter.call());
            await testEvents(res, converter, 'Added');

            await converter.acceptOwnership();
        };

        let erc20Token1;
        let erc20Token2;

        beforeEach(async () => {
            erc20Token1 = await ERC20Token.new('ERC20Token1', 'ET1', 18, 1000000000);
            erc20Token2 = await ERC20Token.new('ERC20Token2', 'ET2', 18, 1000000000);
        });

        const createConverters = async () => {
            await testCreate(0, 'Liquid1', 'ST1', 18, 0, [ETH_RESERVE_ADDRESS], [0x1000]);
            await testCreate(0, 'Liquid2', 'ST2', 18, 0, [erc20Token1.address], [0x2100]);
            await testCreate(0, 'Liquid3', 'ST3', 18, 0, [erc20Token2.address], [0x3200]);
            await testCreate(1, 'Pool1', 'ST4', 18, 0, [ETH_RESERVE_ADDRESS, erc20Token1.address], [0x4000, 0x4100]);
            await testCreate(1, 'Pool2', 'ST5', 18, 0, [erc20Token1.address, erc20Token2.address], [0x5100, 0x5200]);
            await testCreate(1, 'Pool3', 'ST6', 18, 0, [erc20Token2.address, ETH_RESERVE_ADDRESS], [0x6200, 0x6000]);
<<<<<<< HEAD
            await testCreate(2, 'Pool4', 'ST7', 18, 0, [ETH_RESERVE_ADDRESS, erc20Token1.address], [0x4000, 0x4100]);
            await testCreate(2, 'Pool5', 'ST8', 18, 0, [erc20Token1.address, erc20Token2.address], [0x5100, 0x5200]);
            await testCreate(2, 'Pool6', 'ST9', 18, 0, [erc20Token2.address, ETH_RESERVE_ADDRESS], [0x6200, 0x6000]);
            await testCreate(3, 'Pool7', 'STA', 18, 0, [ETH_RESERVE_ADDRESS, erc20Token1.address], [500000, 500000]);
            await testCreate(3, 'Pool8', 'STB', 18, 0, [erc20Token1.address, erc20Token2.address], [500000, 500000]);
            await testCreate(3, 'Pool9', 'STC', 18, 0, [erc20Token2.address, ETH_RESERVE_ADDRESS], [500000, 500000]);
=======
>>>>>>> 73d2ed8d
        };

        it('should create converters', async () => {
            await createConverters();
        });

        context('with created converters', async () => {
            const removeConverters = async () => {
                for (const converter of converters) {
                    await testRemove(converter);
                }
            };

            let converters;
            let anchors;

            beforeEach(async () => {
                await createConverters();

                anchors = await converterRegistry.getAnchors();
                const converterAnchors = await Promise.all(anchors.map((anchor) => IConverterAnchor.at(anchor)));
                const converterAddresses = await Promise.all(converterAnchors.map((anchor) => anchor.owner.call()));
                converters = await Promise.all(converterAddresses.map((address) => ConverterBase.at(address)));
            });

            it('should not allow to add the same converter twice', async () => {
                for (const converter of converters) {
                    await expectRevert(converterRegistry.addConverter(converter.address), 'ERR_INVALID_ITEM');
                }
            });

            it('should find liquidity pool by its configuration', async () => {
                expect(
                    await converterRegistry.getLiquidityPoolByConfig.call(0, [ETH_RESERVE_ADDRESS], [0x1000])
                ).to.eql(ZERO_ADDRESS);
                expect(
                    await converterRegistry.getLiquidityPoolByConfig.call(0, [erc20Token1.address], [0x2100])
                ).to.eql(ZERO_ADDRESS);
                expect(
                    await converterRegistry.getLiquidityPoolByConfig.call(0, [erc20Token2.address], [0x3200])
                ).to.eql(ZERO_ADDRESS);
                expect(
                    await converterRegistry.getLiquidityPoolByConfig.call(
                        1,
                        [ETH_RESERVE_ADDRESS, erc20Token1.address],
                        [0x4000, 0x4100]
                    )
                ).to.eql(anchors[3]);
                expect(
                    await converterRegistry.getLiquidityPoolByConfig.call(
                        1,
                        [erc20Token1.address, erc20Token2.address],
                        [0x5100, 0x5200]
                    )
                ).to.eql(anchors[4]);
                expect(
                    await converterRegistry.getLiquidityPoolByConfig.call(
                        1,
                        [erc20Token2.address, ETH_RESERVE_ADDRESS],
                        [0x6200, 0x6000]
                    )
                ).to.eql(anchors[5]);
<<<<<<< HEAD
                expect(
                    await converterRegistry.getLiquidityPoolByConfig.call(
                        2,
                        [ETH_RESERVE_ADDRESS, erc20Token1.address],
                        [0x4000, 0x4100]
                    )
                ).to.eql(anchors[6]);
                expect(
                    await converterRegistry.getLiquidityPoolByConfig.call(
                        2,
                        [erc20Token1.address, erc20Token2.address],
                        [0x5100, 0x5200]
                    )
                ).to.eql(anchors[7]);
                expect(
                    await converterRegistry.getLiquidityPoolByConfig.call(
                        2,
                        [erc20Token2.address, ETH_RESERVE_ADDRESS],
                        [0x6200, 0x6000]
                    )
                ).to.eql(anchors[8]);
                expect(
                    await converterRegistry.getLiquidityPoolByConfig.call(
                        3,
                        [ETH_RESERVE_ADDRESS, erc20Token1.address],
                        [500000, 500000]
                    )
                ).to.eql(anchors[9]);
                expect(
                    await converterRegistry.getLiquidityPoolByConfig.call(
                        3,
                        [erc20Token1.address, erc20Token2.address],
                        [500000, 500000]
                    )
                ).to.eql(anchors[10]);
                expect(
                    await converterRegistry.getLiquidityPoolByConfig.call(
                        3,
                        [erc20Token2.address, ETH_RESERVE_ADDRESS],
                        [500000, 500000]
                    )
                ).to.eql(anchors[11]);
=======
>>>>>>> 73d2ed8d
            });

            it('should return a list of converters for a list of anchors', async () => {
                expect(await converterRegistry.getConvertersByAnchors.call(anchors)).to.have.members(
                    converters.map((converter) => converter.address)
                );
            });

            it('should remove converters', async () => {
                await removeConverters();
            });

            context('with removed converters', async () => {
                beforeEach(async () => {
                    await removeConverters();
                });

                it('should not allow to remove the same converter twice', async () => {
                    for (const converter of converters) {
                        await expectRevert(converterRegistry.removeConverter(converter.address), 'ERR_INVALID_ITEM');
                    }
                });

                it('should not be able to find liquidity pool by its configuration', async () => {
                    expect(
                        await converterRegistry.getLiquidityPoolByConfig.call(0, [ETH_RESERVE_ADDRESS], [0x1000])
                    ).to.eql(ZERO_ADDRESS);
                    expect(
                        await converterRegistry.getLiquidityPoolByConfig.call(0, [erc20Token1.address], [0x2100])
                    ).to.eql(ZERO_ADDRESS);
                    expect(
                        await converterRegistry.getLiquidityPoolByConfig.call(0, [erc20Token2.address], [0x3200])
                    ).to.eql(ZERO_ADDRESS);
                    expect(
                        await converterRegistry.getLiquidityPoolByConfig.call(
                            1,
                            [ETH_RESERVE_ADDRESS, erc20Token1.address],
                            [0x4000, 0x4100]
                        )
                    ).to.eql(ZERO_ADDRESS);
                    expect(
                        await converterRegistry.getLiquidityPoolByConfig.call(
                            1,
                            [erc20Token1.address, erc20Token2.address],
                            [0x5100, 0x5200]
                        )
                    ).to.eql(ZERO_ADDRESS);
                    expect(
                        await converterRegistry.getLiquidityPoolByConfig.call(
                            1,
                            [erc20Token2.address, ETH_RESERVE_ADDRESS],
                            [0x6200, 0x6000]
                        )
                    ).to.eql(ZERO_ADDRESS);
                    expect(
                        await converterRegistry.getLiquidityPoolByConfig.call(
                            2,
                            [ETH_RESERVE_ADDRESS, erc20Token1.address],
                            [0x4000, 0x4100]
                        )
                    ).to.eql(ZERO_ADDRESS);
                    expect(
                        await converterRegistry.getLiquidityPoolByConfig.call(
                            2,
                            [erc20Token1.address, erc20Token2.address],
                            [0x5100, 0x5200]
                        )
                    ).to.eql(ZERO_ADDRESS);
                    expect(
                        await converterRegistry.getLiquidityPoolByConfig.call(
                            2,
                            [erc20Token2.address, ETH_RESERVE_ADDRESS],
                            [0x6200, 0x6000]
                        )
                    ).to.eql(ZERO_ADDRESS);
                    expect(
                        await converterRegistry.getLiquidityPoolByConfig.call(
                            3,
                            [ETH_RESERVE_ADDRESS, erc20Token1.address],
                            [500000, 500000]
                        )
                    ).to.eql(ZERO_ADDRESS);
                    expect(
                        await converterRegistry.getLiquidityPoolByConfig.call(
                            3,
                            [erc20Token1.address, erc20Token2.address],
                            [500000, 500000]
                        )
                    ).to.eql(ZERO_ADDRESS);
                    expect(
                        await converterRegistry.getLiquidityPoolByConfig.call(
                            3,
                            [erc20Token2.address, ETH_RESERVE_ADDRESS],
                            [500000, 500000]
                        )
                    ).to.eql(ZERO_ADDRESS);
                });
            });
        });
    });

    describe('create new standard converters of type 1', () => {
        const testCreate = async (type, name, symbol, decimals, maxConversionFee, reserveTokens, reserveWeights) => {
            const res = await converterRegistry.newConverter(
                type,
                name,
                symbol,
                decimals,
                maxConversionFee,
                reserveTokens,
                reserveWeights
            );
            const converter = await ConverterBase.at(await converterRegistry.createdConverter.call());
            await testEvents(res, converter, 'Added');

            await converter.acceptOwnership();
        };

        let erc20Token1;
        let erc20Token2;

        beforeEach(async () => {
            erc20Token1 = await ERC20Token.new('ERC20Token1', 'ET1', 18, 1000000000);
            erc20Token2 = await ERC20Token.new('ERC20Token2', 'ET2', 18, 1000000000);
        });

        const createConverters = async () => {
            await testCreate(1, 'Pool1', 'ST4', 18, 0, [ETH_RESERVE_ADDRESS, erc20Token1.address], [500000, 500000]);
            await testCreate(1, 'Pool2', 'ST5', 18, 0, [erc20Token1.address, erc20Token2.address], [500000, 500000]);
            await testCreate(1, 'Pool3', 'ST6', 18, 0, [erc20Token2.address, ETH_RESERVE_ADDRESS], [500000, 500000]);
        };

        it('should create converters', async () => {
            await createConverters();
        });

        context('with created converters', async () => {
            const removeConverters = async () => {
                for (const converter of converters) {
                    await testRemove(converter);
                }
            };

            let converters;
            let anchors;

            beforeEach(async () => {
                await createConverters();

                anchors = await converterRegistry.getAnchors();
                const converterAnchors = await Promise.all(anchors.map((anchor) => IConverterAnchor.at(anchor)));
                const converterAddresses = await Promise.all(converterAnchors.map((anchor) => anchor.owner.call()));
                converters = await Promise.all(converterAddresses.map((address) => ConverterBase.at(address)));
            });

            it('should not allow to add the same converter twice', async () => {
                for (const converter of converters) {
                    await expectRevert(converterRegistry.addConverter(converter.address), 'ERR_INVALID_ITEM');
                }
            });

            it('should find liquidity pool by its configuration', async () => {
                expect(
                    await converterRegistry.getLiquidityPoolByConfig.call(
                        3,
                        [ETH_RESERVE_ADDRESS, erc20Token1.address],
                        [500000, 500000]
                    )
                ).to.eql(anchors[0]);
                expect(
                    await converterRegistry.getLiquidityPoolByConfig.call(
                        3,
                        [erc20Token1.address, erc20Token2.address],
                        [500000, 500000]
                    )
                ).to.eql(anchors[1]);
                expect(
                    await converterRegistry.getLiquidityPoolByConfig.call(
                        3,
                        [erc20Token2.address, ETH_RESERVE_ADDRESS],
                        [500000, 500000]
                    )
                ).to.eql(anchors[2]);
            });

            it('should return a list of converters for a list of anchors', async () => {
                expect(await converterRegistry.getConvertersByAnchors.call(anchors)).to.have.members(
                    converters.map((converter) => converter.address)
                );
            });

            it('should remove converters', async () => {
                await removeConverters();
            });

            context('with removed converters', async () => {
                beforeEach(async () => {
                    await removeConverters();
                });

                it('should not allow to remove the same converter twice', async () => {
                    for (const converter of converters) {
                        await expectRevert(converterRegistry.removeConverter(converter.address), 'ERR_INVALID_ITEM');
                    }
                });

                it('should not be able to find liquidity pool by its configuration', async () => {
                    expect(
                        await converterRegistry.getLiquidityPoolByConfig.call(
                            3,
                            [ETH_RESERVE_ADDRESS, erc20Token1.address],
                            [500000, 500000]
                        )
                    ).to.eql(ZERO_ADDRESS);
                    expect(
                        await converterRegistry.getLiquidityPoolByConfig.call(
                            3,
                            [erc20Token1.address, erc20Token2.address],
                            [500000, 500000]
                        )
                    ).to.eql(ZERO_ADDRESS);
                    expect(
                        await converterRegistry.getLiquidityPoolByConfig.call(
                            3,
                            [erc20Token2.address, ETH_RESERVE_ADDRESS],
                            [500000, 500000]
                        )
                    ).to.eql(ZERO_ADDRESS);
                });
            });
        });
    });
});<|MERGE_RESOLUTION|>--- conflicted
+++ resolved
@@ -5,25 +5,6 @@
 const { ETH_RESERVE_ADDRESS, registry } = require('./helpers/Constants');
 const { ZERO_ADDRESS } = constants;
 
-<<<<<<< HEAD
-const ERC20Token = artifacts.require('ERC20Token');
-const EtherToken = artifacts.require('EtherToken');
-const DSToken = artifacts.require('DSToken');
-const ContractRegistry = artifacts.require('ContractRegistry');
-const ConverterFactory = artifacts.require('ConverterFactory');
-const ConverterBase = artifacts.require('ConverterBase');
-const IConverterAnchor = artifacts.require('IConverterAnchor');
-const LiquidTokenConverter = artifacts.require('LiquidTokenConverter');
-const LiquidityPoolV1Converter = artifacts.require('LiquidityPoolV1Converter');
-const LiquidTokenConverterFactory = artifacts.require('LiquidTokenConverterFactory');
-const LiquidityPoolV1ConverterFactory = artifacts.require('LiquidityPoolV1ConverterFactory');
-const LiquidityPoolV2ConverterFactory = artifacts.require('LiquidityPoolV2ConverterFactory');
-const StandardPoolConverterFactory = artifacts.require('StandardPoolConverterFactory');
-const LiquidityPoolV2ConverterAnchorFactory = artifacts.require('LiquidityPoolV2ConverterAnchorFactory');
-const LiquidityPoolV2ConverterCustomFactory = artifacts.require('LiquidityPoolV2ConverterCustomFactory');
-const ConverterRegistryData = artifacts.require('ConverterRegistryData');
-const ConverterRegistry = artifacts.require('TestConverterRegistry');
-=======
 const ERC20Token = contract.fromArtifact('ERC20Token');
 const EtherToken = contract.fromArtifact('EtherToken');
 const DSToken = contract.fromArtifact('DSToken');
@@ -35,9 +16,9 @@
 const LiquidityPoolV1Converter = contract.fromArtifact('LiquidityPoolV1Converter');
 const LiquidTokenConverterFactory = contract.fromArtifact('LiquidTokenConverterFactory');
 const LiquidityPoolV1ConverterFactory = contract.fromArtifact('LiquidityPoolV1ConverterFactory');
+const StandardPoolConverterFactory = contract.fromArtifact('StandardPoolConverterFactory');
 const ConverterRegistryData = contract.fromArtifact('ConverterRegistryData');
 const ConverterRegistry = contract.fromArtifact('TestConverterRegistry');
->>>>>>> 73d2ed8d
 const ConverterHelper = require('./helpers/Converter');
 
 describe('ConverterRegistry', () => {
@@ -52,18 +33,7 @@
 
         await converterFactory.registerTypedConverterFactory((await LiquidTokenConverterFactory.new()).address);
         await converterFactory.registerTypedConverterFactory((await LiquidityPoolV1ConverterFactory.new()).address);
-<<<<<<< HEAD
-        await converterFactory.registerTypedConverterFactory((await LiquidityPoolV2ConverterFactory.new()).address);
         await converterFactory.registerTypedConverterFactory((await StandardPoolConverterFactory.new()).address);
-
-        await converterFactory.registerTypedConverterAnchorFactory(
-            (await LiquidityPoolV2ConverterAnchorFactory.new()).address
-        );
-        await converterFactory.registerTypedConverterCustomFactory(
-            (await LiquidityPoolV2ConverterCustomFactory.new()).address
-        );
-=======
->>>>>>> 73d2ed8d
     });
 
     beforeEach(async () => {
@@ -1183,15 +1153,9 @@
             await testCreate(1, 'Pool1', 'ST4', 18, 0, [ETH_RESERVE_ADDRESS, erc20Token1.address], [0x4000, 0x4100]);
             await testCreate(1, 'Pool2', 'ST5', 18, 0, [erc20Token1.address, erc20Token2.address], [0x5100, 0x5200]);
             await testCreate(1, 'Pool3', 'ST6', 18, 0, [erc20Token2.address, ETH_RESERVE_ADDRESS], [0x6200, 0x6000]);
-<<<<<<< HEAD
-            await testCreate(2, 'Pool4', 'ST7', 18, 0, [ETH_RESERVE_ADDRESS, erc20Token1.address], [0x4000, 0x4100]);
-            await testCreate(2, 'Pool5', 'ST8', 18, 0, [erc20Token1.address, erc20Token2.address], [0x5100, 0x5200]);
-            await testCreate(2, 'Pool6', 'ST9', 18, 0, [erc20Token2.address, ETH_RESERVE_ADDRESS], [0x6200, 0x6000]);
             await testCreate(3, 'Pool7', 'STA', 18, 0, [ETH_RESERVE_ADDRESS, erc20Token1.address], [500000, 500000]);
             await testCreate(3, 'Pool8', 'STB', 18, 0, [erc20Token1.address, erc20Token2.address], [500000, 500000]);
             await testCreate(3, 'Pool9', 'STC', 18, 0, [erc20Token2.address, ETH_RESERVE_ADDRESS], [500000, 500000]);
-=======
->>>>>>> 73d2ed8d
         };
 
         it('should create converters', async () => {
@@ -1254,51 +1218,27 @@
                         [0x6200, 0x6000]
                     )
                 ).to.eql(anchors[5]);
-<<<<<<< HEAD
-                expect(
-                    await converterRegistry.getLiquidityPoolByConfig.call(
-                        2,
-                        [ETH_RESERVE_ADDRESS, erc20Token1.address],
-                        [0x4000, 0x4100]
-                    )
-                ).to.eql(anchors[6]);
-                expect(
-                    await converterRegistry.getLiquidityPoolByConfig.call(
-                        2,
-                        [erc20Token1.address, erc20Token2.address],
-                        [0x5100, 0x5200]
-                    )
-                ).to.eql(anchors[7]);
-                expect(
-                    await converterRegistry.getLiquidityPoolByConfig.call(
-                        2,
-                        [erc20Token2.address, ETH_RESERVE_ADDRESS],
-                        [0x6200, 0x6000]
-                    )
-                ).to.eql(anchors[8]);
                 expect(
                     await converterRegistry.getLiquidityPoolByConfig.call(
                         3,
                         [ETH_RESERVE_ADDRESS, erc20Token1.address],
                         [500000, 500000]
                     )
-                ).to.eql(anchors[9]);
+                ).to.eql(anchors[6]);
                 expect(
                     await converterRegistry.getLiquidityPoolByConfig.call(
                         3,
                         [erc20Token1.address, erc20Token2.address],
                         [500000, 500000]
                     )
-                ).to.eql(anchors[10]);
+                ).to.eql(anchors[7]);
                 expect(
                     await converterRegistry.getLiquidityPoolByConfig.call(
                         3,
                         [erc20Token2.address, ETH_RESERVE_ADDRESS],
                         [500000, 500000]
                     )
-                ).to.eql(anchors[11]);
-=======
->>>>>>> 73d2ed8d
+                ).to.eql(anchors[8]);
             });
 
             it('should return a list of converters for a list of anchors', async () => {
