const { accounts, defaultSender, contract } = require('@openzeppelin/test-environment');
const { expectRevert, expectEvent, BN } = require('@openzeppelin/test-helpers');
const { expect } = require('../../chai-local');

<<<<<<< HEAD
const ContractRegistry = artifacts.require('ContractRegistry');
const ConverterFactory = artifacts.require('TestConverterFactory');
const LiquidTokenConverterFactory = artifacts.require('LiquidTokenConverterFactory');
const LiquidityPoolV1ConverterFactory = artifacts.require('LiquidityPoolV1ConverterFactory');
const LiquidityPoolV2ConverterFactory = artifacts.require('LiquidityPoolV2ConverterFactory');
const StandardPoolConverterFactory = artifacts.require('StandardPoolConverterFactory');
const TypedConverterAnchorFactory = artifacts.require('TestTypedConverterAnchorFactory');
const ConverterBase = artifacts.require('ConverterBase');
const DSToken = artifacts.require('DSToken');
=======
const ContractRegistry = contract.fromArtifact('ContractRegistry');
const ConverterFactory = contract.fromArtifact('TestConverterFactory');
const LiquidTokenConverterFactory = contract.fromArtifact('LiquidTokenConverterFactory');
const LiquidityPoolV1ConverterFactory = contract.fromArtifact('LiquidityPoolV1ConverterFactory');
const TypedConverterAnchorFactory = contract.fromArtifact('TestTypedConverterAnchorFactory');
const ConverterBase = contract.fromArtifact('ConverterBase');
const DSToken = contract.fromArtifact('DSToken');
>>>>>>> 73d2ed8d

describe('ConverterFactory', () => {
    let contractRegistry;
    let converterFactory;
    let anchorFactory;
    let factory;
    const owner = defaultSender;
    const nonOwner = accounts[1];

    const MAX_CONVERSION_FEE = new BN(10000);

<<<<<<< HEAD
    for (const Factory of [
        LiquidTokenConverterFactory,
        LiquidityPoolV1ConverterFactory,
        LiquidityPoolV2ConverterFactory,
        StandardPoolConverterFactory
    ]) {
=======
    for (const Factory of [LiquidTokenConverterFactory, LiquidityPoolV1ConverterFactory]) {
>>>>>>> 73d2ed8d
        describe(Factory.contractName, () => {
            before(async () => {
                // The following contracts are unaffected by the underlying tests, this can be shared.
                contractRegistry = await ContractRegistry.new();
            });

            beforeEach(async () => {
                converterFactory = await ConverterFactory.new();
                anchorFactory = await TypedConverterAnchorFactory.new('TypedAnchor');
                factory = await Factory.new();
            });

            it('should allow the owner to register a typed converter anchor factory', async () => {
                await converterFactory.registerTypedConverterAnchorFactory(anchorFactory.address);
                expect(await converterFactory.anchorFactories.call(await anchorFactory.converterType.call())).to.eql(
                    anchorFactory.address
                );
            });

            it('should allow the owner to reregister a typed converter anchor factory', async () => {
                await converterFactory.registerTypedConverterAnchorFactory(anchorFactory.address);

                const anchorFactory2 = await TypedConverterAnchorFactory.new('TypedAnchor2');
                expect(await anchorFactory.converterType.call()).to.be.bignumber.equal(
                    await anchorFactory.converterType.call()
                );

                await converterFactory.registerTypedConverterAnchorFactory(anchorFactory2.address);
                expect(await converterFactory.anchorFactories.call(await anchorFactory2.converterType.call())).to.eql(
                    anchorFactory2.address
                );
            });

            it('should revert if a non-owner attempts to register a typed converter anchor factory', async () => {
                await expectRevert(
                    converterFactory.registerTypedConverterAnchorFactory(anchorFactory.address, { from: nonOwner }),
                    'ERR_ACCESS_DENIED'
                );
            });

            it('should allow the owner to register a typed converter factory', async () => {
                await converterFactory.registerTypedConverterFactory(factory.address);
                expect(await converterFactory.converterFactories.call(await factory.converterType.call())).to.eql(
                    factory.address
                );
            });

            it('should allow the owner to reregister a typed converter factory', async () => {
                await converterFactory.registerTypedConverterFactory(factory.address);

                const factory2 = await Factory.new();
                expect(await factory.converterType.call()).to.be.bignumber.equal(await factory2.converterType.call());

                await converterFactory.registerTypedConverterFactory(factory2.address);
                expect(await converterFactory.converterFactories.call(await factory2.converterType.call())).to.eql(
                    factory2.address
                );
            });

            it('should revert if a non-owner attempts to register a typed converter factory', async () => {
                await expectRevert(
                    converterFactory.registerTypedConverterFactory(factory.address, { from: nonOwner }),
                    'ERR_ACCESS_DENIED'
                );
            });

            it('should create an achor using an existing factory', async () => {
                await converterFactory.registerTypedConverterAnchorFactory(anchorFactory.address);

                const name = 'Anchor1';
                await converterFactory.createAnchor(await anchorFactory.converterType.call(), name, 'ANCHOR1', 2);

                const anchorAddress = await converterFactory.createdAnchor.call();
                const anchor = await DSToken.at(anchorAddress);

                expect(await anchor.name.call()).to.not.be.eql(name);
                expect(await anchor.name.call()).to.be.eql(await anchorFactory.name.call());
                expect(await anchor.owner.call()).to.be.eql(converterFactory.address);
                expect(await anchor.newOwner.call()).to.be.eql(owner);
            });

            it('should create an achor using custom settings', async () => {
                const name = 'Anchor1';
                await converterFactory.createAnchor(11, name, 'ANCHOR1', 2);

                const anchorAddress = await converterFactory.createdAnchor.call();
                const anchor = await DSToken.at(anchorAddress);

                expect(await anchor.name.call()).to.be.eql(name);
                expect(await anchor.name.call()).not.to.be.eql(await anchorFactory.name.call());
                expect(await anchor.owner.call()).to.be.eql(converterFactory.address);
                expect(await anchor.newOwner.call()).to.be.eql(owner);
            });

            it('should create converter', async () => {
                await converterFactory.registerTypedConverterFactory(factory.address);

                const anchor = await DSToken.new('Token1', 'TKN1', 2);

                const converterType = await factory.converterType.call();

                const res = await converterFactory.createConverter(
                    converterType,
                    anchor.address,
                    contractRegistry.address,
                    MAX_CONVERSION_FEE
                );
                const converterAddress = await converterFactory.createdConverter.call();
                const converter = await ConverterBase.at(converterAddress);

                expect(await converter.anchor.call()).to.be.eql(anchor.address);
                expect(await converter.registry.call()).to.be.eql(contractRegistry.address);
                expect(await converter.maxConversionFee.call()).to.be.bignumber.equal(MAX_CONVERSION_FEE);
                expect(await converter.owner.call()).to.be.eql(converterFactory.address);
                expect(await converter.newOwner.call()).to.be.eql(owner);

                expectEvent(res, 'NewConverter', {
                    _type: converterType,
                    _converter: converter.address,
                    _owner: owner
                });
            });
        });
    }
});<|MERGE_RESOLUTION|>--- conflicted
+++ resolved
@@ -2,25 +2,14 @@
 const { expectRevert, expectEvent, BN } = require('@openzeppelin/test-helpers');
 const { expect } = require('../../chai-local');
 
-<<<<<<< HEAD
-const ContractRegistry = artifacts.require('ContractRegistry');
-const ConverterFactory = artifacts.require('TestConverterFactory');
-const LiquidTokenConverterFactory = artifacts.require('LiquidTokenConverterFactory');
-const LiquidityPoolV1ConverterFactory = artifacts.require('LiquidityPoolV1ConverterFactory');
-const LiquidityPoolV2ConverterFactory = artifacts.require('LiquidityPoolV2ConverterFactory');
-const StandardPoolConverterFactory = artifacts.require('StandardPoolConverterFactory');
-const TypedConverterAnchorFactory = artifacts.require('TestTypedConverterAnchorFactory');
-const ConverterBase = artifacts.require('ConverterBase');
-const DSToken = artifacts.require('DSToken');
-=======
 const ContractRegistry = contract.fromArtifact('ContractRegistry');
 const ConverterFactory = contract.fromArtifact('TestConverterFactory');
 const LiquidTokenConverterFactory = contract.fromArtifact('LiquidTokenConverterFactory');
 const LiquidityPoolV1ConverterFactory = contract.fromArtifact('LiquidityPoolV1ConverterFactory');
+const StandardPoolConverterFactory = contract.fromArtifact('StandardPoolConverterFactory');
 const TypedConverterAnchorFactory = contract.fromArtifact('TestTypedConverterAnchorFactory');
 const ConverterBase = contract.fromArtifact('ConverterBase');
 const DSToken = contract.fromArtifact('DSToken');
->>>>>>> 73d2ed8d
 
 describe('ConverterFactory', () => {
     let contractRegistry;
@@ -32,16 +21,11 @@
 
     const MAX_CONVERSION_FEE = new BN(10000);
 
-<<<<<<< HEAD
     for (const Factory of [
         LiquidTokenConverterFactory,
         LiquidityPoolV1ConverterFactory,
-        LiquidityPoolV2ConverterFactory,
         StandardPoolConverterFactory
     ]) {
-=======
-    for (const Factory of [LiquidTokenConverterFactory, LiquidityPoolV1ConverterFactory]) {
->>>>>>> 73d2ed8d
         describe(Factory.contractName, () => {
             before(async () => {
                 // The following contracts are unaffected by the underlying tests, this can be shared.
