const { expect } = require('chai');

const { BigNumber, FixedNumber } = require('ethers');

const { BN } = require('bn.js');

<<<<<<< HEAD
const { divCeil } = require('./helpers/MathUtils');
=======
const { NATIVE_TOKEN_ADDRESS, registry } = require('./helpers/Constants');
const { ZERO_ADDRESS, MAX_UINT256 } = constants;
>>>>>>> a54d9665

const Decimal = require('decimal.js');

const { ETH_RESERVE_ADDRESS, registry, ZERO_ADDRESS, MAX_UINT256, duration, latest } = require('./helpers/Constants');

const BancorNetwork = ethers.getContractFactory('BancorNetwork');
const LiquidityPoolV1Converter = ethers.getContractFactory('TestLiquidityPoolV1Converter');
const LiquidityPoolV1ConverterFactory = ethers.getContractFactory('LiquidityPoolV1ConverterFactory');
const DSToken = ethers.getContractFactory('DSToken');
const BancorFormula = ethers.getContractFactory('BancorFormula');
const ContractRegistry = ethers.getContractFactory('ContractRegistry');
const TestStandardToken = ethers.getContractFactory('TestStandardToken');
const TestNonStandardToken = ethers.getContractFactory('TestNonStandardToken');
const ConverterFactory = ethers.getContractFactory('ConverterFactory');
const ConverterUpgrader = ethers.getContractFactory('ConverterUpgrader');

let now;
let bancorNetwork;
let token;
let tokenAddress;
let contractRegistry;
let reserveToken;
let reserveToken2;
let reserveToken3;
let upgrader;
let sender;
let sender2;

const MIN_RETURN = BigNumber.from(1);
const PPM_RESOLUTION = BigNumber.from(1000000);

describe('LiquidityPoolV1Converter', () => {
    const createConverter = async (tokenAddress, registryAddress = contractRegistry.address, maxConversionFee = 0) => {
        return await (await LiquidityPoolV1Converter).deploy(tokenAddress, registryAddress, maxConversionFee);
    };

    const initConverter = async (activate, isETHReserve, maxConversionFee = 0, isStandardPool = false) => {
        token = await (await DSToken).deploy('Token1', 'TKN1', 2);
        tokenAddress = token.address;

        const converter = await createConverter(tokenAddress, contractRegistry.address, maxConversionFee);
        await converter.addReserve(getReserve1Address(isETHReserve), isStandardPool ? 500000 : 250000);
        await converter.addReserve(reserveToken2.address, isStandardPool ? 500000 : 150000);
        await reserveToken2.transfer(converter.address, 8000);
        await token.issue(sender.address, 20000);

        if (isETHReserve) {
            await sender.sendTransaction({ to: converter.address, value: 5000 });
        } else {
            await reserveToken.transfer(converter.address, 5000);
        }

        if (activate) {
            await token.transferOwnership(converter.address);
            await converter.acceptTokenOwnership();
        }

        now = await latest();
        await converter.setTime(now);

        return converter;
    };

    const removeLiquidityTest = async (poolTokenAmount, reserveTokens) => {
        const inputAmount = BigNumber.from(poolTokenAmount);
        const converter = await initConverter(true, false, 0, true);
        const poolTokenSupply = await token.totalSupply();
        const reserveBalances = await Promise.all(
            reserveTokens.map((reserveToken) => converter.reserveBalance(reserveToken.address))
        );
        const expectedOutputAmounts = reserveBalances.map((reserveBalance) =>
            reserveBalance.mul(inputAmount).div(poolTokenSupply)
        );
        await converter.removeLiquidityTest(
            inputAmount,
            reserveTokens.map((reserveToken) => reserveToken.address),
            [MIN_RETURN, MIN_RETURN]
        );
        const actualOutputAmounts = await Promise.all(
            reserveTokens.map((reserveToken, i) => converter.reserveAmountsRemoved(i))
        );
        reserveTokens.map((reserveToken, i) => expect(actualOutputAmounts[i]).to.be.equal(expectedOutputAmounts[i]));
    };

    const getReserve1Address = (isETH) => {
        return isETH ? NATIVE_TOKEN_ADDRESS : reserveToken.address;
    };

    const getBalance = async (token, address, account) => {
<<<<<<< HEAD
        if (address === ETH_RESERVE_ADDRESS) {
            return ethers.provider.getBalance(account);
=======
        if (address === NATIVE_TOKEN_ADDRESS) {
            return balance.current(account);
>>>>>>> a54d9665
        }

        return token.balanceOf(account);
    };

    const getTransactionCost = async (txResult) => {
        const cumulativeGasUsed = (await txResult.wait()).cumulativeGasUsed;
        return BigNumber.from(txResult.gasPrice).mul(BigNumber.from(cumulativeGasUsed));
    };

    const convert = async (path, amount, minReturn, options = {}) => {
        return bancorNetwork.convertByPath2(path, amount, minReturn, ZERO_ADDRESS, options);
    };

    const divCeil2 = (num, d) => {
        const dm = num.divmod(d);
        if (dm.mod.isZero()) {
            return dm.div;
        }

        return dm.div.negative !== 0 ? dm.div.isubn(1) : dm.div.iaddn(1);
    };

    before(async () => {
        accounts = await ethers.getSigners();

        sender = accounts[0];
        sender2 = accounts[9];

        // The following contracts are unaffected by the underlying tests, this can be shared.
        const bancorFormula = await (await BancorFormula).deploy();
        await bancorFormula.init();
        contractRegistry = await (await ContractRegistry).deploy();

        await contractRegistry.registerAddress(registry.BANCOR_FORMULA, bancorFormula.address);

        const factory = await (await ConverterFactory).deploy();
        await contractRegistry.registerAddress(registry.CONVERTER_FACTORY, factory.address);

        await factory.registerTypedConverterFactory((await (await LiquidityPoolV1ConverterFactory).deploy()).address);
    });

    beforeEach(async () => {
        bancorNetwork = await (await BancorNetwork).deploy(contractRegistry.address);
        await contractRegistry.registerAddress(registry.BANCOR_NETWORK, bancorNetwork.address);

        upgrader = await (await ConverterUpgrader).deploy(contractRegistry.address);
        await contractRegistry.registerAddress(registry.CONVERTER_UPGRADER, upgrader.address);

        const token = await (await DSToken).deploy('Token1', 'TKN1', 2);
        tokenAddress = token.address;

        reserveToken = await (await TestStandardToken).deploy('ERC Token 1', 'ERC1', 18, 1000000000);
        reserveToken2 = await (await TestNonStandardToken).deploy('ERC Token 2', 'ERC2', 18, 2000000000);
        reserveToken3 = await (await TestStandardToken).deploy('ERC Token 3', 'ERC3', 18, 1500000000);
    });

    it('verifies the Activation event after converter activation', async () => {
        const converter = await initConverter(false, false);
        await token.transferOwnership(converter.address);
        const res = await converter.acceptTokenOwnership();

        expect(res).to.emit(converter, 'Activation').withArgs(BigNumber.from(1), tokenAddress, true);
    });

    it('verifies the TokenRateUpdate event after adding liquidity', async () => {
        const converter = await initConverter(true, false);

        const value = BigNumber.from(500);
        await reserveToken.connect(sender).approve(converter.address, value);
        await reserveToken2.connect(sender).approve(converter.address, value);

        const res = await converter.addLiquidity(
            [reserveToken.address, reserveToken2.address],
            [value, value],
            MIN_RETURN
        );

        const poolTokenSupply = await token.totalSupply();
        const reserve1Balance = await converter.reserveBalance(reserveToken.address);
        const reserve1Weight = await converter.reserveWeight(reserveToken.address);
        const reserve2Balance = await converter.reserveBalance(reserveToken2.address);
        const reserve2Weight = await converter.reserveWeight(reserveToken2.address);

        expect(res)
            .to.emit(converter, 'TokenRateUpdate')
            .withArgs(
                tokenAddress,
                reserveToken.address,
                reserve1Balance.mul(PPM_RESOLUTION),
                poolTokenSupply.mul(reserve1Weight)
            );

        expect(res)
            .to.emit(converter, 'TokenRateUpdate')
            .withArgs(
                tokenAddress,
                reserveToken2.address,
                reserve2Balance.mul(PPM_RESOLUTION),
                poolTokenSupply.mul(reserve2Weight)
            );
    });

    it('verifies the TokenRateUpdate event after removing liquidity', async () => {
        const converter = await initConverter(true, false);

        const res = await converter.removeLiquidity(
            100,
            [reserveToken.address, reserveToken2.address],
            [MIN_RETURN, MIN_RETURN]
        );

        const poolTokenSupply = await token.totalSupply();
        const reserve1Balance = await converter.reserveBalance(reserveToken.address);
        const reserve1Weight = await converter.reserveWeight(reserveToken.address);
        const reserve2Balance = await converter.reserveBalance(reserveToken2.address);
        const reserve2Weight = await converter.reserveWeight(reserveToken2.address);

        expect(res)
            .to.emit(converter, 'TokenRateUpdate')
            .withArgs(
                tokenAddress,
                reserveToken.address,
                reserve1Balance.mul(PPM_RESOLUTION),
                poolTokenSupply.mul(reserve1Weight)
            );

        expect(res)
            .to.emit(converter, 'TokenRateUpdate')
            .withArgs(
                tokenAddress,
                reserveToken2.address,
                reserve2Balance.mul(PPM_RESOLUTION),
                poolTokenSupply.mul(reserve2Weight)
            );
    });

    it('verifies function removeLiquidity when the reserves tokens are passed in the initial order', async () => {
        await removeLiquidityTest(100, [reserveToken, reserveToken2]);
    });

    it('verifies function removeLiquidity when the reserves tokens are passed in the opposite order', async () => {
        await removeLiquidityTest(100, [reserveToken2, reserveToken]);
    });

    for (let isETHReserve = 0; isETHReserve < 2; isETHReserve++) {
        describe(`${isETHReserve === 0 ? '(with ERC20 reserves)' : '(with ETH reserve)'}:`, () => {
            it('verifies that convert returns valid amount and fee after converting', async () => {
                const converter = await initConverter(true, isETHReserve, 5000);
                await converter.setConversionFee(3000);

                const amount = BigNumber.from(500);
                let value = 0;
                if (isETHReserve) {
                    value = amount;
                } else {
                    await reserveToken.connect(sender).approve(bancorNetwork.address, amount);
                }

                const purchaseAmount = (
                    await converter.targetAmountAndFee(getReserve1Address(isETHReserve), reserveToken2.address, amount)
                )[0];
                const res = await convert(
                    [getReserve1Address(isETHReserve), tokenAddress, reserveToken2.address],
                    amount,
                    MIN_RETURN,
                    { value }
                );
                expect(res)
                    .to.emit(bancorNetwork, 'Conversion')
                    .withArgs(
                        token.address,
                        getReserve1Address(isETHReserve),
                        reserveToken2.address,
                        amount,
                        purchaseAmount,
                        sender.address
                    );
            });

            it('verifies the TokenRateUpdate event after conversion', async () => {
                const converter = await initConverter(true, isETHReserve, 10000);
                await converter.setConversionFee(6000);

                const amount = BigNumber.from(500);
                let value = 0;
                if (isETHReserve) {
                    value = amount;
                } else {
                    await reserveToken.connect(sender).approve(bancorNetwork.address, amount);
                }

                const res = await convert(
                    [getReserve1Address(isETHReserve), tokenAddress, reserveToken2.address],
                    amount,
                    MIN_RETURN,
                    { value }
                );

                const poolTokenSupply = await token.totalSupply();
                const reserve1Balance = await converter.reserveBalance(getReserve1Address(isETHReserve));
                const reserve1Weight = await converter.reserveWeight(getReserve1Address(isETHReserve));
                const reserve2Balance = await converter.reserveBalance(reserveToken2.address);
                const reserve2Weight = await converter.reserveWeight(reserveToken2.address);

                const events = await converter.queryFilter('TokenRateUpdate', res.blockNumber, res.blockNumber);

                // TokenRateUpdate for [source, target):
                const { args: event1 } = events[0];
                expect(event1._token1).to.eql(getReserve1Address(isETHReserve));
                expect(event1._token2).to.eql(reserveToken2.address);
                expect(event1._rateN).to.be.equal(reserve2Balance.mul(reserve1Weight));
                expect(event1._rateD).to.be.equal(reserve1Balance.mul(reserve2Weight));

                // TokenRateUpdate for [source, pool token):
                const { args: event2 } = events[1];
                expect(event2._token1).to.eql(tokenAddress);
                expect(event2._token2).to.eql(getReserve1Address(isETHReserve));
                expect(event2._rateN).to.be.equal(reserve1Balance.mul(PPM_RESOLUTION));
                expect(event2._rateD).to.be.equal(poolTokenSupply.mul(reserve1Weight));

                // TokenRateUpdate for [pool token, target):
                const { args: event3 } = events[2];
                expect(event3._token1).to.eql(tokenAddress);
                expect(event3._token2).to.eql(reserveToken2.address);
                expect(event3._rateN).to.be.equal(reserve2Balance.mul(PPM_RESOLUTION));
                expect(event3._rateD).to.be.equal(poolTokenSupply.mul(reserve2Weight));
            });

            it('should revert when attempting to convert when the return is smaller than the minimum requested amount', async () => {
                await initConverter(true, isETHReserve);

                const amount = BigNumber.from(500);
                let value = 0;
                if (isETHReserve) {
                    value = amount;
                } else {
                    await reserveToken.connect(sender).approve(bancorNetwork.address, amount);
                }

                await expect(
                    convert([getReserve1Address(isETHReserve), tokenAddress, reserveToken2.address], amount, 200000, {
                        value
                    })
                ).to.be.revertedWith('ERR_RETURN_TOO_LOW');
            });

            for (const percent of [50, 75, 100]) {
                it(`verifies that fund executes when the reserve ratio equals ${percent}%`, async () => {
                    const converter = await initConverter(false, isETHReserve);
                    await converter.addReserve(reserveToken3.address, (percent - 40) * 10000);

                    await reserveToken3.transfer(converter.address, 6000);

                    await token.transferOwnership(converter.address);
                    await converter.acceptTokenOwnership();

                    const prevBalance = await token.balanceOf(sender.address);

                    const amount = BigNumber.from(100000);
                    let value = 0;
                    if (isETHReserve) {
                        value = amount;
                    } else {
                        await reserveToken.connect(sender).approve(converter.address, amount);
                    }

                    await reserveToken2.connect(sender).approve(converter.address, amount);
                    await reserveToken3.connect(sender).approve(converter.address, amount);

                    const amount2 = BigNumber.from(100);
                    await converter.fund(amount2, { value });

                    const balance = await token.balanceOf(sender.address);
                    expect(balance).to.be.equal(prevBalance.add(amount2));
                });
            }

            it('verifies that fund gets the correct reserve balance amounts from the caller', async () => {
                const converter = await initConverter(false, isETHReserve);
                await converter.addReserve(reserveToken3.address, 600000);

                await reserveToken3.transfer(converter.address, 6000);

                await token.transferOwnership(converter.address);
                await converter.acceptTokenOwnership();

                await reserveToken.transfer(sender2.address, 5000);
                await reserveToken2.transfer(sender2.address, 5000);
                await reserveToken3.transfer(sender2.address, 5000);

                const supply = await token.totalSupply();
                const percentage = BigNumber.from(19);
                const prevReserve1Balance = await converter.reserveBalance(getReserve1Address(isETHReserve));
                const prevReserve2Balance = await converter.reserveBalance(reserveToken2.address);
                const prevReserve3Balance = await converter.reserveBalance(reserveToken3.address);
                const token1Amount = divCeil(prevReserve1Balance.mul(percentage), supply);
                const token2Amount = divCeil(prevReserve2Balance.mul(percentage), supply);
                const token3Amount = divCeil(prevReserve3Balance.mul(percentage), supply);

                const amount = BigNumber.from(100000);
                let value = 0;
                if (isETHReserve) {
                    value = amount;
                } else {
                    await reserveToken.connect(sender2).approve(converter.address, amount);
                }

                await reserveToken2.connect(sender2).approve(converter.address, amount);
                await reserveToken3.connect(sender2).approve(converter.address, amount);
                await converter.connect(sender2).fund(percentage, { value: value });

                const reserve1Balance = await converter.reserveBalance(getReserve1Address(isETHReserve));
                const reserve2Balance = await converter.reserveBalance(reserveToken2.address);
                const reserve3Balance = await converter.reserveBalance(reserveToken3.address);

                expect(reserve1Balance).to.be.equal(prevReserve1Balance.add(token1Amount));
                expect(reserve2Balance).to.be.equal(prevReserve2Balance.add(token2Amount));
                expect(reserve3Balance).to.be.equal(prevReserve3Balance.add(token3Amount));
            });

            it('verifies that increasing the liquidity by a large amount gets the correct reserve balance amounts from the caller', async () => {
                const converter = await initConverter(false, isETHReserve);
                await converter.addReserve(reserveToken3.address, 600000);

                await reserveToken3.transfer(converter.address, 6000);

                await token.transferOwnership(converter.address);
                await converter.acceptTokenOwnership();

                await reserveToken.transfer(sender2.address, 500000);
                await reserveToken2.transfer(sender2.address, 500000);
                await reserveToken3.transfer(sender2.address, 500000);

                const supply = await token.totalSupply();
                const percentage = BigNumber.from(140854);
                const prevReserve1Balance = await converter.reserveBalance(getReserve1Address(isETHReserve));
                const prevReserve2Balance = await converter.reserveBalance(reserveToken2.address);
                const prevReserve3Balance = await converter.reserveBalance(reserveToken3.address);
                const token1Amount = divCeil(prevReserve1Balance.mul(percentage), supply);
                const token2Amount = divCeil(prevReserve2Balance.mul(percentage), supply);
                const token3Amount = divCeil(prevReserve3Balance.mul(percentage), supply);

                const amount = BigNumber.from(100000);
                let value = 0;
                if (isETHReserve) {
                    value = amount;
                } else {
                    await reserveToken.connect(sender2).approve(converter.address, amount);
                }

                await reserveToken2.connect(sender2).approve(converter.address, amount);
                await reserveToken3.connect(sender2).approve(converter.address, amount);
                await converter.connect(sender2).fund(percentage, { value: value });

                const reserve1Balance = await converter.reserveBalance(getReserve1Address(isETHReserve));
                const reserve2Balance = await converter.reserveBalance(reserveToken2.address);
                const reserve3Balance = await converter.reserveBalance(reserveToken3.address);

                expect(reserve1Balance).to.be.equal(prevReserve1Balance.add(token1Amount));
                expect(reserve2Balance).to.be.equal(prevReserve2Balance.add(token2Amount));
                expect(reserve3Balance).to.be.equal(prevReserve3Balance.add(token3Amount));
            });

            it('should revert when attempting to fund the converter with insufficient funds', async () => {
                const converter = await initConverter(false, isETHReserve);
                await converter.addReserve(reserveToken3.address, 600000);

                await reserveToken3.transfer(converter.address, 6000);

                await token.transferOwnership(converter.address);
                await converter.acceptTokenOwnership();

                await reserveToken.transfer(sender2.address, 100);
                await reserveToken2.transfer(sender2.address, 100);
                await reserveToken3.transfer(sender2.address, 100);

                const amount = BigNumber.from(100000);
                let value = 0;
                if (isETHReserve) {
                    value = amount;
                } else {
                    await reserveToken.connect(sender2).approve(converter.address, amount);
                }

                await reserveToken2.connect(sender2).approve(converter.address, amount);
                await reserveToken3.connect(sender2).approve(converter.address, amount);
                await converter.connect(sender2).fund(5, { value: value });

                await expect(converter.connect(sender2).fund(600, { value: value })).to.be.reverted;
            });

            for (const percent of [50, 75, 100]) {
                it(`verifies that liquidate executes when the reserve ratio equals ${percent}%`, async () => {
                    const converter = await initConverter(false, isETHReserve);
                    await converter.addReserve(reserveToken3.address, (percent - 40) * 10000);

                    await reserveToken3.transfer(converter.address, 6000);

                    await token.transferOwnership(converter.address);
                    await converter.acceptTokenOwnership();

                    const prevSupply = await token.totalSupply();
                    await converter.liquidate(100);
                    const supply = await token.totalSupply();

                    expect(prevSupply).to.be.equal(supply.add(BigNumber.from(100)));
                });
            }

            it('verifies that liquidate sends the correct reserve balance amounts to the caller', async () => {
                const converter = await initConverter(false, isETHReserve);
                await converter.addReserve(reserveToken3.address, 600000);

                await reserveToken3.transfer(converter.address, 6000);

                await token.transferOwnership(converter.address);
                await converter.acceptTokenOwnership();

                await token.transfer(sender2.address, 100);

                const supply = await token.totalSupply();
                const percentage = BigNumber.from(19);
                const reserve1Balance = await converter.reserveBalance(getReserve1Address(isETHReserve));
                const reserve2Balance = await converter.reserveBalance(reserveToken2.address);
                const reserve3Balance = await converter.reserveBalance(reserveToken3.address);
                const token1Amount = reserve1Balance.mul(percentage).div(supply);
                const token2Amount = reserve2Balance.mul(percentage).div(supply);
                const token3Amount = reserve3Balance.mul(percentage).div(supply);

                const token1PrevBalance = await getBalance(
                    reserveToken,
                    getReserve1Address(isETHReserve),
                    sender2.address
                );
                const token2PrevBalance = await reserveToken2.balanceOf(sender2.address);
                const token3PrevBalance = await reserveToken3.balanceOf(sender2.address);
                const res = await converter.connect(sender2).liquidate(percentage);

                let transactionCost = BigNumber.from(0);
                if (isETHReserve) {
                    transactionCost = await getTransactionCost(res);
                }

                const token1Balance = await getBalance(reserveToken, getReserve1Address(isETHReserve), sender2.address);
                const token2Balance = await reserveToken2.balanceOf(sender2.address);
                const token3Balance = await reserveToken3.balanceOf(sender2.address);

                expect(token1Balance).to.be.equal(token1PrevBalance.add(token1Amount.sub(transactionCost)));
                expect(token2Balance).to.be.equal(token2PrevBalance.add(token2Amount));
                expect(token3Balance).to.be.equal(token3PrevBalance.add(token3Amount));
            });

            it('verifies that liquidating a large amount sends the correct reserve balance amounts to the caller', async () => {
                const converter = await initConverter(false, isETHReserve);
                await converter.addReserve(reserveToken3.address, 600000);

                await reserveToken3.transfer(converter.address, 6000);

                await token.transferOwnership(converter.address);
                await converter.acceptTokenOwnership();

                await token.transfer(sender2.address, 15000);

                const supply = await token.totalSupply();
                const percentage = BigNumber.from(14854);
                const reserve1Balance = await converter.reserveBalance(getReserve1Address(isETHReserve));
                const reserve2Balance = await converter.reserveBalance(reserveToken2.address);
                const reserve3Balance = await converter.reserveBalance(reserveToken3.address);
                const token1Amount = reserve1Balance.mul(percentage).div(supply);
                const token2Amount = reserve2Balance.mul(percentage).div(supply);
                const token3Amount = reserve3Balance.mul(percentage).div(supply);

                const token1PrevBalance = await getBalance(
                    reserveToken,
                    getReserve1Address(isETHReserve),
                    sender2.address
                );
                const token2PrevBalance = await reserveToken2.balanceOf(sender2.address);
                const token3PrevBalance = await reserveToken3.balanceOf(sender2.address);
                const res = await converter.connect(sender2).liquidate(14854);

                let transactionCost = BigNumber.from(0);
                if (isETHReserve) {
                    transactionCost = await getTransactionCost(res);
                }

                const token1Balance = await getBalance(reserveToken, getReserve1Address(isETHReserve), sender2.address);
                const token2Balance = await reserveToken2.balanceOf(sender2.address);
                const token3Balance = await reserveToken3.balanceOf(sender2.address);

                expect(token1Balance).to.be.equal(token1PrevBalance.add(token1Amount.sub(transactionCost)));
                expect(token2Balance).to.be.equal(token2PrevBalance.add(token2Amount));
                expect(token3Balance).to.be.equal(token3PrevBalance.add(token3Amount));
            });

            it('verifies that liquidating the entire supply sends the full reserve balances to the caller', async () => {
                const converter = await initConverter(false, isETHReserve);
                await converter.addReserve(reserveToken3.address, 600000);

                await reserveToken3.transfer(converter.address, 6000);

                await token.transferOwnership(converter.address);
                await converter.acceptTokenOwnership();

                await token.transfer(sender2.address, 20000);

                const reserve1Balance = await converter.reserveBalance(getReserve1Address(isETHReserve));
                const reserve2Balance = await converter.reserveBalance(reserveToken2.address);
                const reserve3Balance = await converter.reserveBalance(reserveToken3.address);

                const token1PrevBalance = await getBalance(
                    reserveToken,
                    getReserve1Address(isETHReserve),
                    sender2.address
                );
                const token2PrevBalance = await reserveToken2.balanceOf(sender2.address);
                const token3PrevBalance = await reserveToken3.balanceOf(sender2.address);
                const res = await converter.connect(sender2).liquidate(20000);

                let transactionCost = BigNumber.from(0);
                if (isETHReserve) {
                    transactionCost = await getTransactionCost(res);
                }

                const supply = await token.totalSupply();
                const token1Balance = await getBalance(reserveToken, getReserve1Address(isETHReserve), sender2.address);
                const token2Balance = await reserveToken2.balanceOf(sender2.address);
                const token3Balance = await reserveToken3.balanceOf(sender2.address);

                expect(supply).to.be.equal(BigNumber.from(0));
                expect(token1PrevBalance.add(reserve1Balance).sub(transactionCost)).to.be.equal(token1Balance);
                expect(token2PrevBalance.add(reserve2Balance)).to.be.equal(token2Balance);
                expect(token3PrevBalance.add(reserve3Balance)).to.be.equal(token3Balance);
            });

            it('should revert when attempting to liquidate with insufficient funds', async () => {
                const converter = await initConverter(false, isETHReserve);
                await converter.addReserve(reserveToken3.address, 600000);

                await reserveToken3.transfer(converter.address, 6000);

                await token.transferOwnership(converter.address);
                await converter.acceptTokenOwnership();

                await token.transfer(sender2.address, 100);

                await converter.connect(sender2).liquidate(5);

                await expect(converter.connect(sender2).liquidate(600)).to.be.reverted;
            });
        });
    }

    describe('verifies that the maximum possible liquidity is added', () => {
        let converter;
        let reserveToken1;
        let reserveToken2;

        const amounts = [
            [1000, 1200],
            [200, 240],
            [2000, 2400],
            [20000, 22000],
            [20000, 26000],
            [100000, 120000]
        ];

        beforeEach(async () => {
            const token = await (await DSToken).deploy('Token', 'TKN', 0);
            converter = await (await LiquidityPoolV1Converter).deploy(token.address, contractRegistry.address, 0);
            reserveToken1 = await (await TestStandardToken).deploy('ERC Token 1', 'ERC1', 18, 1000000000);
            reserveToken2 = await (await TestStandardToken).deploy('ERC Token 2', 'ERC2', 18, 1000000000);
            await converter.addReserve(reserveToken1.address, 500000);
            await converter.addReserve(reserveToken2.address, 500000);
            await token.transferOwnership(converter.address);
            await converter.acceptTokenOwnership();
        });

        for (const [amount1, amount2] of amounts) {
            it(`addLiquidity(${[amount1, amount2]})`, async () => {
                await reserveToken1.connect(sender).approve(converter.address, amount1);
                await reserveToken2.connect(sender).approve(converter.address, amount2);
                await converter.addLiquidity([reserveToken1.address, reserveToken2.address], [amount1, amount2], 1);
                const balance1 = await reserveToken1.balanceOf(converter.address);
                const balance2 = await reserveToken2.balanceOf(converter.address);
                const a1b2 = BigNumber.from(amount1).mul(balance2);
                const a2b1 = BigNumber.from(amount2).mul(balance1);
                const expected1 = a1b2.lt(a2b1) ? BigNumber.from(0) : a1b2.sub(a2b1).div(balance2);
                const expected2 = a2b1.lt(a1b2) ? BigNumber.from(0) : a2b1.sub(a1b2).div(balance1);
                const actual1 = await reserveToken1.allowance(sender.address, converter.address);
                const actual2 = await reserveToken2.allowance(sender.address, converter.address);
                expect(actual1).to.be.equal(expected1);
                expect(actual2).to.be.equal(expected2);
            });
        }
    });

    describe('verifies no gain by adding/removing liquidity', () => {
        const addAmounts = [
            [1000, 1000],
            [1000, 2000],
            [2000, 1000]
        ];

        const removePercents = [[100], [50, 50], [25, 75], [75, 25], [10, 20, 30, 40]];

        for (const amounts of addAmounts) {
            for (const percents of removePercents) {
                it(`(amounts = ${amounts}, percents = ${percents})`, async () => {
                    const token = await (await DSToken).deploy('Token', 'TKN', 0);
                    const converter = await (await LiquidityPoolV1Converter).deploy(
                        token.address,
                        contractRegistry.address,
                        0
                    );
                    const reserveToken1 = await (await TestStandardToken).deploy('ERC Token 1', 'ERC1', 18, 1000000000);
                    const reserveToken2 = await (await TestStandardToken).deploy('ERC Token 2', 'ERC2', 18, 1000000000);
                    await converter.addReserve(reserveToken1.address, 500000);
                    await converter.addReserve(reserveToken2.address, 500000);
                    await token.transferOwnership(converter.address);
                    await converter.acceptTokenOwnership();
                    let lastAmount = BigNumber.from(0);
                    for (const amount of amounts) {
                        await reserveToken1.connect(sender).transfer(sender2.address, amount);
                        await reserveToken2.connect(sender).transfer(sender2.address, amount);
                        await reserveToken1.connect(sender2).approve(converter.address, amount);
                        await reserveToken2.connect(sender2).approve(converter.address, amount);
                        await converter
                            .connect(sender2)
                            .addLiquidity([reserveToken1.address, reserveToken2.address], [amount, amount], MIN_RETURN);
                        const balance = await token.balanceOf(sender2.address);
                        lastAmount = balance.sub(lastAmount);
                    }
                    for (const percent of percents) {
                        await converter
                            .connect(sender2)
                            .removeLiquidity(
                                lastAmount.mul(BigNumber.from(percent)).div(BigNumber.from(100)),
                                [reserveToken1.address, reserveToken2.address],
                                [MIN_RETURN, MIN_RETURN]
                            );
                    }
                    const balance1 = await reserveToken1.balanceOf(sender2.address);
                    const balance2 = await reserveToken2.balanceOf(sender2.address);
                    const amount = BigNumber.from(amounts[1]);
                    expect(balance1).to.be.equal(amount);
                    expect(balance2).to.be.equal(amount);
                });
            }
        }
    });

    describe('recent average rate', () => {
        const AVERAGE_RATE_PERIOD = duration.minutes(10);

        let converter;
        beforeEach(async () => {
            converter = await initConverter(true, true, 5000, true);
        });

        const getExpectedAverageRate = (prevAverageRate, currentRate, timeElapsed) => {
            if (timeElapsed.eq(BigNumber.from(0))) {
                return prevAverageRate;
            }

            if (timeElapsed.gte(AVERAGE_RATE_PERIOD)) {
                return currentRate;
            }

            const newAverageRateN = prevAverageRate.n
                .mul(currentRate.d)
                .mul(AVERAGE_RATE_PERIOD.sub(timeElapsed))
                .add(prevAverageRate.d.mul(currentRate.n).mul(timeElapsed));
            const newAverageRateD = AVERAGE_RATE_PERIOD.mul(prevAverageRate.d).mul(currentRate.d);

            return { n: newAverageRateN, d: newAverageRateD };
        };

        const expectRatesAlmostEqual = (rate, newRate) => {
            const rate1 = Decimal(rate.n.toString()).div(Decimal(rate.d.toString()));
            const rate2 = Decimal(newRate.n.toString()).div(Decimal(newRate.d.toString()));

            if (!rate1.eq(rate2)) {
                const error = Decimal(rate1.toString()).div(rate2.toString()).sub(1).abs();
                expect(error.lte('0.000002')).to.be.true;
            }
        };

        const getCurrentRate = async (reserve1Address, reserve2Address) => {
            const balance1 = await converter.reserveBalance(reserve1Address);
            const balance2 = await converter.reserveBalance(reserve2Address);
            return { n: balance2, d: balance1 };
        };

        const getAverageRate = async (reserveAddress) => {
            const averageRate = await converter.recentAverageRate(reserveAddress);
            return { n: averageRate[0], d: averageRate[1] };
        };

        const getPrevAverageRate = async () => {
            const prevAverageRate = await converter.prevAverageRate();
            return { n: prevAverageRate[0], d: prevAverageRate[1] };
        };

        const getPrevAverageRateUpdateTime = async () => {
            const prevAverageRateUpdateTime = await converter.prevAverageRateUpdateTime();
            return prevAverageRateUpdateTime;
        };

        it('should revert when requesting the average rate for a non reserve token', async () => {
            await expect(converter.recentAverageRate(accounts[7].address)).to.be.revertedWith('ERR_INVALID_RESERVE');
        });

        it('should be initially equal to the current rate', async () => {
            const averageRate = await getAverageRate(NATIVE_TOKEN_ADDRESS);
            const currentRate = await getCurrentRate(NATIVE_TOKEN_ADDRESS, reserveToken2.address);
            const prevAverageRateUpdateTime = await getPrevAverageRateUpdateTime();

            expect(averageRate.n).to.be.equal(currentRate.n);
            expect(averageRate.d).to.be.equal(currentRate.d);
            expect(prevAverageRateUpdateTime).to.be.equal(BigNumber.from(0));
        });

        it('should change after a conversion', async () => {
            const amount = BigNumber.from(500);

            await convert([NATIVE_TOKEN_ADDRESS, tokenAddress, reserveToken2.address], amount, MIN_RETURN, {
                value: amount
            });
            const prevAverageRate = await getAverageRate(NATIVE_TOKEN_ADDRESS);
            const prevAverageRateUpdateTime = await getPrevAverageRateUpdateTime();

            await converter.setTime(now.add(duration.seconds(10)));

            await convert([NATIVE_TOKEN_ADDRESS, tokenAddress, reserveToken2.address], amount, MIN_RETURN, {
                value: amount
            });
            const averageRate = await getAverageRate(NATIVE_TOKEN_ADDRESS);
            const averageRateUpdateTime = await getPrevAverageRateUpdateTime();

            expect(averageRate.n).not.to.be.equal(prevAverageRate.n);
            expect(averageRate.d).not.to.be.equal(prevAverageRate.d);
            expect(averageRateUpdateTime).not.to.be.equal(prevAverageRateUpdateTime);
        });

        it('should be identical to the current rate after the full average rate period has passed', async () => {
            const amount = BigNumber.from(500);

            // set initial rate
            await convert([NATIVE_TOKEN_ADDRESS, tokenAddress, reserveToken2.address], amount, MIN_RETURN, {
                value: amount
            });

            let converterTime = now.add(duration.seconds(10));
            await converter.setTime(converterTime);
            await convert([NATIVE_TOKEN_ADDRESS, tokenAddress, reserveToken2.address], amount, MIN_RETURN, {
                value: amount
            });

            const currentRate = await getCurrentRate(NATIVE_TOKEN_ADDRESS, reserveToken2.address);
            let averageRate = await getAverageRate(NATIVE_TOKEN_ADDRESS);

            expect(averageRate.n).not.to.be.equal(currentRate.n);
            expect(averageRate.d).not.to.be.equal(currentRate.d);

            converterTime = converterTime.add(AVERAGE_RATE_PERIOD);
            await converter.setTime(converterTime);
            averageRate = await getAverageRate(NATIVE_TOKEN_ADDRESS);

            expect(averageRate.n).to.be.equal(currentRate.n);
            expect(averageRate.d).to.be.equal(currentRate.d);
        });

        for (const seconds of [0, 1, 2, 3, 10, 100, 200, 300, 400, 500]) {
            const timeElapsed = duration.seconds(seconds);
            context(`${timeElapsed.toString()} seconds after conversion`, async () => {
                beforeEach(async () => {
                    const amount = BigNumber.from(500);

                    // set initial rate (a second ago)
                    await converter.setTime(now.sub(duration.seconds(1)));
                    await convert([NATIVE_TOKEN_ADDRESS, tokenAddress, reserveToken2.address], amount, MIN_RETURN, {
                        value: amount
                    });

                    // reset converter time to current time
                    await converter.setTime(now);

                    // convert
                    await convert([NATIVE_TOKEN_ADDRESS, tokenAddress, reserveToken2.address], amount, MIN_RETURN, {
                        value: amount
                    });

                    // increase the current time
                    await converter.setTime(now.add(timeElapsed));
                });

                it('should properly calculate the average rate', async () => {
                    const amount = BigNumber.from(1000);

                    const prevAverageRate = await getPrevAverageRate();
                    const currentRate = await getCurrentRate(NATIVE_TOKEN_ADDRESS, reserveToken2.address);
                    const expectedAverageRate = getExpectedAverageRate(prevAverageRate, currentRate, timeElapsed);
                    await convert([NATIVE_TOKEN_ADDRESS, tokenAddress, reserveToken2.address], amount, MIN_RETURN, {
                        value: amount
                    });
                    const averageRate = await getAverageRate(NATIVE_TOKEN_ADDRESS);

                    expectRatesAlmostEqual(averageRate, expectedAverageRate);
                });

                it('should not change more than once in a block', async () => {
                    const amount = BigNumber.from(1000);

                    await convert([NATIVE_TOKEN_ADDRESS, tokenAddress, reserveToken2.address], amount, MIN_RETURN, {
                        value: amount
                    });
                    const averageRate = await getAverageRate(NATIVE_TOKEN_ADDRESS);

                    for (let i = 0; i < 5; i++) {
                        await convert([NATIVE_TOKEN_ADDRESS, tokenAddress, reserveToken2.address], amount, MIN_RETURN, {
                            value: amount
                        });
                        let averageRate2 = await getAverageRate(NATIVE_TOKEN_ADDRESS);

                        expect(averageRate.n).to.be.equal(averageRate2.n);
                        expect(averageRate.d).to.be.equal(averageRate2.d);
                    }
                });

                it('should change after some time with no conversions', async () => {
                    const prevAverageRate = await getPrevAverageRate();
                    const currentRate = await getCurrentRate(NATIVE_TOKEN_ADDRESS, reserveToken2.address);

                    for (let i = 0; i < 10; i++) {
                        // increase the current time and verify that the average rate is updated accordingly
                        const delta = duration.seconds(10).mul(BigNumber.from(i));
                        const totalElapsedTime = timeElapsed.add(delta);
                        await converter.setTime(now.add(totalElapsedTime));

                        const expectedAverageRate = getExpectedAverageRate(
                            prevAverageRate,
                            currentRate,
                            totalElapsedTime
                        );
                        const averageRate = await getAverageRate(NATIVE_TOKEN_ADDRESS);

                        expectRatesAlmostEqual(averageRate, expectedAverageRate);
                    }
                });
            });
        }
    });

    describe('add/remove liquidity', () => {
        const initLiquidityPool = async (hasETH) => {
            const poolToken = await (await DSToken).deploy('name', 'symbol', 0);
            const converter = await (await LiquidityPoolV1Converter).deploy(
                poolToken.address,
                contractRegistry.address,
                0
            );

            const reserveTokens = [
<<<<<<< HEAD
                (await (await TestStandardToken).deploy('name', 'symbol', 0, MAX_UINT256)).address,
                hasETH
                    ? ETH_RESERVE_ADDRESS
                    : (await (await TestStandardToken).deploy('name', 'symbol', 0, MAX_UINT256)).address
=======
                (await TestStandardToken.new('name', 'symbol', 0, MAX_UINT256)).address,
                hasETH ? NATIVE_TOKEN_ADDRESS : (await TestStandardToken.new('name', 'symbol', 0, MAX_UINT256)).address
>>>>>>> a54d9665
            ];

            for (const reserveToken of reserveTokens) {
                await converter.addReserve(reserveToken, 500000);
            }

            await poolToken.transferOwnership(converter.address);
            await converter.acceptAnchorOwnership();

            return [converter, poolToken, reserveTokens];
        };

        const approve = async (reserveToken, converter, amount) => {
            if (reserveToken === NATIVE_TOKEN_ADDRESS) {
                return;
            }

            const token = await (await TestStandardToken).attach(reserveToken);
            return token.approve(converter.address, amount);
        };

        const getAllowance = async (reserveToken, converter) => {
<<<<<<< HEAD
            if (reserveToken === ETH_RESERVE_ADDRESS) {
                return BigNumber.from(0);
=======
            if (reserveToken === NATIVE_TOKEN_ADDRESS) {
                return new BN(0);
>>>>>>> a54d9665
            }

            const token = await (await TestStandardToken).attach(reserveToken);
            return token.allowance(sender.address, converter.address);
        };

        const getBalance = async (reserveToken, converter) => {
<<<<<<< HEAD
            if (reserveToken === ETH_RESERVE_ADDRESS) {
                return ethers.provider.getBalance(converter.address);
=======
            if (reserveToken === NATIVE_TOKEN_ADDRESS) {
                return balance.current(converter.address);
>>>>>>> a54d9665
            }

            const token = await (await TestStandardToken).attach(reserveToken);
            return await token.balanceOf(converter.address);
        };

        const getLiquidityCosts = async (firstTime, converter, reserveTokens, reserveAmounts) => {
            if (firstTime) {
                return reserveAmounts.map((reserveAmount, i) => reserveAmounts);
            }

            return await Promise.all(
                reserveAmounts.map((reserveAmount, i) => converter.addLiquidityCost(reserveTokens, i, reserveAmount))
            );
        };

        const getLiquidityReturns = async (firstTime, converter, reserveTokens, reserveAmounts) => {
            if (firstTime) {
                const length = Math.round(
                    reserveAmounts.map((reserveAmount) => reserveAmount.toString()).join('').length /
                        reserveAmounts.length
                );
                const retVal = BigNumber.from('1'.padEnd(length, '0'));
                return reserveAmounts.map((reserveAmount, i) => retVal);
            }

            return await Promise.all(
                reserveAmounts.map((reserveAmount, i) => converter.addLiquidityReturn(reserveTokens[i], reserveAmount))
            );
        };

        const test = async (hasETH) => {
            const [converter, poolToken, reserveTokens] = await initLiquidityPool(hasETH);

            const state = [];
            let expected = [];
            let prevSupply = BigNumber.from(0);
            let prevBalances = reserveTokens.map((reserveToken) => BigNumber.from(0));

            for (const supplyAmount of [1000000000, 1000000, 2000000, 3000000, 4000000]) {
                const reserveAmounts = reserveTokens.map((reserveToken, i) =>
                    BigNumber.from(supplyAmount)
                        .mul(BigNumber.from(100 + i))
                        .div(BigNumber.from(100))
                );
                await Promise.all(
                    reserveTokens.map((reserveToken, i) =>
                        approve(reserveToken, converter, reserveAmounts[i].mul(BigNumber.from(0)))
                    )
                );
                await Promise.all(
                    reserveTokens.map((reserveToken, i) =>
                        approve(reserveToken, converter, reserveAmounts[i].mul(BigNumber.from(1)))
                    )
                );
                const liquidityCosts = await getLiquidityCosts(
                    state.length == 0,
                    converter,
                    reserveTokens,
                    reserveAmounts
                );
                const liquidityReturns = await getLiquidityReturns(
                    state.length == 0,
                    converter,
                    reserveTokens,
                    reserveAmounts
                );
                await converter.addLiquidity(reserveTokens, reserveAmounts, MIN_RETURN, {
                    value: hasETH ? reserveAmounts.slice(-1)[0] : 0
                });
                const allowances = await Promise.all(
                    reserveTokens.map((reserveToken) => getAllowance(reserveToken, converter))
                );
                const balances = await Promise.all(
                    reserveTokens.map((reserveToken) => getBalance(reserveToken, converter))
                );
                const supply = await poolToken.totalSupply();

                state.push({ supply: supply, balances: balances });

                for (let i = 0; i < allowances.length; i++) {
                    const diff = Decimal(allowances[i].toString()).div(reserveAmounts[i].toString());
                    expect(diff.eq('0')).to.be.true;
                }

                const actual = balances.map((balance) => Decimal(balance.toString()).div(supply.toString()));
                for (let i = 0; i < expected.length; i++) {
                    const diff = expected[i].div(actual[i]);
                    expect(diff.eq('1')).to.be.true;
                    for (const liquidityCost of liquidityCosts) {
                        expect(liquidityCost[i]).to.be.equal(balances[i].sub(prevBalances[i]));
                    }
                }

                for (const liquidityReturn of liquidityReturns) {
                    expect(liquidityReturn).to.be.equal(supply.sub(prevSupply));
                }

                expected = actual;
                prevSupply = supply;
                prevBalances = balances;
            }

            for (let n = state.length - 1; n > 0; n--) {
                const supplyAmount = state[n].supply.sub(BigNumber.from(state[n - 1].supply));
                const reserveAmounts = await converter.removeLiquidityReturn(supplyAmount, reserveTokens);
                await converter.removeLiquidity(
                    supplyAmount,
                    reserveTokens,
                    reserveTokens.map((reserveTokens) => 1)
                );
                const balances = await Promise.all(
                    reserveTokens.map((reserveToken) => getBalance(reserveToken, converter))
                );
                for (let i = 0; i < balances.length; i++) {
                    const diff = Decimal(state[n - 1].balances[i].toString()).div(Decimal(balances[i].toString()));
                    expect(diff.eq('1')).to.be.true;
                    expect(prevBalances[i].sub(balances[i])).to.be.equal(reserveAmounts[i]);
                }
                prevBalances = balances;
            }

            const supplyAmount = state[0].supply;
            const reserveAmounts = await converter.removeLiquidityReturn(supplyAmount, reserveTokens);
            await converter.removeLiquidity(
                supplyAmount,
                reserveTokens,
                reserveTokens.map((reserveTokens) => 1)
            );
            const balances = await Promise.all(
                reserveTokens.map((reserveToken) => getBalance(reserveToken, converter))
            );
            for (let i = 0; i < balances.length; i++) {
                expect(balances[i]).to.be.equal(BigNumber.from(0));
                expect(prevBalances[i].sub(balances[i])).to.be.equal(reserveAmounts[i]);
            }
        };

        for (const hasETH of [false, true]) {
            it(`hasETH = ${hasETH}`, async () => {
                await test(hasETH);
            });
        }
    });
});<|MERGE_RESOLUTION|>--- conflicted
+++ resolved
@@ -4,16 +4,11 @@
 
 const { BN } = require('bn.js');
 
-<<<<<<< HEAD
 const { divCeil } = require('./helpers/MathUtils');
-=======
-const { NATIVE_TOKEN_ADDRESS, registry } = require('./helpers/Constants');
-const { ZERO_ADDRESS, MAX_UINT256 } = constants;
->>>>>>> a54d9665
 
 const Decimal = require('decimal.js');
 
-const { ETH_RESERVE_ADDRESS, registry, ZERO_ADDRESS, MAX_UINT256, duration, latest } = require('./helpers/Constants');
+const { NATIVE_TOKEN_ADDRESS, registry, ZERO_ADDRESS, MAX_UINT256, duration, latest } = require('./helpers/Constants');
 
 const BancorNetwork = ethers.getContractFactory('BancorNetwork');
 const LiquidityPoolV1Converter = ethers.getContractFactory('TestLiquidityPoolV1Converter');
@@ -99,13 +94,8 @@
     };
 
     const getBalance = async (token, address, account) => {
-<<<<<<< HEAD
-        if (address === ETH_RESERVE_ADDRESS) {
+        if (address === NATIVE_TOKEN_ADDRESS) {
             return ethers.provider.getBalance(account);
-=======
-        if (address === NATIVE_TOKEN_ADDRESS) {
-            return balance.current(account);
->>>>>>> a54d9665
         }
 
         return token.balanceOf(account);
@@ -971,15 +961,10 @@
             );
 
             const reserveTokens = [
-<<<<<<< HEAD
                 (await (await TestStandardToken).deploy('name', 'symbol', 0, MAX_UINT256)).address,
                 hasETH
-                    ? ETH_RESERVE_ADDRESS
+                    ? NATIVE_TOKEN_ADDRESS
                     : (await (await TestStandardToken).deploy('name', 'symbol', 0, MAX_UINT256)).address
-=======
-                (await TestStandardToken.new('name', 'symbol', 0, MAX_UINT256)).address,
-                hasETH ? NATIVE_TOKEN_ADDRESS : (await TestStandardToken.new('name', 'symbol', 0, MAX_UINT256)).address
->>>>>>> a54d9665
             ];
 
             for (const reserveToken of reserveTokens) {
@@ -1002,13 +987,8 @@
         };
 
         const getAllowance = async (reserveToken, converter) => {
-<<<<<<< HEAD
-            if (reserveToken === ETH_RESERVE_ADDRESS) {
+            if (reserveToken === NATIVE_TOKEN_ADDRESS) {
                 return BigNumber.from(0);
-=======
-            if (reserveToken === NATIVE_TOKEN_ADDRESS) {
-                return new BN(0);
->>>>>>> a54d9665
             }
 
             const token = await (await TestStandardToken).attach(reserveToken);
@@ -1016,13 +996,8 @@
         };
 
         const getBalance = async (reserveToken, converter) => {
-<<<<<<< HEAD
-            if (reserveToken === ETH_RESERVE_ADDRESS) {
+            if (reserveToken === NATIVE_TOKEN_ADDRESS) {
                 return ethers.provider.getBalance(converter.address);
-=======
-            if (reserveToken === NATIVE_TOKEN_ADDRESS) {
-                return balance.current(converter.address);
->>>>>>> a54d9665
             }
 
             const token = await (await TestStandardToken).attach(reserveToken);
