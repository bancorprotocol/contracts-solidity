const { expect } = require('chai');
const { BigNumber } = require('ethers');

const { NATIVE_TOKEN_ADDRESS, registry } = require('./helpers/Constants');

<<<<<<< HEAD
const Contracts = require('./helpers/Contracts');

const MAX_LOCK_LIMIT = BigNumber.from('1000000000000000000000'); // 1000 bnt
const MAX_RELEASE_LIMIT = BigNumber.from('1000000000000000000000'); // 1000 bnt
const MIN_LIMIT = BigNumber.from('1000000000000000000'); // 1 bnt
const LIM_INC_PER_BLOCK = BigNumber.from('1000000000000000000'); // 1 bnt
const MIN_REQUIRED_REPORTS = BigNumber.from(3);
const BNT_AMOUNT = BigNumber.from('920201018469141404133');
=======
const StandardPoolConverter = contract.fromArtifact('StandardPoolConverter');
const BancorX = contract.fromArtifact('BancorX');
const DSToken = contract.fromArtifact('DSToken');
const ContractRegistry = contract.fromArtifact('ContractRegistry');
const BancorNetwork = contract.fromArtifact('BancorNetwork');
const TestStandardToken = contract.fromArtifact('TestStandardToken');

const MAX_LOCK_LIMIT = new BN('1000000000000000000000'); // 1000 bnt
const MAX_RELEASE_LIMIT = new BN('1000000000000000000000'); // 1000 bnt
const MIN_LIMIT = new BN('1000000000000000000'); // 1 bnt
const LIM_INC_PER_BLOCK = new BN('1000000000000000000'); // 1 bnt
const MIN_REQUIRED_REPORTS = new BN(3);
const BNT_AMOUNT = new BN('920201018469141404133');
>>>>>>> 1dfd9f42

const EOS_ADDRESS = '0xd5e9a21dbc95b47e2750562a96d365aa5fb6a75c000000000000000000000000';
const EOS_BLOCKCHAIN = '0xd5e9a21dbc95b47e2750562a96d365aa5fb6a75c000000000000000000000000';
const MIN_RETURN = BigNumber.from(1);
const TX_ID = BigNumber.from(0);

let bancorFormula;
let contractRegistry;

let bancorX;
let bancorNetwork;
let bntToken;
let erc20Token;
let erc20TokenConverter1;
let erc20TokenConverter2;
let ethBntPath;
let bntEthPath;
let erc20TokenBntPath;
let bntErc20Path;

let owner;
let reporter1;
let reporter2;
let reporter3;
let sender;
let sender2;

describe('XConversions', () => {
<<<<<<< HEAD
=======
    let contractRegistry;
    let bancorX;
    let bancorNetwork;
    let bntToken;
    let erc20Token;
    let erc20TokenConverter1;
    let erc20TokenConverter2;
    let ethBntPath;
    let bntEthPath;
    let erc20TokenBntPath;
    let bntErc20Path;
    const owner = defaultSender;
    const reporter1 = accounts[1];
    const reporter2 = accounts[2];
    const reporter3 = accounts[3];
    const sender = accounts[5];
    const sender2 = accounts[6];

>>>>>>> 1dfd9f42
    before(async () => {
        accounts = await ethers.getSigners();

        owner = accounts[0];
        reporter1 = accounts[1];
        reporter2 = accounts[2];
        reporter3 = accounts[3];
        sender = accounts[5];
        sender2 = accounts[6];

        // The following contracts are unaffected by the underlying tests, this can be shared.
<<<<<<< HEAD
        bancorFormula = await Contracts.BancorFormula.deploy();
        contractRegistry = await Contracts.ContractRegistry.deploy();

        await contractRegistry.registerAddress(registry.BANCOR_FORMULA, bancorFormula.address);
=======
        contractRegistry = await ContractRegistry.new();
>>>>>>> 1dfd9f42
    });

    beforeEach(async () => {
        bntToken = await Contracts.TestStandardToken.deploy('Bancor', 'BNT', 18, BNT_AMOUNT);

        bancorX = await Contracts.BancorX.deploy(
            MAX_LOCK_LIMIT,
            MAX_RELEASE_LIMIT,
            MIN_LIMIT,
            LIM_INC_PER_BLOCK,
            MIN_REQUIRED_REPORTS,
            contractRegistry.address,
            bntToken.address
        );

        await bancorX.setReporter(reporter1.address, true);
        await bancorX.setReporter(reporter2.address, true);
        await bancorX.setReporter(reporter3.address, true);

        bancorNetwork = await Contracts.BancorNetwork.deploy(contractRegistry.address);

        await contractRegistry.registerAddress(registry.BNT_TOKEN, bntToken.address);
        await contractRegistry.registerAddress(registry.BANCOR_NETWORK, bancorNetwork.address);
        await contractRegistry.registerAddress(registry.BANCOR_X, bancorX.address);

        erc20Token = await Contracts.TestStandardToken.deploy('Test Token', 'TST', 18, ethers.utils.parseEther('100'));

        // Create some converters.
        const poolToken1 = await Contracts.DSToken.deploy('Pool Token 1', 'POOL1', 18);
        const poolToken2 = await Contracts.DSToken.deploy('Pool Token 2', 'POOL2', 18);
        await poolToken2.issue(owner.address, ethers.utils.parseEther('200'));
        await poolToken2.issue(owner.address, ethers.utils.parseEther('200'));

<<<<<<< HEAD
        erc20TokenConverter1 = await Contracts.LiquidityPoolV1Converter.deploy(
            poolToken1.address,
            contractRegistry.address,
            30000
        );
        erc20TokenConverter2 = await Contracts.LiquidityPoolV1Converter.deploy(
            poolToken2.address,
            contractRegistry.address,
            30000
        );
=======
        erc20TokenConverter1 = await StandardPoolConverter.new(poolToken1.address, contractRegistry.address, 30000);
        erc20TokenConverter2 = await StandardPoolConverter.new(poolToken2.address, contractRegistry.address, 30000);
>>>>>>> 1dfd9f42

        await erc20TokenConverter1.addReserve(bntToken.address, 500000);
        await erc20TokenConverter1.addReserve(NATIVE_TOKEN_ADDRESS, 500000);

        await erc20TokenConverter2.addReserve(bntToken.address, 500000);
        await erc20TokenConverter2.addReserve(erc20Token.address, 500000);

        await bntToken.transfer(erc20TokenConverter1.address, ethers.utils.parseEther('100'));
        await bntToken.transfer(erc20TokenConverter2.address, ethers.utils.parseEther('100'));

        await owner.sendTransaction({ to: erc20TokenConverter1.address, value: ethers.utils.parseEther('1') });

        await erc20Token.transfer(erc20TokenConverter2.address, ethers.utils.parseEther('50'));

        await erc20Token.transfer(sender.address, ethers.utils.parseEther('50'));

        await poolToken1.transferOwnership(erc20TokenConverter1.address);
        await poolToken2.transferOwnership(erc20TokenConverter2.address);

        await erc20TokenConverter1.acceptTokenOwnership();
        await erc20TokenConverter2.acceptTokenOwnership();

        // Set paths for easer use.
        ethBntPath = [NATIVE_TOKEN_ADDRESS, poolToken1.address, bntToken.address];
        bntEthPath = [bntToken.address, poolToken1.address, NATIVE_TOKEN_ADDRESS];
        erc20TokenBntPath = [erc20Token.address, poolToken2.address, bntToken.address];
        bntErc20Path = [bntToken.address, poolToken2.address, erc20Token.address];
    });

    describe('basic tests', () => {
        const reportAndRelease = async (to, amount, txId, blockchainType, xTransferId = 0) => {
            const reporters = [reporter1, reporter2, reporter3];

            for (let i = 0; i < reporters.length; ++i) {
                await bancorX.connect(reporters[i]).reportTx(blockchainType, txId, to, amount, xTransferId);
            }
        };

        it('should be able to xConvert from an ERC20', async () => {
            const path = erc20TokenBntPath;
            const amount = ethers.utils.parseEther('1');

            await erc20Token.connect(sender).approve(bancorNetwork.address, amount);

            const retAmount = await bancorNetwork
                .connect(sender)
                .callStatic.xConvert(path, amount, MIN_RETURN, EOS_BLOCKCHAIN, EOS_ADDRESS, TX_ID);

            const prevBalance = await bntToken.balanceOf(bancorX.address);

            await bancorNetwork.connect(sender).xConvert(path, amount, MIN_RETURN, EOS_BLOCKCHAIN, EOS_ADDRESS, TX_ID);

            expect((await bntToken.balanceOf(bancorX.address)).sub(prevBalance)).to.be.equal(retAmount);
        });

        it('should revert when attempting to xConvert to a different token than BNT', async () => {
            const path = [...ethBntPath.slice(0, 1), sender.address];
            const amount = ethers.utils.parseEther('1');

            await expect(
                bancorNetwork.connect(sender).xConvert(path, amount, MIN_RETURN, EOS_BLOCKCHAIN, EOS_ADDRESS, TX_ID, {
                    value: amount
                })
            ).to.be.revertedWith('ERR_INVALID_TARGET_TOKEN');
        });

        it('should be able to completeXConversion to ETH', async () => {
            const txId = TX_ID;
            const xTransferId = txId.add(BigNumber.from(1));
            const amount = ethers.utils.parseEther('10'); // releasing 10 BNT
            const path = bntEthPath;

            await bntToken.transfer(bancorX.address, amount);
            await reportAndRelease(sender.address, amount, txId, EOS_BLOCKCHAIN, xTransferId);

            await bntToken.connect(sender).approve(bancorNetwork.address, amount);

            const retAmount = await bancorNetwork
                .connect(sender)
                .callStatic.completeXConversion(path, bancorX.address, xTransferId, MIN_RETURN, sender.address);

            const prevBalance = await sender.getBalance();

            const res = await bancorNetwork
                .connect(sender)
                .completeXConversion(path, bancorX.address, xTransferId, MIN_RETURN, sender.address);

            const cumulativeGasUsed = (await res.wait()).cumulativeGasUsed;
            const transactionCost = BigNumber.from(res.gasPrice).mul(BigNumber.from(cumulativeGasUsed));

            expect(await sender.getBalance()).to.be.equal(prevBalance.add(retAmount).sub(transactionCost));
        });

        it('should be able to completeXConversion to an ERC20', async () => {
            const txId = TX_ID;
            const xTransferId = txId.add(BigNumber.from(1));
            const amount = ethers.utils.parseEther('10'); // releasing 10 BNT
            const path = bntErc20Path;

            await bntToken.transfer(bancorX.address, amount);
            await reportAndRelease(sender.address, amount, txId, EOS_BLOCKCHAIN, xTransferId);

            await bntToken.connect(sender).approve(bancorNetwork.address, amount);

            const prevBalance = await erc20Token.balanceOf(sender.address);

            const retAmount = await bancorNetwork
                .connect(sender)
                .callStatic.completeXConversion(path, bancorX.address, xTransferId, MIN_RETURN, sender.address);
            await bancorNetwork
                .connect(sender)
                .completeXConversion(path, bancorX.address, xTransferId, MIN_RETURN, sender.address);

            expect(await erc20Token.balanceOf(sender.address)).to.be.equal(prevBalance.add(retAmount));
        });

        it("shouldn't be able to completeXConversion to an ERC20 with a different xTransferId", async () => {
            const txId1 = TX_ID;
            const xTransferId1 = txId1.add(BigNumber.from(1));
            const txId2 = TX_ID.add(BigNumber.from(100));
            const xTransferId2 = txId2.add(BigNumber.from(1));
            const amount = ethers.utils.parseEther('10'); // releasing 10 BNT
            const path = bntErc20Path;

            await bntToken.transfer(bancorX.address, amount.mul(BigNumber.from(2)));

            await reportAndRelease(sender.address, amount, txId1, EOS_BLOCKCHAIN, xTransferId1);
            await reportAndRelease(sender2.address, amount, txId2, EOS_BLOCKCHAIN, xTransferId2);

            await bntToken.connect(sender).approve(bancorNetwork.address, amount);

            await expect(
                bancorNetwork
                    .connect(sender)
                    .completeXConversion(path, bancorX.address, xTransferId2, MIN_RETURN, sender.address)
            ).to.be.revertedWith('ERR_TX_MISMATCH');
        });

        it('should revert when attempting to completeXConversion from a different token than BNT', async () => {
            const txId = TX_ID;
            const xTransferId = txId.add(BigNumber.from(1));
            const path = [sender.address, ...bntErc20Path.slice(1)];

            await expect(
                bancorNetwork
                    .connect(sender)
                    .completeXConversion(path, bancorX.address, xTransferId, MIN_RETURN, sender.address)
            ).to.be.revertedWith('ERR_INVALID_SOURCE_TOKEN');
        });
    });
});<|MERGE_RESOLUTION|>--- conflicted
+++ resolved
@@ -3,7 +3,6 @@
 
 const { NATIVE_TOKEN_ADDRESS, registry } = require('./helpers/Constants');
 
-<<<<<<< HEAD
 const Contracts = require('./helpers/Contracts');
 
 const MAX_LOCK_LIMIT = BigNumber.from('1000000000000000000000'); // 1000 bnt
@@ -12,21 +11,6 @@
 const LIM_INC_PER_BLOCK = BigNumber.from('1000000000000000000'); // 1 bnt
 const MIN_REQUIRED_REPORTS = BigNumber.from(3);
 const BNT_AMOUNT = BigNumber.from('920201018469141404133');
-=======
-const StandardPoolConverter = contract.fromArtifact('StandardPoolConverter');
-const BancorX = contract.fromArtifact('BancorX');
-const DSToken = contract.fromArtifact('DSToken');
-const ContractRegistry = contract.fromArtifact('ContractRegistry');
-const BancorNetwork = contract.fromArtifact('BancorNetwork');
-const TestStandardToken = contract.fromArtifact('TestStandardToken');
-
-const MAX_LOCK_LIMIT = new BN('1000000000000000000000'); // 1000 bnt
-const MAX_RELEASE_LIMIT = new BN('1000000000000000000000'); // 1000 bnt
-const MIN_LIMIT = new BN('1000000000000000000'); // 1 bnt
-const LIM_INC_PER_BLOCK = new BN('1000000000000000000'); // 1 bnt
-const MIN_REQUIRED_REPORTS = new BN(3);
-const BNT_AMOUNT = new BN('920201018469141404133');
->>>>>>> 1dfd9f42
 
 const EOS_ADDRESS = '0xd5e9a21dbc95b47e2750562a96d365aa5fb6a75c000000000000000000000000';
 const EOS_BLOCKCHAIN = '0xd5e9a21dbc95b47e2750562a96d365aa5fb6a75c000000000000000000000000';
@@ -55,27 +39,6 @@
 let sender2;
 
 describe('XConversions', () => {
-<<<<<<< HEAD
-=======
-    let contractRegistry;
-    let bancorX;
-    let bancorNetwork;
-    let bntToken;
-    let erc20Token;
-    let erc20TokenConverter1;
-    let erc20TokenConverter2;
-    let ethBntPath;
-    let bntEthPath;
-    let erc20TokenBntPath;
-    let bntErc20Path;
-    const owner = defaultSender;
-    const reporter1 = accounts[1];
-    const reporter2 = accounts[2];
-    const reporter3 = accounts[3];
-    const sender = accounts[5];
-    const sender2 = accounts[6];
-
->>>>>>> 1dfd9f42
     before(async () => {
         accounts = await ethers.getSigners();
 
@@ -87,14 +50,7 @@
         sender2 = accounts[6];
 
         // The following contracts are unaffected by the underlying tests, this can be shared.
-<<<<<<< HEAD
-        bancorFormula = await Contracts.BancorFormula.deploy();
         contractRegistry = await Contracts.ContractRegistry.deploy();
-
-        await contractRegistry.registerAddress(registry.BANCOR_FORMULA, bancorFormula.address);
-=======
-        contractRegistry = await ContractRegistry.new();
->>>>>>> 1dfd9f42
     });
 
     beforeEach(async () => {
@@ -128,21 +84,16 @@
         await poolToken2.issue(owner.address, ethers.utils.parseEther('200'));
         await poolToken2.issue(owner.address, ethers.utils.parseEther('200'));
 
-<<<<<<< HEAD
-        erc20TokenConverter1 = await Contracts.LiquidityPoolV1Converter.deploy(
+        erc20TokenConverter1 = await Contracts.StandardPoolConverter.deploy(
             poolToken1.address,
             contractRegistry.address,
             30000
         );
-        erc20TokenConverter2 = await Contracts.LiquidityPoolV1Converter.deploy(
+        erc20TokenConverter2 = await Contracts.StandardPoolConverter.deploy(
             poolToken2.address,
             contractRegistry.address,
             30000
         );
-=======
-        erc20TokenConverter1 = await StandardPoolConverter.new(poolToken1.address, contractRegistry.address, 30000);
-        erc20TokenConverter2 = await StandardPoolConverter.new(poolToken2.address, contractRegistry.address, 30000);
->>>>>>> 1dfd9f42
 
         await erc20TokenConverter1.addReserve(bntToken.address, 500000);
         await erc20TokenConverter1.addReserve(NATIVE_TOKEN_ADDRESS, 500000);
