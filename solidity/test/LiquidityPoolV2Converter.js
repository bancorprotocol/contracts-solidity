--- conflicted
+++ resolved
@@ -194,23 +194,6 @@
             const updateChainlinkOracle = async (converter, oracle, answer) => {
                 await oracle.setAnswer(answer);
 
-<<<<<<< HEAD
-    describe('adjusted-fee:', () => {
-        const bntStaked = AMPLIFICATION_FACTOR.mul(new BN(4));
-        const tknWeight = new BN(1);
-        const bntWeight = new BN(1);
-        const tknRate = new BN(1);
-        const bntRate = new BN(1);
-        const fee = new BN(100000);
-
-        for (let n = -3; n <= 5; n++) {
-            const expected = BN.min(BN.max(fee.div(new BN(2)), fee.mul(new BN(4)).div(new BN(4 + n))), fee.mul(new BN(2)));
-            it(`calculateAdjustedFee should return ${expected.toString()}`, async () => {
-                const tknStaked = bntStaked.add(new BN(n));
-                const converter = await initConverter(true, true, false);
-                const actual = await converter.calculateAdjustedFeeTest(tknStaked, bntStaked, tknWeight, bntWeight, tknRate, bntRate, fee);
-                expect(actual).to.be.bignumber.equal(expected);
-=======
                 await converter.setReferenceRateUpdateTime(now.sub(duration.seconds(1)));
             };
 
@@ -282,7 +265,6 @@
 
                 await factory.registerTypedConverterAnchorFactory((await LiquidityPoolV2ConverterAnchorFactory.new()).address);
                 await factory.registerTypedConverterCustomFactory((await LiquidityPoolV2ConverterCustomFactory.new()).address);
->>>>>>> ab099674
             });
 
             beforeEach(async () => {
@@ -313,8 +295,8 @@
                 const bntRate = new BN(1);
                 const fee = new BN(100000);
 
-                for (let n = -3; n <= 1; n++) {
-                    const expected = BN.min(BN.max(fee, fee.mul(new BN(4)).div(new BN(4 + n))), fee.mul(new BN(2)));
+                for (let n = -3; n <= 5; n++) {
+                    const expected = BN.min(BN.max(fee.div(new BN(2)), fee.mul(new BN(4)).div(new BN(4 + n))), fee.mul(new BN(2)));
                     it(`calculateAdjustedFee should return ${expected.toString()}`, async () => {
                         const tknStaked = bntStaked.add(new BN(n));
                         const converter = await initConverter(true, true);
