const { expect } = require('chai');
const { expectRevert, expectEvent, constants, BN, balance, time } = require('@openzeppelin/test-helpers');

const Decimal = require('decimal.js');
Decimal.set({ precision: 100, rounding: Decimal.ROUND_DOWN });

const { ETH_RESERVE_ADDRESS, registry } = require('./helpers/Constants');

const { duration, latest } = time;
const { ZERO_ADDRESS } = constants;

const { crossReserveTargetAmount, balancedWeights } = require('./helpers/FormulaFunctions');
const BancorNetwork = artifacts.require('BancorNetwork');
const BancorFormula = artifacts.require('BancorFormula');
const ContractRegistry = artifacts.require('ContractRegistry');
const ERC20Token = artifacts.require('ERC20Token');
const TestNonStandardToken = artifacts.require('TestNonStandardToken');
const ConverterFactory = artifacts.require('ConverterFactory');
const ConverterUpgrader = artifacts.require('ConverterUpgrader');

const LiquidityPoolV2Converter = artifacts.require('TestLiquidityPoolV2Converter');
const LiquidityPoolV2ConverterFactory = artifacts.require('LiquidityPoolV2ConverterFactory');
const LiquidityPoolV2ConverterAnchorFactory = artifacts.require('LiquidityPoolV2ConverterAnchorFactory');
const LiquidityPoolV2ConverterCustomFactory = artifacts.require('LiquidityPoolV2ConverterCustomFactory');
const PoolTokensContainer = artifacts.require('PoolTokensContainer');
const SmartToken = artifacts.require('SmartToken');
const ChainlinkPriceOracle = artifacts.require('TestChainlinkPriceOracle');
const Whitelist = artifacts.require('Whitelist');

contract('LiquidityPoolV2Converter', accounts => {
    const initConverter = async (activate, addLiquidity, isETHReserve, maxConversionFee = 0,
        primaryReserveAddress = getReserve1Address(isETHReserve)) => {
        anchor = await createAnchor();
        anchorAddress = anchor.address;

        const converter = await createConverter(anchorAddress, contractRegistry.address, maxConversionFee);
        await converter.addReserve(getReserve1Address(isETHReserve), 500000);
        await converter.addReserve(reserveToken2.address, 500000);

        now = await latest();
        await converter.setTime(now);

        if (activate) {
            await anchor.transferOwnership(converter.address);
            await converter.acceptTokenOwnership();
            await converter.activate(primaryReserveAddress, chainlinkPriceOracleA.address, chainlinkPriceOracleB.address);
        }

        if (addLiquidity) {
            if (!isETHReserve) {
                reserveToken.approve(converter.address, INITIAL_RESERVE1_LIQUIDITY, { from: sender });
            }

            reserveToken2.approve(converter.address, INITIAL_RESERVE2_LIQUIDITY, { from: sender });

            await converter.addLiquidity(getReserve1Address(isETHReserve), INITIAL_RESERVE1_LIQUIDITY, MIN_RETURN,
                { value: isETHReserve ? INITIAL_RESERVE1_LIQUIDITY : 0 });
            await converter.addLiquidity(reserveToken2.address, INITIAL_RESERVE2_LIQUIDITY, MIN_RETURN);
        }

        return converter;
    };

    const createConverter = async (anchorAddress, registryAddress = contractRegistry.address, maxConversionFee = 0) => {
        return LiquidityPoolV2Converter.new(anchorAddress, registryAddress, maxConversionFee);
    };

    const createAnchor = async () => {
        const anchor = await PoolTokensContainer.new('Pool', 'POOL', 2);
        await anchor.createToken();
        await anchor.createToken();

        poolToken1 = await SmartToken.at((await anchor.poolTokens.call())[0]);
        poolToken2 = await SmartToken.at((await anchor.poolTokens.call())[1]);

        return anchor;
    };

    function getReserve1 (isETH) {
        return isETH ? undefined : reserveToken;
    }

    const getReserve1Address = (isETH) => {
        return isETH ? ETH_RESERVE_ADDRESS : reserveToken.address;
    };

    const getBalance = async (token, address, account) => {
        if (address === ETH_RESERVE_ADDRESS) {
            return balance.current(account);
        }

        return token.balanceOf.call(account);
    };

    const getTransactionCost = async (txResult) => {
        const transaction = await web3.eth.getTransaction(txResult.tx);
        return new BN(transaction.gasPrice).mul(new BN(txResult.receipt.cumulativeGasUsed));
    };

    const convert = async (path, amount, minReturn, options) => {
        return bancorNetwork.convertByPath(path, amount, minReturn, ZERO_ADDRESS, ZERO_ADDRESS, 0, options);
    };

    const getExpectedTargetAmount = (sourceStakedBalance, targetStakedBalance, sourceBalance, targetBalance, sourceWeight, targetWeight,
        conversionFee, amount) => {
        sourceStakedBalance = new BN(sourceStakedBalance);
        targetStakedBalance = new BN(targetStakedBalance);
        sourceBalance = new BN(sourceBalance);
        targetBalance = new BN(targetBalance);
        sourceWeight = new BN(sourceWeight);
        targetWeight = new BN(targetWeight);
        amount = new BN(amount);

        sourceBalance = sourceStakedBalance.mul(AMPLIFICATION_FACTOR.sub(new BN(1))).add(sourceBalance);
        targetBalance = targetStakedBalance.mul(AMPLIFICATION_FACTOR.sub(new BN(1))).add(targetBalance);

        const targetAmount = new BN(crossReserveTargetAmount(sourceBalance, sourceWeight, targetBalance, targetWeight, amount).toNumber());
        const expectedFee = targetAmount.mul(new BN(conversionFee)).div(CONVERSION_FEE_RESOLUTION);

        return targetAmount.sub(expectedFee);
    };

    const getExpectedWeights = (reserve1StakedBalance, reserve2StakedBalance, reserve1Balance, reserve2Balance, oracleAPrice,
        oracleBPrice, isReserve1Primary) => {
        reserve1StakedBalance = new BN(reserve1StakedBalance);
        reserve2StakedBalance = new BN(reserve2StakedBalance);
        reserve1Balance = reserve1StakedBalance.mul(AMPLIFICATION_FACTOR.sub(new BN(1))).add(new BN(reserve1Balance));
        reserve2Balance = reserve2StakedBalance.mul(AMPLIFICATION_FACTOR.sub(new BN(1))).add(new BN(reserve2Balance));

        const reserve1Data = [reserve1StakedBalance, reserve1Balance];
        const reserve2Data = [reserve2StakedBalance, reserve2Balance];
        const primaryReserveData = isReserve1Primary ? reserve1Data : reserve2Data;
        const secondaryReserveData = isReserve1Primary ? reserve2Data : reserve1Data;

        // the formula expects the rate of 1 unit of secondary reserve token so the values are inversed here
        let newWeights = balancedWeights(
            primaryReserveData[0].mul(AMPLIFICATION_FACTOR),
            primaryReserveData[1], secondaryReserveData[1],
            oracleBPrice, oracleAPrice
        );

        if (!isReserve1Primary) {
            newWeights = newWeights.reverse();
        }

        return newWeights.map(w => new BN(w.toFixed()));
    };

    const convertAndReturnTargetAmount = async (account, converter, sourceToken, sourceTokenAddress, targetTokenAddress, amount) => {
        let value = 0;
        if (sourceTokenAddress === ETH_RESERVE_ADDRESS) {
            value = amount;
        } else {
            sourceToken.approve(bancorNetwork.address, amount, { from: account });
        }

        const prevTargetReserveBalance = await converter.reserveBalance.call(targetTokenAddress);
        await convert([sourceTokenAddress, anchorAddress, targetTokenAddress], amount, MIN_RETURN, { value });
        const newTargetReserveBalance = await converter.reserveBalance.call(targetTokenAddress);

        return prevTargetReserveBalance.sub(newTargetReserveBalance);
    };

    const expectAlmostEqual = (amount1, amount2) => {
        const ratio = Decimal(amount1.toString()).div(Decimal(amount2.toString()));
        expect(ratio.gte(0.99), 'below MIN_RATIO');
        expect(ratio.lte(1.01), 'above MAX_RATIO');
    };

    const createChainlinkOracle = async (answer) => {
        const chainlinkOracle = await ChainlinkPriceOracle.new();
        await chainlinkOracle.setAnswer(answer);

        // Set the last update time to a far enough future in order for the external oracle price to always take effect.
        await chainlinkOracle.setTimestamp((await latest()).add(duration.years(1)));

        return chainlinkOracle;
    };

    const updateChainlinkOracle = async (converter, oracle, answer) => {
        await oracle.setAnswer(answer);

        await converter.setReferenceRateUpdateTime(now.sub(duration.seconds(1)));
    };

    let now;
    let bancorNetwork;
    let anchor;
    let anchorAddress;
    let contractRegistry;
    let reserveToken;
    let reserveToken2;
    let upgrader;
    let poolToken1;
    let poolToken2;
    let chainlinkPriceOracleA;
    let chainlinkPriceOracleB;
    let oracleWhitelist;
    const sender = accounts[0];
    const nonOwner = accounts[1];
    const sender2 = accounts[9];

    const WEIGHT_RESOLUTION = new BN(1000000);
    const CONVERSION_FEE_RESOLUTION = new BN(1000000);
    const AMPLIFICATION_FACTOR = new BN(20);
    const INITIAL_RESERVE1_LIQUIDITY = new BN(10000);
    const INITIAL_RESERVE2_LIQUIDITY = new BN(12000);
    const INITIAL_ORACLE_A_PRICE = new BN(10000);
    const INITIAL_ORACLE_B_PRICE = new BN(20000);
    const MIN_RETURN = new BN(1);

    const RATE_PROPAGATION_PERIOD = duration.minutes(10);

    before(async () => {
        // The following contracts are unaffected by the underlying tests, this can be shared.
        contractRegistry = await ContractRegistry.new();

        const bancorFormula = await BancorFormula.new();
        await bancorFormula.init();
        await contractRegistry.registerAddress(registry.BANCOR_FORMULA, bancorFormula.address);

        const factory = await ConverterFactory.new();
        await contractRegistry.registerAddress(registry.CONVERTER_FACTORY, factory.address);

        await factory.registerTypedConverterFactory((await LiquidityPoolV2ConverterFactory.new()).address);

        await factory.registerTypedConverterAnchorFactory((await LiquidityPoolV2ConverterAnchorFactory.new()).address);
        await factory.registerTypedConverterCustomFactory((await LiquidityPoolV2ConverterCustomFactory.new()).address);
    });

    beforeEach(async () => {
        bancorNetwork = await BancorNetwork.new(contractRegistry.address);
        await contractRegistry.registerAddress(registry.BANCOR_NETWORK, bancorNetwork.address);

        upgrader = await ConverterUpgrader.new(contractRegistry.address, ZERO_ADDRESS);
        await contractRegistry.registerAddress(registry.CONVERTER_UPGRADER, upgrader.address);

        oracleWhitelist = await Whitelist.new();
        await contractRegistry.registerAddress(registry.CHAINLINK_ORACLE_WHITELIST, oracleWhitelist.address);

        chainlinkPriceOracleA = await createChainlinkOracle(INITIAL_ORACLE_A_PRICE);
        chainlinkPriceOracleB = await createChainlinkOracle(INITIAL_ORACLE_B_PRICE);

        await oracleWhitelist.addAddress(chainlinkPriceOracleA.address);
        await oracleWhitelist.addAddress(chainlinkPriceOracleB.address);

        reserveToken = await ERC20Token.new('ERC Token 1', 'ERC1', 0, 10000000000);
        reserveToken2 = await TestNonStandardToken.new('ERC Token 2', 'ERC2', 0, 20000000000);
    });

    describe('adjusted-fee:', () => {
        const bntStaked = AMPLIFICATION_FACTOR.mul(new BN(4));
        const tknWeight = new BN(1);
        const bntWeight = new BN(1);
        const tknRate = new BN(1);
        const bntRate = new BN(1);
        const fee = new BN(100000);

        it('verifies calculateAdjustedFee when x < z', async () => {
            const tknStaked = bntStaked.sub(new BN(3));
            const converter = await initConverter(true, true, false);
            const adjustedFee = await converter.calculateAdjustedFeeTest(tknStaked, bntStaked, tknWeight, bntWeight, tknRate, bntRate, fee);
            expect(adjustedFee).to.be.bignumber.equal(fee.mul(new BN(2)));
        });

        it('verifies calculateAdjustedFee when x = z', async () => {
            const tknStaked = bntStaked.sub(new BN(2));
            const converter = await initConverter(true, true, false);
            const adjustedFee = await converter.calculateAdjustedFeeTest(tknStaked, bntStaked, tknWeight, bntWeight, tknRate, bntRate, fee);
            expect(adjustedFee).to.be.bignumber.equal(fee.mul(new BN(2)));
        });

        it('verifies calculateAdjustedFee when z < x < y', async () => {
            const tknStaked = bntStaked.sub(new BN(1));
            const converter = await initConverter(true, true, false);
            const adjustedFee = await converter.calculateAdjustedFeeTest(tknStaked, bntStaked, tknWeight, bntWeight, tknRate, bntRate, fee);
            expect(adjustedFee).to.be.bignumber.equal(fee.mul(new BN(4)).div(new BN(3)));
        });

        it('verifies calculateAdjustedFee when x = y', async () => {
            const tknStaked = bntStaked;
            const converter = await initConverter(true, true, false);
            const adjustedFee = await converter.calculateAdjustedFeeTest(tknStaked, bntStaked, tknWeight, bntWeight, tknRate, bntRate, fee);
            expect(adjustedFee).to.be.bignumber.equal(fee);
        });

        it('verifies calculateAdjustedFee when x > y', async () => {
            const tknStaked = bntStaked.add(new BN(1));
            const converter = await initConverter(true, true, false);
            const adjustedFee = await converter.calculateAdjustedFeeTest(tknStaked, bntStaked, tknWeight, bntWeight, tknRate, bntRate, fee);
            expect(adjustedFee).to.be.bignumber.equal(fee);
        });
    });

    describe('min-return:', () => {
        it('addLiquidity should revert when min-return is zero', async () => {
            const converter = await initConverter(true, true, false);
            reserveToken2.approve(converter.address, new BN(100), { from: accounts[0] });
            await expectRevert(converter.addLiquidity(reserveToken2.address, new BN(100), new BN(0), { from: accounts[0] }), 'ERR_ZERO_VALUE');
        });

        it('removeLiquidity should revert when min-return is zero', async () => {
            const converter = await initConverter(true, true, false);
            await expectRevert(converter.removeLiquidity(poolToken2.address, new BN(100), new BN(0), { from: accounts[0] }), 'ERR_ZERO_VALUE');
        });

        it('addLiquidity should revert when min-return is larger than return', async () => {
            const converter = await initConverter(true, true, false);
            reserveToken2.approve(converter.address, new BN(100), { from: accounts[0] });
            await expectRevert(converter.addLiquidity(reserveToken2.address, new BN(1), new BN(100), { from: accounts[0] }), 'ERR_RETURN_TOO_LOW');
        });

        it('removeLiquidity should revert when min-return is larger than return', async () => {
            const converter = await initConverter(true, true, false);
            await expectRevert(converter.removeLiquidity(poolToken2.address, new BN(1), new BN(100), { from: accounts[0] }), 'ERR_RETURN_TOO_LOW');
        });
    });

    describe('exit-fee:', () => {
        for (let i = 1; i <= 5; i++) {
            const reserveTokenAmount = new BN(123 * i);
            const poolTokenAmount = new BN(456 * i);
            it(`convert ${reserveTokenAmount.toString()} reserve tokens and then remove ${poolTokenAmount.toString()} pool tokens`, async () => {
                const converter = await initConverter(true, true, false);
                await reserveToken.approve(bancorNetwork.address, reserveTokenAmount, { from: accounts[0] });
                await convert([reserveToken.address, anchorAddress, reserveToken2.address], reserveTokenAmount, 1, { from: accounts[0] });
                const oldTotalSupply = await poolToken1.totalSupply.call();
                const oldUserBalance = await reserveToken.balanceOf.call(accounts[0]);
                const oldActualBalance = await reserveToken.balanceOf.call(converter.address);
                const oldStakedBalance = await converter.reserveStakedBalance.call(reserveToken.address);
                const x = oldStakedBalance.mul(AMPLIFICATION_FACTOR);
                const y = oldStakedBalance.mul(AMPLIFICATION_FACTOR.sub(new BN(1))).add(oldActualBalance);
                const [min, max] = x.lt(y) ? [x, y] : [y, x];
                const fee = poolTokenAmount.mul(oldStakedBalance.mul(min)).div(oldTotalSupply.mul(max));
                await converter.removeLiquidity(poolToken1.address, poolTokenAmount, MIN_RETURN, { from: accounts[0] });
                const newTotalSupply = await poolToken1.totalSupply.call();
                const newUserBalance = await reserveToken.balanceOf.call(accounts[0]);
                const newActualBalance = await reserveToken.balanceOf.call(converter.address);
                const newStakedBalance = await converter.reserveStakedBalance.call(reserveToken.address);
                expect(newTotalSupply).to.be.bignumber.equal(oldTotalSupply.sub(poolTokenAmount));
                expect(newUserBalance).to.be.bignumber.equal(oldUserBalance.add(fee));
                expect(newActualBalance).to.be.bignumber.equal(oldActualBalance.sub(fee));
                expect(newStakedBalance).to.be.bignumber.equal(oldStakedBalance.sub(fee));
            });
        }
    });

    for (let isETHReserve = 0; isETHReserve < 2; isETHReserve++) {
        describe(`${isETHReserve === 0 ? 'with ERC20 reserves' : 'with ETH reserve'},`, () => {
            it('verifies the converter data after construction', async () => {
                const converter = await initConverter(false, false, isETHReserve);
                const reserve1PoolTokenAddress = await converter.poolToken.call(getReserve1Address(isETHReserve));
                const reserve2PoolTokenAddress = await converter.poolToken.call(reserveToken2.address);
                expect(reserve1PoolTokenAddress).to.eql(poolToken1.address);
                expect(reserve2PoolTokenAddress).to.eql(poolToken2.address);

                const primary = await converter.primaryReserveToken.call();
                const secondary = await converter.secondaryReserveToken.call();
                expect(primary).to.eql(ZERO_ADDRESS);
                expect(secondary).to.eql(ZERO_ADDRESS);

                const oracle = await converter.priceOracle.call();
                expect(oracle).to.eql(ZERO_ADDRESS);
            });

            it('verifies that isActive returns false before calling activate', async () => {
                const converter = await initConverter(false, false, isETHReserve);
                expect(await converter.isActive.call()).to.be.false();
            });

            it('verifies that isActive returns true after calling activate', async () => {
                const converter = await initConverter(true, false, isETHReserve);
                expect(await converter.isActive.call()).to.be.true();
            });

            it('verifies that the owner can activate the converter', async () => {
                const converter = await initConverter(false, false, isETHReserve);
                await converter.activate(getReserve1Address(isETHReserve), chainlinkPriceOracleA.address, chainlinkPriceOracleB.address);
            });

            it('verifies that the primary / secondary reserves are set correctly when activating with the 1st reserve as primary', async () => {
                const converter = await initConverter(false, false, isETHReserve);
                await converter.activate(getReserve1Address(isETHReserve), chainlinkPriceOracleA.address, chainlinkPriceOracleB.address);
                const primary = await converter.primaryReserveToken.call();
                const secondary = await converter.secondaryReserveToken.call();
                expect(primary).to.eql(getReserve1Address(isETHReserve));
                expect(secondary).to.eql(reserveToken2.address);
            });

            it('verifies that the primary / secondary reserves are set correctly when activating with the 2st reserve as primary', async () => {
                const converter = await initConverter(false, false, isETHReserve);
                await converter.activate(reserveToken2.address, chainlinkPriceOracleA.address, chainlinkPriceOracleB.address);
                const primary = await converter.primaryReserveToken.call();
                const secondary = await converter.secondaryReserveToken.call();
                expect(primary).to.eql(reserveToken2.address);
                expect(secondary).to.eql(getReserve1Address(isETHReserve));
            });

            it('verifies that the price oracle is created correctly when activating', async () => {
                const converter = await initConverter(false, false, isETHReserve);
                await converter.activate(getReserve1Address(isETHReserve), chainlinkPriceOracleA.address, chainlinkPriceOracleB.address);
                const oracle = await converter.priceOracle.call();
                expect(oracle).not.to.be.eql(ZERO_ADDRESS);
            });

            it('should revert when attempting to activate an active converter', async () => {
                const converter = await initConverter(true, true, isETHReserve);

                await expectRevert(converter.activate(getReserve1Address(isETHReserve), chainlinkPriceOracleA.address,
                    chainlinkPriceOracleB.address), 'ERR_ACTIVE');
            });

            it('should revert when a non owner attempts to activate the converter', async () => {
                const converter = await initConverter(false, false, isETHReserve);

                await expectRevert(converter.activate(getReserve1Address(isETHReserve), chainlinkPriceOracleA.address,
                    chainlinkPriceOracleB.address, { from: nonOwner }), 'ERR_ACCESS_DENIED');
            });

            it('should revert when attempting to activate the converter with an invalid primary reserve', async () => {
                const converter = await initConverter(false, false, isETHReserve);
                const token = await ERC20Token.new('ERC Token 1', 'ERC1', 0, 1000000000);

                await expectRevert(converter.activate(token.address, chainlinkPriceOracleA.address, chainlinkPriceOracleB.address),
                    'ERR_INVALID_RESERVE');
            });

            it('should revert when attempting to activate the converter with zero primary reserve oracle address', async () => {
                const converter = await initConverter(false, false, isETHReserve);

                await expectRevert(converter.activate(getReserve1Address(isETHReserve), ZERO_ADDRESS, chainlinkPriceOracleB.address),
                    'ERR_INVALID_ADDRESS');
            });

            // eslint-disable-next-line max-len
            it('should revert when attempting to activate the converter with the converter address as the primary reserve oracle address', async () => {
                const converter = await initConverter(false, false, isETHReserve);

                await expectRevert(converter.activate(getReserve1Address(isETHReserve), converter.address, chainlinkPriceOracleB.address),
                    'ERR_ADDRESS_IS_SELF');
            });

            it('should revert when attempting to activate the converter with a non whitelisted primary reserve oracle', async () => {
                const converter = await initConverter(false, false, isETHReserve);

                await oracleWhitelist.removeAddress(chainlinkPriceOracleA.address);

                await expectRevert(converter.activate(getReserve1Address(isETHReserve), chainlinkPriceOracleA.address, chainlinkPriceOracleB.address),
                    'ERR_INVALID_ORACLE');
            });

            it('should revert when attempting to activate the converter with zero secondary reserve oracle address', async () => {
                const converter = await initConverter(false, false, isETHReserve);

                await expectRevert(converter.activate(getReserve1Address(isETHReserve), chainlinkPriceOracleA.address, ZERO_ADDRESS),
                    'ERR_INVALID_ADDRESS');
            });

            // eslint-disable-next-line max-len
            it('should revert when attempting to activate the converter with the converter address as the secondary reserve oracle address', async () => {
                const converter = await initConverter(false, false, isETHReserve);

                await expectRevert(converter.activate(getReserve1Address(isETHReserve), chainlinkPriceOracleA.address, converter.address),
                    'ERR_ADDRESS_IS_SELF');
            });

            it('should revert when attempting to activate the converter with a non whitelisted secondary reserve oracle', async () => {
                const converter = await initConverter(false, false, isETHReserve);

                await oracleWhitelist.removeAddress(chainlinkPriceOracleB.address);

                await expectRevert(converter.activate(getReserve1Address(isETHReserve), chainlinkPriceOracleA.address, chainlinkPriceOracleB.address),
                    'ERR_INVALID_ORACLE');
            });

            it('verifies that reserveStakedBalance returns the correct balance', async () => {
                const converter = await initConverter(true, false, isETHReserve);
                const balance = await converter.reserveStakedBalance.call(getReserve1Address(isETHReserve));
                expect(balance).to.be.bignumber.equal(new BN(0));

                const amount = new BN(10000);
                if (!isETHReserve) {
                    await reserveToken.approve(converter.address, amount, { from: sender });
                }

                await converter.addLiquidity(getReserve1Address(isETHReserve), amount, MIN_RETURN, { value: isETHReserve ? amount : 0 });

                const balance2 = await converter.reserveStakedBalance.call(getReserve1Address(isETHReserve));
                expect(balance2).to.be.bignumber.equal(amount);

                const amount2 = new BN(2000);
                if (!isETHReserve) {
                    await reserveToken.approve(converter.address, amount2, { from: sender });
                }
                await converter.addLiquidity(getReserve1Address(isETHReserve), amount2, MIN_RETURN, { value: isETHReserve ? amount2 : 0 });

                const balance3 = await converter.reserveStakedBalance.call(getReserve1Address(isETHReserve));
                expect(balance3).to.be.bignumber.equal(amount.add(amount2));
            });

            it('should revert when attempting to get the reserve staked balance with an invalid reserve address', async () => {
                const converter = await initConverter(true, false, isETHReserve);
                const token = await ERC20Token.new('ERC Token 1', 'ERC1', 0, 1000000000);

                await expectRevert(converter.reserveStakedBalance.call(token.address), 'ERR_INVALID_RESERVE');
            });

            it('verifies that the owner can set the staked balance when owner is the upgrader', async () => {
                const converter = await initConverter(true, false, isETHReserve);
                const balance = await converter.reserveStakedBalance.call(getReserve1Address(isETHReserve));
                expect(balance).to.be.bignumber.equal(new BN(0));

                await contractRegistry.registerAddress(registry.CONVERTER_UPGRADER, sender);

                const amount = new BN(2500);
                await converter.setReserveStakedBalance(getReserve1Address(isETHReserve), amount);

                const balance2 = await converter.reserveStakedBalance.call(getReserve1Address(isETHReserve));
                expect(balance2).to.be.bignumber.equal(amount);

                await contractRegistry.registerAddress(registry.CONVERTER_UPGRADER, upgrader.address);
            });

            it('should revert when the owner attempts to set the staked balance when the owner is not the converter upgrader', async () => {
                const converter = await initConverter(true, false, isETHReserve);

                const amount = new BN(2500);
                await expectRevert(converter.setReserveStakedBalance(getReserve1Address(isETHReserve), amount), 'ERR_ACCESS_DENIED');
            });

            // eslint-disable-next-line max-len
            it('should revert when the converter upgrader attempts to set the staked balance when the converter upgrader is not the owner', async () => {
                const converter = await initConverter(true, false, isETHReserve);

                await contractRegistry.registerAddress(registry.CONVERTER_UPGRADER, sender2);

                const amount = new BN(2500);
                // eslint-disable-next-line max-len
                await expectRevert(converter.setReserveStakedBalance(getReserve1Address(isETHReserve), amount, { from: sender2 }), 'ERR_ACCESS_DENIED');

                await contractRegistry.registerAddress(registry.CONVERTER_UPGRADER, upgrader.address);
            });

            it('should revert when attempting to set the staked balance with an invalid reserve address', async () => {
                const converter = await initConverter(true, false, isETHReserve);
                const token = await ERC20Token.new('ERC Token 1', 'ERC1', 0, 1000000000);

                await contractRegistry.registerAddress(registry.CONVERTER_UPGRADER, sender);

                const amount = new BN(2500);
                await expectRevert(converter.setReserveStakedBalance(token.address, amount), 'ERR_INVALID_RESERVE');

                await contractRegistry.registerAddress(registry.CONVERTER_UPGRADER, upgrader.address);
            });

            it('verifies that the owner can set the max staked balance', async () => {
                const converter = await initConverter(true, true, isETHReserve);

                let reserve1MaxStakedBalanace = await converter.maxStakedBalances(getReserve1Address(isETHReserve));
                let reserve2MaxStakedBalanace = await converter.maxStakedBalances(reserveToken2.address);

                expect(reserve1MaxStakedBalanace).to.be.bignumber.equal(new BN(0));
                expect(reserve2MaxStakedBalanace).to.be.bignumber.equal(new BN(0));

                const amount1 = new BN(1000);
                const amount2 = new BN(2000);
                await converter.setMaxStakedBalances(amount1, amount2);
                reserve1MaxStakedBalanace = await converter.maxStakedBalances(getReserve1Address(isETHReserve));
                reserve2MaxStakedBalanace = await converter.maxStakedBalances(reserveToken2.address);

                expect(reserve1MaxStakedBalanace).to.be.bignumber.equal(amount1);
                expect(reserve2MaxStakedBalanace).to.be.bignumber.equal(amount2);
            });

            it('should revert when a non owner attempts to set the max staked balance', async () => {
                const converter = await initConverter(true, true, isETHReserve);

                const amount1 = new BN(1000);
                const amount2 = new BN(2000);
                await expectRevert(converter.setMaxStakedBalances(amount1, amount2, { from: nonOwner }), 'ERR_ACCESS_DENIED');
            });

            it('verifies that the owner can disable the max staked balances', async () => {
                const converter = await initConverter(true, true, isETHReserve);

                expect(await converter.maxStakedBalanceEnabled()).to.be.true();

                await converter.disableMaxStakedBalances();

                expect(await converter.maxStakedBalanceEnabled()).to.be.false();
            });

            it('should revert when a non owner attempts to disable the max staked balances', async () => {
                const converter = await initConverter(true, true, isETHReserve);

                await expectRevert(converter.disableMaxStakedBalances({ from: nonOwner }), 'ERR_ACCESS_DENIED');
            });

            it('verifies that liquidationLimit returns the correct amount', async () => {
                const converter = await initConverter(true, true, isETHReserve);

                const amount = new BN(8000);
                let value = 0;
                if (isETHReserve) {
                    value = amount;
                } else {
                    await reserveToken.approve(bancorNetwork.address, amount, { from: sender });
                }

                await convert([getReserve1Address(isETHReserve), anchorAddress, reserveToken2.address], amount, MIN_RETURN, { value });

                const reserve2Balance = await converter.reserveBalance.call(reserveToken2.address);
                const reserve2StakedBalance = await converter.reserveStakedBalance.call(reserveToken2.address);
                const poolTokenSupply = await poolToken2.totalSupply.call();

                const expectedLimit = reserve2Balance.mul(poolTokenSupply).div(reserve2StakedBalance);
                const limit = await converter.liquidationLimit.call(poolToken2.address);
                expect(limit).to.be.bignumber.equal(expectedLimit);
            });

            it('should revert when attempting to add 3rd reserve', async () => {
                const converter = await createConverter(anchorAddress, contractRegistry.address, 0);
                await converter.addReserve(getReserve1Address(isETHReserve), 500000);
                await converter.addReserve(reserveToken2.address, 300000);

                const token = await ERC20Token.new('ERC Token 1', 'ERC1', 0, 1000000000);

                await expectRevert(converter.addReserve(token.address, 2000), 'ERR_INVALID_RESERVE_COUNT');
            });

            it('verifies that targetAmountAndFee returns the correct target amount and fee when there was no external price change', async () => {
                const converter = await initConverter(true, true, isETHReserve, 5000);
                await converter.setConversionFee(3000);

                const amount = 2000;

                const expectedWeights = getExpectedWeights(
                    INITIAL_RESERVE1_LIQUIDITY, INITIAL_RESERVE2_LIQUIDITY,
                    INITIAL_RESERVE1_LIQUIDITY, INITIAL_RESERVE2_LIQUIDITY,
                    INITIAL_ORACLE_A_PRICE, INITIAL_ORACLE_B_PRICE, true
                );

                const expectedTargetAmountWithNoFee = getExpectedTargetAmount(
                    INITIAL_RESERVE1_LIQUIDITY, INITIAL_RESERVE2_LIQUIDITY,
                    INITIAL_RESERVE1_LIQUIDITY, INITIAL_RESERVE2_LIQUIDITY,
                    expectedWeights[0], expectedWeights[1], 0, amount
                );

                const expectedTargetAmount = getExpectedTargetAmount(
                    INITIAL_RESERVE1_LIQUIDITY, INITIAL_RESERVE2_LIQUIDITY,
                    INITIAL_RESERVE1_LIQUIDITY, INITIAL_RESERVE2_LIQUIDITY,
                    expectedWeights[0], expectedWeights[1], 3000, amount
                );

                const expectedFee = expectedTargetAmountWithNoFee.sub(expectedTargetAmount);

                const res = await converter.targetAmountAndFee.call(getReserve1Address(isETHReserve), reserveToken2.address, amount);
                expectAlmostEqual(expectedTargetAmount, res[0]);
                expect(expectedFee).to.be.bignumber.equal(res[1]);
            });

<<<<<<< HEAD
            it('verifies that targetAmountAndFee returns an increased fee when the secondary reserve is in deficit', async () => {
=======
            it.skip('verifies that targetAmountAndFee returns an increased fee when the secondary reserve is in deficit', async () => {
>>>>>>> ebb119a0
                const conversionFee = 25000;
                const converter = await initConverter(true, true, isETHReserve, conversionFee);
                await converter.setConversionFee(conversionFee);

                // increase liquidity so that the fee will have more significant effect
                // approve the amount if needed
                let value = 0;
                if (isETHReserve) {
                    value = 10000000;
                } else {
                    await reserveToken.approve(converter.address, new BN(10000000));
                }

                await converter.addLiquidity(getReserve1Address(isETHReserve), new BN(10000000), MIN_RETURN, { value });
                await reserveToken2.approve(converter.address, new BN(12000000));
                await converter.addLiquidity(reserveToken2.address, new BN(12000000), MIN_RETURN);

                const amount = 2000000;

                // convert from the primary reserve to the secondary reserve
                value = 0;
                if (isETHReserve) {
                    value = amount;
                } else {
                    await reserveToken.approve(bancorNetwork.address, amount, { from: sender });
                }

                await convert([getReserve1Address(isETHReserve), anchorAddress, reserveToken2.address], amount, MIN_RETURN, { value });

                // increase the secondary reserve external price
                const newOracleBPrice = INITIAL_ORACLE_B_PRICE.add(new BN(15000));
                await updateChainlinkOracle(converter, chainlinkPriceOracleB, newOracleBPrice);

                const reserve1StakedBalance = await converter.reserveStakedBalance.call(getReserve1Address(isETHReserve));
                const reserve2StakedBalance = await converter.reserveStakedBalance.call(reserveToken2.address);
                const reserve1Balance = await converter.reserveBalance.call(getReserve1Address(isETHReserve));
                const reserve2Balance = await converter.reserveBalance.call(reserveToken2.address);

                const expectedWeights = getExpectedWeights(
                    reserve1StakedBalance, reserve2StakedBalance,
                    reserve1Balance, reserve2Balance,
                    INITIAL_ORACLE_A_PRICE, newOracleBPrice, true
                );

                const expectedTargetAmountWithNoFee = getExpectedTargetAmount(
                    reserve1StakedBalance, reserve2StakedBalance,
                    reserve1Balance, reserve2Balance,
                    expectedWeights[0], expectedWeights[1], 0, amount
                );

                const expectedTargetAmount = getExpectedTargetAmount(
                    reserve1StakedBalance, reserve2StakedBalance,
                    reserve1Balance, reserve2Balance,
                    expectedWeights[0], expectedWeights[1], conversionFee, amount
                );

                const normalFee = expectedTargetAmountWithNoFee.sub(expectedTargetAmount);

                const res = await converter.targetAmountAndFee.call(getReserve1Address(isETHReserve), reserveToken2.address, amount);
                expectAlmostEqual(expectedTargetAmount, res[0]);
                expect(normalFee).to.be.bignumber.lt(res[1]);
            });

<<<<<<< HEAD
            it('verifies that targetAmountAndFee returns a decreased fee when the secondary reserve is in surplus', async () => {
=======
            it.skip('verifies that targetAmountAndFee returns a decreased fee when the secondary reserve is in surplus', async () => {
>>>>>>> ebb119a0
                const conversionFee = 25000;
                const converter = await initConverter(true, true, isETHReserve, conversionFee);
                await converter.setConversionFee(conversionFee);

                // increase liquidity so that the fee will have more significant effect
                // approve the amount if needed
                let value = 0;
                if (isETHReserve) {
                    value = 10000000;
                } else {
                    await reserveToken.approve(converter.address, new BN(10000000));
                }

                await converter.addLiquidity(getReserve1Address(isETHReserve), new BN(10000000), MIN_RETURN, { value });
                await reserveToken2.approve(converter.address, new BN(12000000));
                await converter.addLiquidity(reserveToken2.address, new BN(12000000), MIN_RETURN);

                const amount = 2000000;

                // convert from the primary reserve to the secondary reserve
                value = 0;
                if (isETHReserve) {
                    value = amount;
                } else {
                    await reserveToken.approve(bancorNetwork.address, amount, { from: sender });
                }

                await convert([getReserve1Address(isETHReserve), anchorAddress, reserveToken2.address], amount, MIN_RETURN, { value });

                // increase the secondary reserve external price
                const newOracleBPrice = INITIAL_ORACLE_B_PRICE.add(new BN(15000));
                await updateChainlinkOracle(converter, chainlinkPriceOracleB, newOracleBPrice);

                const reserve1StakedBalance = await converter.reserveStakedBalance.call(getReserve1Address(isETHReserve));
                const reserve2StakedBalance = await converter.reserveStakedBalance.call(reserveToken2.address);
                const reserve1Balance = await converter.reserveBalance.call(getReserve1Address(isETHReserve));
                const reserve2Balance = await converter.reserveBalance.call(reserveToken2.address);

                const expectedWeights = getExpectedWeights(
                    reserve1StakedBalance, reserve2StakedBalance,
                    reserve1Balance, reserve2Balance,
                    newOracleBPrice, INITIAL_ORACLE_A_PRICE, true
                );

                const expectedTargetAmountWithNoFee = getExpectedTargetAmount(
                    reserve1StakedBalance, reserve2StakedBalance,
                    reserve1Balance, reserve2Balance,
                    expectedWeights[0], expectedWeights[1], 0, amount
                );

                const expectedTargetAmount = getExpectedTargetAmount(
                    reserve1StakedBalance, reserve2StakedBalance,
                    reserve1Balance, reserve2Balance,
                    expectedWeights[0], expectedWeights[1], conversionFee, amount
                );

                const normalFee = expectedTargetAmountWithNoFee.sub(expectedTargetAmount);

                const res = await converter.targetAmountAndFee.call(getReserve1Address(isETHReserve), reserveToken2.address, amount);
                expectAlmostEqual(expectedTargetAmount, res[0]);
                expect(normalFee).to.be.bignumber.gt(res[1]);
            });

            it('verifies that targetAmountAndFee returns the correct target amount and fee when there was an external price change', async () => {
                const conversionFee = 3000;
                const converter = await initConverter(true, true, isETHReserve, 5000);
                await converter.setConversionFee(conversionFee);

                const amount = 2000;
                const oracleAPrice = 15000;

                const expectedWeights = getExpectedWeights(
                    INITIAL_RESERVE1_LIQUIDITY, INITIAL_RESERVE2_LIQUIDITY,
                    INITIAL_RESERVE1_LIQUIDITY, INITIAL_RESERVE2_LIQUIDITY,
                    oracleAPrice, INITIAL_ORACLE_B_PRICE, true
                );

                const expectedTargetAmountWithNoFee = getExpectedTargetAmount(
                    INITIAL_RESERVE1_LIQUIDITY, INITIAL_RESERVE2_LIQUIDITY,
                    INITIAL_RESERVE1_LIQUIDITY, INITIAL_RESERVE2_LIQUIDITY,
                    expectedWeights[0], expectedWeights[1], 0, amount
                );

                const expectedTargetAmount = getExpectedTargetAmount(
                    INITIAL_RESERVE1_LIQUIDITY, INITIAL_RESERVE2_LIQUIDITY,
                    INITIAL_RESERVE1_LIQUIDITY, INITIAL_RESERVE2_LIQUIDITY,
                    expectedWeights[0], expectedWeights[1], conversionFee, amount
                );

                const normalFee = expectedTargetAmountWithNoFee.sub(expectedTargetAmount);

                await updateChainlinkOracle(converter, chainlinkPriceOracleA, oracleAPrice);

                const res = await converter.targetAmountAndFee.call(getReserve1Address(isETHReserve), reserveToken2.address, amount);

                expectAlmostEqual(expectedTargetAmount, res[0]);
                expect(normalFee).to.be.bignumber.equal(res[1]);
            });

            it('verifies that convert returns valid amount after converting when there was no external price change', async () => {
                const converter = await initConverter(true, true, isETHReserve, 5000);
                await converter.setConversionFee(3000);

                const amount = new BN(800);

                const expectedWeights = getExpectedWeights(
                    INITIAL_RESERVE1_LIQUIDITY, INITIAL_RESERVE2_LIQUIDITY,
                    INITIAL_RESERVE1_LIQUIDITY, INITIAL_RESERVE2_LIQUIDITY,
                    INITIAL_ORACLE_A_PRICE, INITIAL_ORACLE_B_PRICE, true
                );

                const expectedTargetAmount = getExpectedTargetAmount(
                    INITIAL_RESERVE1_LIQUIDITY, INITIAL_RESERVE2_LIQUIDITY,
                    INITIAL_RESERVE1_LIQUIDITY, INITIAL_RESERVE2_LIQUIDITY,
                    expectedWeights[0], expectedWeights[1], 3000, amount
                );

                const actualTargetAmount = await convertAndReturnTargetAmount(sender, converter, reserveToken,
                    getReserve1Address(isETHReserve), reserveToken2.address, amount);

                expectAlmostEqual(expectedTargetAmount, actualTargetAmount);
            });

            it('verifies that convert returns valid amount after converting when there was an external price change', async () => {
                const converter = await initConverter(true, true, isETHReserve, 5000);
                await converter.setConversionFee(3000);

                const newOracleAPrice = 17000;
                const amount = new BN(800);

                const expectedWeights = getExpectedWeights(
                    INITIAL_RESERVE1_LIQUIDITY, INITIAL_RESERVE2_LIQUIDITY,
                    INITIAL_RESERVE1_LIQUIDITY, INITIAL_RESERVE2_LIQUIDITY,
                    newOracleAPrice, INITIAL_ORACLE_B_PRICE, true
                );

                const expectedTargetAmount = getExpectedTargetAmount(
                    INITIAL_RESERVE1_LIQUIDITY, INITIAL_RESERVE2_LIQUIDITY,
                    INITIAL_RESERVE1_LIQUIDITY, INITIAL_RESERVE2_LIQUIDITY,
                    expectedWeights[0], expectedWeights[1], 3000, amount
                );

                await updateChainlinkOracle(converter, chainlinkPriceOracleA, newOracleAPrice);

                const actualTargetAmount = await convertAndReturnTargetAmount(sender, converter, reserveToken,
                    getReserve1Address(isETHReserve), reserveToken2.address, amount);

                expectAlmostEqual(expectedTargetAmount, actualTargetAmount);
            });

            it('verifies balances after conversion', async () => {
                const converter = await initConverter(true, true, isETHReserve, 5000);
                await converter.setConversionFee(3500);

                const amount = new BN(800);

                const expectedWeights = getExpectedWeights(
                    INITIAL_RESERVE1_LIQUIDITY, INITIAL_RESERVE2_LIQUIDITY,
                    INITIAL_RESERVE1_LIQUIDITY, INITIAL_RESERVE2_LIQUIDITY,
                    INITIAL_ORACLE_A_PRICE, INITIAL_ORACLE_B_PRICE, true
                );

                const expectedTargetAmountWithNoFee = getExpectedTargetAmount(
                    INITIAL_RESERVE1_LIQUIDITY, INITIAL_RESERVE2_LIQUIDITY,
                    INITIAL_RESERVE1_LIQUIDITY, INITIAL_RESERVE2_LIQUIDITY,
                    expectedWeights[0], expectedWeights[1], 0, amount
                );

                const expectedTargetAmount = getExpectedTargetAmount(
                    INITIAL_RESERVE1_LIQUIDITY, INITIAL_RESERVE2_LIQUIDITY,
                    INITIAL_RESERVE1_LIQUIDITY, INITIAL_RESERVE2_LIQUIDITY,
                    expectedWeights[0], expectedWeights[1], 3500, amount
                );

                const expectedFee = expectedTargetAmountWithNoFee.sub(expectedTargetAmount);

                let value = 0;
                if (isETHReserve) {
                    value = amount;
                } else {
                    await reserveToken.approve(bancorNetwork.address, amount, { from: sender });
                }

                const prevSourceBalance = await getBalance(getReserve1(isETHReserve), getReserve1Address(isETHReserve), sender);
                const prevTargetBalance = await getBalance(reserveToken2, reserveToken2.address, sender);
                const prevConverterSourceBalance = await converter.reserveBalance.call(getReserve1Address(isETHReserve));
                const prevConverterTargetBalance = await converter.reserveBalance.call(reserveToken2.address);
                const prevConverterTargetStakedBalance = await converter.reserveStakedBalance.call(reserveToken2.address);

                const res = await convert([getReserve1Address(isETHReserve), anchorAddress, reserveToken2.address], amount, MIN_RETURN, { value });

                const newSourceBalance = await getBalance(getReserve1(isETHReserve), getReserve1Address(isETHReserve), sender);
                const newTargetBalance = await getBalance(reserveToken2, reserveToken2.address, sender);
                const newConverterSourceBalance = await converter.reserveBalance.call(getReserve1Address(isETHReserve));
                const newConverterTargetBalance = await converter.reserveBalance.call(reserveToken2.address);
                const newConverterTargetStakedBalance = await converter.reserveStakedBalance.call(reserveToken2.address);

                let transactionCost = new BN(0);
                if (isETHReserve) {
                    transactionCost = await getTransactionCost(res);
                }

                // check balances
                expectAlmostEqual(prevSourceBalance.sub(transactionCost).sub(amount), newSourceBalance);
                expectAlmostEqual(prevTargetBalance.add(expectedTargetAmount), newTargetBalance);
                expectAlmostEqual(prevConverterSourceBalance.add(amount), newConverterSourceBalance);
                expectAlmostEqual(prevConverterTargetBalance.sub(expectedTargetAmount), newConverterTargetBalance);
                expectAlmostEqual(prevConverterTargetStakedBalance.add(expectedFee), newConverterTargetStakedBalance);
            });

            it('verifies the TokenRateUpdate events after conversion', async () => {
                const converter = await initConverter(true, true, isETHReserve, 5000);

                const amount = new BN(800);
                let value = 0;
                if (isETHReserve) {
                    value = amount;
                } else {
                    await reserveToken.approve(bancorNetwork.address, amount, { from: sender });
                }

                const res = await convert([getReserve1Address(isETHReserve), anchorAddress, reserveToken2.address], amount, MIN_RETURN, { value });

                const sourceStakedBalance = await converter.reserveStakedBalance.call(getReserve1Address(isETHReserve));
                const targetStakedBalance = await converter.reserveStakedBalance.call(reserveToken2.address);
                let sourceBalance = await converter.reserveBalance.call(getReserve1Address(isETHReserve));
                let targetBalance = await converter.reserveBalance.call(reserveToken2.address);
                const sourceWeight = await converter.reserveWeight(getReserve1Address(isETHReserve));
                const targetWeight = await converter.reserveWeight(reserveToken2.address);
                const poolTokenSupply = await poolToken2.totalSupply.call();

                // apply amplification factor
                sourceBalance = sourceStakedBalance.mul(AMPLIFICATION_FACTOR.sub(new BN(1))).add(sourceBalance);
                targetBalance = targetStakedBalance.mul(AMPLIFICATION_FACTOR.sub(new BN(1))).add(targetBalance);

                const events = await converter.getPastEvents('TokenRateUpdate', {
                    fromBlock: res.receipt.blockNumber,
                    toBlock: res.receipt.blockNumber
                });

                const { args: event1 } = events[0];
                expect(event1._token1).to.eql(getReserve1Address(isETHReserve));
                expect(event1._token2).to.eql(reserveToken2.address);
                expect(event1._rateN).to.be.bignumber.equal(targetBalance.mul(sourceWeight));
                expect(event1._rateD).to.be.bignumber.equal(sourceBalance.mul(targetWeight));

                const { args: event2 } = events[1];
                expect(event2._token1).to.eql(poolToken2.address);
                expect(event2._token2).to.eql(reserveToken2.address);
                expect(event2._rateN).to.be.bignumber.equal(targetStakedBalance.mul(WEIGHT_RESOLUTION));
                expect(event2._rateD).to.be.bignumber.equal(poolTokenSupply.mul(targetWeight));
            });

            it('should revert when attempting to convert when the return is smaller than the minimum requested amount', async () => {
                await initConverter(true, true, isETHReserve);

                const amount = new BN(500);
                let value = 0;
                if (isETHReserve) {
                    value = amount;
                } else {
                    await reserveToken.approve(bancorNetwork.address, amount, { from: sender });
                }

                await expectRevert(convert([getReserve1Address(isETHReserve), anchorAddress, reserveToken2.address], amount, 20000, { value }),
                    'ERR_RETURN_TOO_LOW');
            });

            it('should revert when attempting to buy while the purchase yields 0 return', async () => {
                await initConverter(true, true, isETHReserve);

                const amount = new BN(1);
                let value = 0;
                if (isETHReserve) {
                    value = amount;
                } else {
                    await reserveToken.approve(bancorNetwork.address, amount, { from: sender });
                }

                await expectRevert(convert([getReserve1Address(isETHReserve), anchorAddress, reserveToken2.address], amount,
                    MIN_RETURN, { value }), 'ERR_ZERO_TARGET_AMOUNT');
            });

            it('should revert when attempting to buy too many tokens', async () => {
                await initConverter(true, true, isETHReserve);

                const amount = new BN(100000);
                let value = 0;
                if (isETHReserve) {
                    value = amount;
                } else {
                    await reserveToken.approve(bancorNetwork.address, amount, { from: sender });
                }

                await expectRevert(convert([getReserve1Address(isETHReserve), anchorAddress, reserveToken2.address], amount,
                    MIN_RETURN, { value }), 'ERR_TARGET_AMOUNT_TOO_HIGH.');
            });

            it('should revert when attempting to convert when source reserve is invalid', async () => {
                await initConverter(true, true, isETHReserve);
                const token = await ERC20Token.new('ERC Token 1', 'ERC1', 0, 1000000000);

                const amount = new BN(500);
                let value = 0;
                if (isETHReserve) {
                    value = amount;
                } else {
                    await token.approve(bancorNetwork.address, amount, { from: sender });
                }

                await expectRevert(convert([token.address, anchorAddress, reserveToken2.address], amount, MIN_RETURN, { value }),
                    'ERR_INVALID_RESERVE');
            });

            it('should revert when attempting to convert when target reserve is invalid', async () => {
                await initConverter(true, true, isETHReserve);
                const token = await ERC20Token.new('ERC Token 1', 'ERC1', 0, 1000000000);

                const amount = new BN(500);
                let value = 0;
                if (isETHReserve) {
                    value = amount;
                } else {
                    await reserveToken.approve(bancorNetwork.address, amount, { from: sender });
                }

                await expectRevert(convert([getReserve1Address(isETHReserve), anchorAddress, token.address], amount, MIN_RETURN, { value }),
                    'ERR_INVALID_RESERVE');
            });

            it('verifies that liquidity cannot exceed the max staked balance', async () => {
                const converter = await initConverter(true, false, isETHReserve, 5000);

                let amount = new BN(40000);
                await converter.setMaxStakedBalances(20000, amount);

                await reserveToken2.approve(converter.address, amount, { from: sender });
                await converter.addLiquidity(reserveToken2.address, amount, MIN_RETURN);

                const reserve2StakedBalance = await converter.reserveStakedBalance.call(reserveToken2.address);

                expect(reserve2StakedBalance).be.bignumber.equal(amount);

                amount = new BN(1);

                await reserveToken2.approve(converter.address, amount, { from: sender });
                await expectRevert(converter.addLiquidity(reserveToken2.address, amount, MIN_RETURN), 'ERR_MAX_STAKED_BALANCE_REACHED');
            });

            it('verifies that liquidity can exceed the max staked balance once max staked balances is disabled', async () => {
                const converter = await initConverter(true, false, isETHReserve, 5000);

                let amount = new BN(40000);
                await converter.setMaxStakedBalances(20000, amount);

                await reserveToken2.approve(converter.address, amount, { from: sender });
                await converter.addLiquidity(reserveToken2.address, amount, MIN_RETURN);

                const reserve2StakedBalance = await converter.reserveStakedBalance.call(reserveToken2.address);

                expect(reserve2StakedBalance).to.be.bignumber.equal(amount);

                await converter.disableMaxStakedBalances();

                amount = new BN(100);

                await reserveToken2.approve(converter.address, amount, { from: sender });
                await converter.addLiquidity(reserveToken2.address, amount, MIN_RETURN);
            });

            it('verifies the TokenRateUpdate events when adding liquidity', async () => {
                const converter = await initConverter(true, true, isETHReserve, 5000);

                const amount = new BN(800);
                await reserveToken2.approve(converter.address, amount, { from: sender });
                const res = await converter.addLiquidity(reserveToken2.address, amount, MIN_RETURN);

                const reserve1StakedBalance = await converter.reserveStakedBalance.call(getReserve1Address(isETHReserve));
                const reserve2StakedBalance = await converter.reserveStakedBalance.call(reserveToken2.address);
                let reserve1Balance = await converter.reserveBalance.call(getReserve1Address(isETHReserve));
                let reserve2Balance = await converter.reserveBalance.call(reserveToken2.address);
                const reserve1Weight = await converter.reserveWeight(getReserve1Address(isETHReserve));
                const reserve2Weight = await converter.reserveWeight(reserveToken2.address);
                const poolTokenSupply = await poolToken2.totalSupply.call();

                // apply amplification factor
                reserve1Balance = reserve1StakedBalance.mul(AMPLIFICATION_FACTOR.sub(new BN(1))).add(reserve1Balance);
                reserve2Balance = reserve2StakedBalance.mul(AMPLIFICATION_FACTOR.sub(new BN(1))).add(reserve2Balance);

                expectEvent(res, 'TokenRateUpdate', {
                    _token1: poolToken2.address,
                    _token2: reserveToken2.address,
                    _rateN: reserve2StakedBalance.mul(WEIGHT_RESOLUTION),
                    _rateD: poolTokenSupply.mul(reserve2Weight)
                });

                expectEvent(res, 'TokenRateUpdate', {
                    _token1: getReserve1Address(isETHReserve),
                    _token2: reserveToken2.address,
                    _rateN: reserve2Balance.mul(reserve1Weight),
                    _rateD: reserve1Balance.mul(reserve2Weight)
                });
            });

            it('verifies the TokenRateUpdate events when removing liquidity', async () => {
                const converter = await initConverter(true, true, isETHReserve, 5000);

                const amount = new BN(800);
                const res = await converter.removeLiquidity(poolToken1.address, amount, MIN_RETURN);

                const reserve1StakedBalance = await converter.reserveStakedBalance.call(getReserve1Address(isETHReserve));
                const reserve2StakedBalance = await converter.reserveStakedBalance.call(reserveToken2.address);
                let reserve1Balance = await converter.reserveBalance.call(getReserve1Address(isETHReserve));
                let reserve2Balance = await converter.reserveBalance.call(reserveToken2.address);
                const reserve1Weight = await converter.reserveWeight(getReserve1Address(isETHReserve));
                const reserve2Weight = await converter.reserveWeight(reserveToken2.address);
                const poolTokenSupply = await poolToken1.totalSupply.call();

                // apply amplification factor
                reserve1Balance = reserve1StakedBalance.mul(AMPLIFICATION_FACTOR.sub(new BN(1))).add(reserve1Balance);
                reserve2Balance = reserve2StakedBalance.mul(AMPLIFICATION_FACTOR.sub(new BN(1))).add(reserve2Balance);

                expectEvent(res, 'TokenRateUpdate', {
                    _token1: poolToken1.address,
                    _token2: getReserve1Address(isETHReserve),
                    _rateN: reserve1StakedBalance.mul(WEIGHT_RESOLUTION),
                    _rateD: poolTokenSupply.mul(reserve1Weight)
                });

                expectEvent(res, 'TokenRateUpdate', {
                    _token1: getReserve1Address(isETHReserve),
                    _token2: reserveToken2.address,
                    _rateN: reserve2Balance.mul(reserve1Weight),
                    _rateD: reserve1Balance.mul(reserve2Weight)
                });
            });

            for (const isOwner of [true, false]) {
                for (const isEmpty of [true, false]) {
                    for (const isReserve1 of [true, false]) {
                        // eslint-disable-next-line max-len
                        describe(`${isReserve1 ? 'adding reserve1' : 'adding reserve2'} ${isEmpty ? 'to an empty pool' : 'to a non empty pool'},`, () => {
                            it(`verifies all balances after ${isOwner ? 'the owner' : 'a non owner'} adds liquidity`, async () => {
                                const converter = await initConverter(true, !isEmpty, isETHReserve, 5000);
                                await converter.setConversionFee(3000);

                                // get the reserve and its address
                                let reserve;
                                let reserveAddress;
                                if (isReserve1) {
                                    if (!isETHReserve) {
                                        reserve = reserveToken;
                                    }

                                    reserveAddress = getReserve1Address(isETHReserve);
                                } else {
                                    reserve = reserveToken2;
                                    reserveAddress = reserveToken2.address;
                                }

                                const amount = new BN(800);

                                // get the caller account
                                const account = isOwner ? sender : sender2;
                                if (!isOwner) {
                                    await reserveToken.transfer(sender2, amount);
                                    await reserveToken2.transfer(sender2, amount);
                                }

                                // approve the amount if needed
                                let value = 0;
                                if (isETHReserve && isReserve1) {
                                    value = amount;
                                } else {
                                    await reserve.approve(converter.address, amount, { from: account });
                                }

                                const poolToken = isReserve1 ? poolToken1 : poolToken2;
                                const poolTokenSupply = await poolToken.totalSupply.call();

                                const prevReserveBalance = await getBalance(reserve, reserveAddress, account);
                                const prevConverterBalance = await getBalance(reserve, reserveAddress, converter.address);
                                const prevStakedBalance = await converter.reserveStakedBalance.call(reserveAddress);
                                const prevPoolTokenBalance = await getBalance(poolToken, poolToken.address, account);
                                const res = await converter.addLiquidity(reserveAddress, amount, MIN_RETURN, { from: account, value });

                                const newReserveBalance = await getBalance(reserve, reserveAddress, account);
                                const newConverterBalance = await getBalance(reserve, reserveAddress, converter.address);
                                const newStakedBalance = await converter.reserveStakedBalance.call(reserveAddress);
                                const newPoolTokenBalance = await getBalance(poolToken, poolToken.address, account);

                                let transactionCost = new BN(0);
                                if (isETHReserve && isReserve1) {
                                    transactionCost = await getTransactionCost(res);
                                }

                                // check balances
                                expect(prevReserveBalance.sub(transactionCost).sub(amount)).to.be.bignumber.equal(newReserveBalance);
                                expect(prevStakedBalance.add(amount)).to.be.bignumber.equal(newStakedBalance);
                                expect(prevConverterBalance.add(amount)).to.be.bignumber.equal(newConverterBalance);

                                // check pool token balance
                                let expectedPoolTokenAmount = new BN(0);
                                if (isEmpty) {
                                    expectedPoolTokenAmount = amount;
                                } else {
                                    expectedPoolTokenAmount = amount.mul(poolTokenSupply).div(prevStakedBalance);
                                }

                                expect(prevPoolTokenBalance.add(expectedPoolTokenAmount)).to.be.bignumber.equal(newPoolTokenBalance);
                            });
                        });
                    }
                }
            }

            for (const isReserve1Primary of [true, false]) {
                for (const isEmpty of [true, false]) {
                    for (const isReserve1 of [true, false]) {
                        // eslint-disable-next-line max-len
                        describe(`${isReserve1Primary ? 'reserve1 is primary' : 'reserve2 is primary'}, ${isReserve1 ? 'adding reserve1' : 'adding reserve2'} ${isEmpty ? 'to an empty pool' : 'to a non empty pool'},`, () => {
                            it('verifies the new weights after adding liquidity', async () => {
                                // get the reserve and its address
                                const reserve1Data = [getReserve1(isETHReserve), getReserve1Address(isETHReserve)];
                                const reserve2Data = [reserveToken2, reserveToken2.address];
                                const reserveData = isReserve1 ? reserve1Data : reserve2Data;

                                const primaryReserveAddress = isReserve1Primary ? reserve1Data[1] : reserve2Data[1];
                                const converter = await initConverter(true, !isEmpty, isETHReserve, 5000, primaryReserveAddress);
                                await converter.setConversionFee(3000);

                                const amount = new BN(800);

                                // approve the amount if needed
                                let value = 0;
                                if (isETHReserve && isReserve1) {
                                    value = amount;
                                } else {
                                    await reserveData[0].approve(converter.address, amount, { from: sender });
                                }

                                // add the liquidity
                                await converter.addLiquidity(reserveData[1], amount, MIN_RETURN, { value });

                                // get new staked balances
                                let reserve1StakedBalance = new BN(isEmpty ? 0 : INITIAL_RESERVE1_LIQUIDITY);
                                let reserve2StakedBalance = new BN(isEmpty ? 0 : INITIAL_RESERVE2_LIQUIDITY);
                                if (isReserve1) {
                                    reserve1StakedBalance = reserve1StakedBalance.add(amount);
                                } else {
                                    reserve2StakedBalance = reserve2StakedBalance.add(amount);
                                }

                                // get expected weights
                                const expectedWeights = getExpectedWeights(
                                    reserve1StakedBalance, reserve2StakedBalance,
                                    reserve1StakedBalance, reserve2StakedBalance,
                                    INITIAL_ORACLE_A_PRICE, INITIAL_ORACLE_B_PRICE, isReserve1Primary
                                );

                                const reserveWeight1 = await converter.reserveWeight(reserve1Data[1]);
                                const reserveWeight2 = await converter.reserveWeight(reserve2Data[1]);

                                // compare expected weights vs the actual weights
                                expect(reserveWeight1).to.be.bignumber.equal(expectedWeights[0]);
                                expect(reserveWeight2).to.be.bignumber.equal(expectedWeights[1]);
                            });
                        });
                    }
                }
            }

            it('should revert when attempting to add liquidity when the converter is not active', async () => {
                const converter = await initConverter(false, false, isETHReserve);

                const amount = new BN(700);

                let value = 0;
                if (isETHReserve) {
                    value = amount;
                } else {
                    await reserveToken.approve(converter.address, amount, { from: sender });
                }

                await expectRevert(converter.addLiquidity(getReserve1Address(isETHReserve), amount, MIN_RETURN, { value }), 'ERR_INACTIVE');
            });

            it('should revert when attempting to add liquidity with an invalid reserve token address', async () => {
                const converter = await initConverter(true, true, isETHReserve);
                const token = await ERC20Token.new('ERC Token 1', 'ERC1', 0, 1000000000);

                const amount = new BN(700);

                let value = 0;
                if (isETHReserve) {
                    value = amount;
                } else {
                    await token.approve(converter.address, amount, { from: sender });
                }

                await expectRevert(converter.addLiquidity(token.address, amount, MIN_RETURN, { value }), 'ERR_INVALID_RESERVE');
            });

            it('should revert when attempting to add liquidity with zero amount', async () => {
                const converter = await initConverter(true, true, isETHReserve);

                await expectRevert(converter.addLiquidity(getReserve1Address(isETHReserve), 0, MIN_RETURN), 'ERR_ZERO_VALUE');
            });

            for (const isOwner of [true, false]) {
                for (const isEntireSupply of [true, false]) {
                    for (const isPoolToken1 of [true, false]) {
                        // eslint-disable-next-line max-len
                        describe(`removing ${isEntireSupply ? 'entire' : 'partial'} ${isPoolToken1 ? 'pool token 1' : 'pool token 2'} supply,`, () => {
                            it(`verifies all balances after ${isOwner ? 'the owner' : 'a non owner'} removes liquidity`, async () => {
                                const converter = await initConverter(true, true, isETHReserve, 5000);
                                await converter.setConversionFee(3000);

                                // get the pool token
                                const poolToken = isPoolToken1 ? poolToken1 : poolToken2;
                                const poolTokenSupply = await poolToken.totalSupply.call();

                                // get the reserve and its address
                                const reserve1Data = [getReserve1(isETHReserve), getReserve1Address(isETHReserve)];
                                const reserve2Data = [reserveToken2, reserveToken2.address];
                                const reserveData = isPoolToken1 ? reserve1Data : reserve2Data;

                                let amount;
                                if (isEntireSupply) {
                                    amount = poolTokenSupply;
                                } else {
                                    amount = new BN(100);
                                }

                                // get the caller account
                                const account = isOwner ? sender : sender2;
                                if (!isOwner) {
                                    await poolToken.transfer(sender2, amount);
                                }

                                const prevPoolTokenBalance = await getBalance(poolToken, poolToken.address, account);
                                const prevConverterBalance = await getBalance(reserveData[0], reserveData[1], converter.address);
                                const prevStakedBalance = await converter.reserveStakedBalance.call(reserveData[1]);
                                const prevReserveBalance = await getBalance(reserveData[0], reserveData[1], account);
                                const res = await converter.removeLiquidity(poolToken.address, amount, MIN_RETURN, { from: account });

                                const newPoolTokenBalance = await getBalance(poolToken, poolToken.address, account);
                                const newConverterBalance = await getBalance(reserveData[0], reserveData[1], converter.address);
                                const newStakedBalance = await converter.reserveStakedBalance.call(reserveData[1]);
                                const newReserveBalance = await getBalance(reserveData[0], reserveData[1], account);

                                let transactionCost = new BN(0);
                                if (isETHReserve && isPoolToken1) {
                                    transactionCost = await getTransactionCost(res);
                                }

                                // check balances
                                expect(prevPoolTokenBalance.sub(amount)).to.be.bignumber.equal(newPoolTokenBalance);
                                expect(prevStakedBalance.sub(amount)).to.be.bignumber.equal(newStakedBalance);
                                expect(prevConverterBalance.sub(amount)).to.be.bignumber.equal(newConverterBalance);

                                // check reserve balance
                                let expectedReserveAmount;
                                if (isEntireSupply) {
                                    expectedReserveAmount = amount;
                                } else {
                                    expectedReserveAmount = amount.mul(prevStakedBalance).div(poolTokenSupply);
                                }

                                expect(prevReserveBalance.sub(transactionCost).add(expectedReserveAmount)).to.be.bignumber.equal(newReserveBalance);
                            });
                        });
                    }
                }
            }

            for (const isReserve1Primary of [true, false]) {
                for (const isEntireSupply of [true, false]) {
                    for (const isPoolToken1 of [true, false]) {
                        // eslint-disable-next-line max-len
                        describe(`${isReserve1Primary ? 'reserve1 is primary' : 'reserve2 is primary'}, removing ${isEntireSupply ? 'entire' : 'partial'} ${isPoolToken1 ? 'pool token 1' : 'pool token 2'} supply,`, () => {
                            it('verifies the new weights after removing liquidity', async () => {
                                const primaryReserveAddress = isReserve1Primary ? getReserve1Address(isETHReserve) : reserveToken2.address;
                                const converter = await initConverter(true, true, isETHReserve, 5000, primaryReserveAddress);
                                await converter.setConversionFee(3000);

                                // get the pool token
                                const poolToken = isPoolToken1 ? poolToken1 : poolToken2;
                                const poolTokenSupply = await poolToken.totalSupply.call();

                                let amount;
                                if (isEntireSupply) {
                                    amount = poolTokenSupply;
                                } else {
                                    amount = new BN(100);
                                }

                                await converter.removeLiquidity(poolToken.address, amount, MIN_RETURN);

                                // get new staked balances
                                let reserve1StakedBalance = new BN(INITIAL_RESERVE1_LIQUIDITY);
                                let reserve2StakedBalance = new BN(INITIAL_RESERVE2_LIQUIDITY);
                                if (isPoolToken1) {
                                    reserve1StakedBalance = reserve1StakedBalance.sub(amount);
                                } else {
                                    reserve2StakedBalance = reserve2StakedBalance.sub(amount);
                                }

                                // get expected weights
                                const expectedWeights = getExpectedWeights(
                                    reserve1StakedBalance, reserve2StakedBalance,
                                    reserve1StakedBalance, reserve2StakedBalance,
                                    INITIAL_ORACLE_A_PRICE, INITIAL_ORACLE_B_PRICE, isReserve1Primary
                                );

                                const reserveWeight1 = await converter.reserveWeight(getReserve1Address(isETHReserve));
                                const reserveWeight2 = await converter.reserveWeight(reserveToken2.address);

                                expect(reserveWeight1).to.be.bignumber.equal(expectedWeights[0]);
                                expect(reserveWeight2).to.be.bignumber.equal(expectedWeights[1]);
                            });
                        });
                    }
                }
            }

            it('should revert when attempting to remove liquidity when the converter is not active', async () => {
                const converter = await initConverter(false, false, isETHReserve);
                anchor.mint(poolToken1.address, sender, 1000);

                await expectRevert(converter.removeLiquidity(poolToken1.address, 100, MIN_RETURN), 'ERR_INACTIVE');
            });

            it('should revert when attempting to remove liquidity with an invalid pool token address', async () => {
                const converter = await initConverter(true, true, isETHReserve);
                const token = await ERC20Token.new('ERC Token 1', 'ERC1', 0, 1000000000);

                await expectRevert(converter.removeLiquidity(token.address, 100, MIN_RETURN), 'ERR_INVALID_POOL_TOKEN');
            });

            it('should revert when attempting to remove liquidity with zero amount', async () => {
                const converter = await initConverter(true, true, isETHReserve);

                await expectRevert(converter.removeLiquidity(poolToken1.address, 0, MIN_RETURN), 'ERR_ZERO_VALUE');
            });
        });
    }

    // main conversion tests
    for (const reserve1Liquidity of [10000, 51000, 100000]) {
        for (const reserve2Liquidity of [14000, 47000, 92000]) {
            describe(`liquidity: [${reserve1Liquidity},${reserve2Liquidity}],`, () => {
                for (const source of [1, 2]) {
                    for (const amountPercentage of [20, 40, 95]) {
                        for (const source2 of [1, 2]) {
                            for (const amountPercentage2 of [20, 40, 95]) {
                                // eslint-disable-next-line max-len
                                it(`verifies conversion of ${amountPercentage} percent of reserve ${source} and then ${amountPercentage2} percent of reserve ${source2}`, async () => {
                                    const converter = await initConverter(true, false, false, 5000);
                                    await converter.setConversionFee(4000);

                                    // add liquidity
                                    await reserveToken.approve(converter.address, reserve1Liquidity, { from: sender });
                                    await reserveToken2.approve(converter.address, reserve2Liquidity, { from: sender });
                                    await converter.addLiquidity(reserveToken.address, reserve1Liquidity, MIN_RETURN);
                                    await converter.addLiquidity(reserveToken2.address, reserve2Liquidity, MIN_RETURN);

                                    let reserve1Balance = new BN(reserve1Liquidity);
                                    let reserve2Balance = new BN(reserve2Liquidity);
                                    const expectedWeights = getExpectedWeights(
                                        reserve1Liquidity, reserve2Liquidity,
                                        reserve1Liquidity, reserve2Liquidity,
                                        INITIAL_ORACLE_A_PRICE, INITIAL_ORACLE_B_PRICE, true
                                    );

                                    // Conversion #1

                                    // get reserve data
                                    let reserve1Data = [reserveToken, reserveToken.address, reserve1Liquidity, reserve1Balance, expectedWeights[0]];
                                    let reserve2Data = [reserveToken2, reserveToken2.address, reserve2Liquidity, reserve2Balance, expectedWeights[1]];

                                    // get source / target data
                                    let [sourceToken, sourceTokenAddress, sourceStakedBalance, sourceBalance, sourceWeight] =
                                        source === 1 ? reserve1Data : reserve2Data;
                                    let [/* targetToken */, targetTokenAddress, targetStakedBalance, targetBalance, targetWeight] =
                                        source === 1 ? reserve2Data : reserve1Data;

                                    // get amount (and mitigate rounding errors)
                                    let amount = sourceBalance.mul(new BN(amountPercentage)).div(new BN(100));

                                    // get expected target amount
                                    const expectedTargetAmount = getExpectedTargetAmount(
                                        sourceStakedBalance, targetStakedBalance,
                                        sourceBalance, targetBalance,
                                        sourceWeight, targetWeight,
                                        4000, amount
                                    );

                                    // not enough balance to complete the trade, should fail on chain
                                    if (expectedTargetAmount.gt(targetBalance)) {
                                        return expectRevert.unspecified(convertAndReturnTargetAmount(sender, converter, sourceToken,
                                            sourceTokenAddress, targetTokenAddress, amount));
                                    }

                                    const actualTargetAmount = await convertAndReturnTargetAmount(sender, converter, sourceToken,
                                        sourceTokenAddress, targetTokenAddress, amount);
                                    expectAlmostEqual(expectedTargetAmount, actualTargetAmount, 'conversion #1');

                                    // update balances for the next conversion
                                    if (source === 1) {
                                        reserve1Balance = reserve1Balance.add(new BN(amount));
                                        reserve2Balance = reserve2Balance.sub(expectedTargetAmount);
                                    } else {
                                        reserve2Balance = reserve2Balance.add(new BN(amount));
                                        reserve1Balance = reserve1Balance.sub(expectedTargetAmount);
                                    }

                                    // Conversion #2

                                    // get reserve data
                                    reserve1Data = [reserveToken, reserveToken.address, reserve1Liquidity, reserve1Balance, expectedWeights[0]];
                                    reserve2Data = [reserveToken2, reserveToken2.address, reserve2Liquidity, reserve2Balance, expectedWeights[1]];

                                    // get source / target data
                                    [sourceToken, sourceTokenAddress, sourceStakedBalance, sourceBalance, sourceWeight] =
                                        source2 === 1 ? reserve1Data : reserve2Data;
                                    [/* targetToken */, targetTokenAddress, targetStakedBalance, targetBalance, targetWeight] =
                                        source2 === 1 ? reserve2Data : reserve1Data;

                                    // get amount (and mitigate rounding errors)
                                    amount = sourceBalance.mul(new BN(amountPercentage2)).div(new BN(100));

                                    // get expected target amount
                                    const expectedTargetAmount2 = getExpectedTargetAmount(
                                        sourceStakedBalance, targetStakedBalance,
                                        sourceBalance, targetBalance,
                                        sourceWeight, targetWeight,
                                        4000, amount
                                    );

                                    // not enough balance to complete the trade, should fail on chain
                                    if (expectedTargetAmount2.gt(targetBalance)) {
                                        return expectRevert.unspecified(convertAndReturnTargetAmount(sender, converter, sourceToken,
                                            sourceTokenAddress, targetTokenAddress, amount));
                                    }

                                    const actualTargetAmount2 = await convertAndReturnTargetAmount(sender, converter, sourceToken,
                                        sourceTokenAddress, targetTokenAddress, amount);
                                    expectAlmostEqual(expectedTargetAmount2, actualTargetAmount2);
                                });
                            }
                        }
                    }
                }
            });
        }
    }

    describe('adding ETH liquidity', () => {
        it('should revert when attempting to add liquidity with ETH value different than amount', async () => {
            const converter = await initConverter(true, true, true);

            await expectRevert(converter.addLiquidity(ETH_RESERVE_ADDRESS, 700, MIN_RETURN, { value: 701 }), 'ERR_ETH_AMOUNT_MISMATCH');
        });

        it('should revert when attempting to add liquidity with ETH value when there is no ETH reserve', async () => {
            const converter = await initConverter(true, true, false);

            const amount = 600;
            await reserveToken.approve(converter.address, amount, { from: sender });
            await expectRevert(converter.addLiquidity(reserveToken.address, amount, MIN_RETURN, { value: amount }), 'ERR_ETH_AMOUNT_MISMATCH');
        });
    });

    describe('internal rate', () => {
        for (const isReserve1Primary of [true, false]) {
            describe(`${isReserve1Primary ? 'reserve1 is primary' : 'reserve2 is primary'}`, () => {
                for (let isETHReserve = 0; isETHReserve < 2; isETHReserve++) {
                    describe(`${isETHReserve === 0 ? 'with ERC20 reserves' : 'with ETH reserve'},`, () => {
                        const convertAndReturnRates = async (amount) => {
                            let value = 0;
                            if (isETHReserve) {
                                value = amount;
                            } else {
                                await reserveToken.approve(bancorNetwork.address, amount, { from: sender });
                            }

                            await convert([getReserve1Address(isETHReserve), anchorAddress, reserveToken2.address],
                                amount, MIN_RETURN, { value });

                            const referenceRateN = await converter.referenceRateN.call();
                            const referenceRateD = await converter.referenceRateD.call();
                            const lastConversionRateN = await converter.lastConversionRateN.call();
                            const lastConversionRateD = await converter.lastConversionRateD.call();

                            return { referenceRateN, referenceRateD, lastConversionRateN, lastConversionRateD };
                        };

                        let converter;
                        beforeEach(async () => {
                            const reserve1Data = [getReserve1(isETHReserve), getReserve1Address(isETHReserve)];
                            const reserve2Data = [reserveToken2, reserveToken2.address];
                            const primaryReserveAddress = isReserve1Primary ? reserve1Data[1] : reserve2Data[1];
                            converter = await initConverter(true, true, isETHReserve, 5000, primaryReserveAddress);
                        });

                        it('should be initially equal to the external rate', async () => {
                            expect(await converter.referenceRateN.call()).to.be.bignumber.equal(INITIAL_ORACLE_A_PRICE);
                            expect(await converter.referenceRateD.call()).to.be.bignumber.equal(INITIAL_ORACLE_B_PRICE);
                            expect(await converter.lastConversionRateN.call()).to.be.bignumber.equal(INITIAL_ORACLE_A_PRICE);
                            expect(await converter.lastConversionRateD.call()).to.be.bignumber.equal(INITIAL_ORACLE_B_PRICE);
                        });

                        it('should reset to the external oracle rate after its update', async () => {
                            const amount = new BN(100);

                            let { referenceRateN, referenceRateD } = await convertAndReturnRates(amount);

                            expect(referenceRateN).to.be.bignumber.equal(INITIAL_ORACLE_A_PRICE);
                            expect(referenceRateD).to.be.bignumber.equal(INITIAL_ORACLE_B_PRICE);

                            const rateN = new BN(15000);
                            const rateD = new BN(22000);

                            await updateChainlinkOracle(converter, chainlinkPriceOracleA, rateN);
                            await updateChainlinkOracle(converter, chainlinkPriceOracleB, rateD);

                            ({
                                referenceRateN,
                                referenceRateD
                            } = await convertAndReturnRates(amount));

                            expect(referenceRateN).to.be.bignumber.equal(rateN);
                            expect(referenceRateD).to.be.bignumber.equal(rateD);
                        });

                        it('should only change on rate changing conversion in the same block', async () => {
                            // We will simulate the case when an internal rate doesn't change by creating an external
                            // update to the same price.
                            const prevReferenceUpdateTime = now.sub(new BN(100));
                            const prevLastConversionRateN = await converter.lastConversionRateN.call();
                            const prevLastConversionRateD = await converter.lastConversionRateD.call();

                            await converter.setReferenceRateUpdateTime(prevReferenceUpdateTime);

                            await chainlinkPriceOracleA.setAnswer(INITIAL_ORACLE_A_PRICE);
                            await chainlinkPriceOracleA.setTimestamp(now);
                            await chainlinkPriceOracleB.setAnswer(INITIAL_ORACLE_B_PRICE);
                            await chainlinkPriceOracleB.setTimestamp(now);

                            const amount = new BN(100);
                            const { lastConversionRateN, lastConversionRateD } = await convertAndReturnRates(amount);

                            expect(await converter.referenceRateUpdateTime.call()).to.be.bignumber.equal(prevReferenceUpdateTime);
                            expect(lastConversionRateN).to.be.bignumber.equal(prevLastConversionRateN);
                            expect(lastConversionRateD).to.be.bignumber.equal(prevLastConversionRateD);
                        });

                        [
                            duration.seconds(0),
                            duration.seconds(1),
                            duration.seconds(2),
                            duration.seconds(3),
                            duration.seconds(10),
                            duration.seconds(100),
                            duration.seconds(200),
                            RATE_PROPAGATION_PERIOD.add(duration.seconds(1)),
                            RATE_PROPAGATION_PERIOD.add(duration.minutes(10)),
                            RATE_PROPAGATION_PERIOD.add(duration.minutes(10)).add(duration.seconds(10)),
                            RATE_PROPAGATION_PERIOD.add(duration.days(2)),
                            duration.years(1)
                        ].forEach((timeElapsed) => {
                            const expectRatesAlmostEqual = (rateN, rateD, newRateN, newRateD) => {
                                const rate1 = Decimal(rateN.toString()).div(Decimal(rateD.toString()));
                                const rate2 = Decimal(newRateN.toString()).div(Decimal(newRateD.toString()));

                                const ratio = rate1.div(rate2);
                                expect(ratio.gte(0.99999999999999999999999999999), 'below MIN_RATIO');
                                expect(ratio.lte(1.00000000000000000000000000001), 'above MAX_RATIO');
                            };

                            const getLastConversionRate = async (timeElapsed) => {
                                if (timeElapsed.eq(new BN(0))) {
                                    return {
                                        lastConversionRateN: await converter.referenceRateN.call(),
                                        lastConversionRateD: await converter.referenceRateD.call()
                                    };
                                }

                                if (timeElapsed.gte(RATE_PROPAGATION_PERIOD)) {
                                    return {
                                        lastConversionRateN: await converter.lastConversionRateN.call(),
                                        lastConversionRateD: await converter.lastConversionRateD.call()
                                    };
                                }

                                const sourceStakedBalance = await converter.reserveStakedBalance.call(getReserve1Address(isETHReserve));
                                const targetStakedBalance = await converter.reserveStakedBalance.call(reserveToken2.address);
                                const sourceWeight = await converter.reserveWeight(getReserve1Address(isETHReserve));
                                const targetWeight = await converter.reserveWeight(reserveToken2.address);

                                let sourceBalance = await converter.reserveBalance.call(getReserve1Address(isETHReserve));
                                let targetBalance = await converter.reserveBalance.call(reserveToken2.address);
                                sourceBalance = sourceStakedBalance.mul(AMPLIFICATION_FACTOR.sub(new BN(1))).add(sourceBalance);
                                targetBalance = targetStakedBalance.mul(AMPLIFICATION_FACTOR.sub(new BN(1))).add(targetBalance);

                                return {
                                    lastConversionRateN: targetBalance.mul(sourceWeight),
                                    lastConversionRateD: sourceBalance.mul(targetWeight)
                                };
                            };

                            const getReferenceRate = (referenceRateN, referenceRateD, lastConversionRateN,
                                lastConversionRateD, timeElapsed) => {
                                if (timeElapsed.eq(new BN(0))) {
                                    return { referenceRateN, referenceRateD };
                                }

                                if (timeElapsed.gte(RATE_PROPAGATION_PERIOD)) {
                                    return {
                                        referenceRateN: lastConversionRateN,
                                        referenceRateD: lastConversionRateD
                                    };
                                }

                                const newReferenceRateN = referenceRateN.mul(lastConversionRateD).mul(RATE_PROPAGATION_PERIOD.sub(timeElapsed))
                                    .add(referenceRateD.mul(lastConversionRateN).mul(timeElapsed));
                                const newReferenceRateD = RATE_PROPAGATION_PERIOD.mul(referenceRateD).mul(lastConversionRateD);

                                return { referenceRateN: newReferenceRateN, referenceRateD: newReferenceRateD };
                            };

                            context(`with conversion after ${timeElapsed.toString()} seconds`, async () => {
                                beforeEach(async () => {
                                    // Set the external oracle update time to the past to trigger the update of the internal
                                    // rate.
                                    const updateTime = now.sub(duration.years(10));
                                    await chainlinkPriceOracleA.setTimestamp(updateTime);
                                    await chainlinkPriceOracleB.setTimestamp(updateTime);

                                    // Make sure that now - referenceRateUpdateTime == timeElapsed.
                                    await converter.setReferenceRateUpdateTime(now.sub(timeElapsed));
                                });

                                it('should properly calculate the internal rate', async () => {
                                    const amount = new BN(100);

                                    const {
                                        referenceRateN: expectedNewReferenceRateN,
                                        referenceRateD: expectedNewReferenceRateD
                                    } = getReferenceRate(INITIAL_ORACLE_A_PRICE, INITIAL_ORACLE_B_PRICE,
                                        INITIAL_ORACLE_A_PRICE, INITIAL_ORACLE_B_PRICE, timeElapsed);

                                    const {
                                        referenceRateN,
                                        referenceRateD,
                                        lastConversionRateN,
                                        lastConversionRateD
                                    } = await convertAndReturnRates(amount);

                                    const {
                                        lastConversionRateN: expectedLastConversionRateN,
                                        lastConversionRateD: expectedLastConversionRateD
                                    } = await getLastConversionRate(timeElapsed);

                                    expectRatesAlmostEqual(referenceRateN, referenceRateD, expectedNewReferenceRateN,
                                        expectedNewReferenceRateD);
                                    expectRatesAlmostEqual(lastConversionRateN, lastConversionRateD, expectedLastConversionRateN,
                                        expectedLastConversionRateD);
                                });

                                it('should not change more than once in a block', async () => {
                                    const amount = new BN(100);

                                    const {
                                        referenceRateN,
                                        referenceRateD,
                                        lastConversionRateN,
                                        lastConversionRateD
                                    } = await convertAndReturnRates(amount);

                                    for (let i = 0; i < 5; ++i) {
                                        const {
                                            referenceRateN: referenceRateN2,
                                            referenceRateD: referenceRateD2,
                                            lastConversionRateN: lastConversionRateN2,
                                            lastConversionRateD: lastConversionRateD2
                                        } = await convertAndReturnRates(amount);

                                        expect(referenceRateN).to.be.bignumber.equal(referenceRateN2);
                                        expect(referenceRateD).to.be.bignumber.equal(referenceRateD2);
                                        expect(lastConversionRateN).to.be.bignumber.equal(lastConversionRateN2);
                                        expect(lastConversionRateD).to.be.bignumber.equal(lastConversionRateD2);
                                    }
                                });

                                it('should continue calculating the rate', async () => {
                                    const amount = new BN(100);

                                    let referenceRateN = INITIAL_ORACLE_A_PRICE;
                                    let referenceRateD = INITIAL_ORACLE_B_PRICE;
                                    let lastConversionRateN = INITIAL_ORACLE_A_PRICE;
                                    let lastConversionRateD = INITIAL_ORACLE_B_PRICE;

                                    for (let i = 1; i < 40; ++i) {
                                        const totalTimeElapsed = timeElapsed.add(new BN(i));
                                        await converter.setReferenceRateUpdateTime(now.sub(totalTimeElapsed));

                                        const {
                                            referenceRateN: expectedNewReferenceRateN,
                                            referenceRateD: expectedNewReferenceRateD
                                        } = getReferenceRate(referenceRateN, referenceRateD,
                                            lastConversionRateN, lastConversionRateD, timeElapsed);

                                        ({
                                            referenceRateN,
                                            referenceRateD,
                                            lastConversionRateN,
                                            lastConversionRateD
                                        } = await convertAndReturnRates(amount));

                                        const {
                                            lastConversionRateN: expectedLastConversionRateN,
                                            lastConversionRateD: expectedLastConversionRateD
                                        } = await getLastConversionRate(timeElapsed);

                                        expectRatesAlmostEqual(referenceRateN, referenceRateD, expectedNewReferenceRateN,
                                            expectedNewReferenceRateD);
                                        expectRatesAlmostEqual(lastConversionRateN, lastConversionRateD, expectedLastConversionRateN,
                                            expectedLastConversionRateD);
                                    }
                                });
                            });
                        });
                    });
                }
            });
        }
    });
});<|MERGE_RESOLUTION|>--- conflicted
+++ resolved
@@ -659,11 +659,7 @@
                 expect(expectedFee).to.be.bignumber.equal(res[1]);
             });
 
-<<<<<<< HEAD
             it('verifies that targetAmountAndFee returns an increased fee when the secondary reserve is in deficit', async () => {
-=======
-            it.skip('verifies that targetAmountAndFee returns an increased fee when the secondary reserve is in deficit', async () => {
->>>>>>> ebb119a0
                 const conversionFee = 25000;
                 const converter = await initConverter(true, true, isETHReserve, conversionFee);
                 await converter.setConversionFee(conversionFee);
@@ -727,11 +723,7 @@
                 expect(normalFee).to.be.bignumber.lt(res[1]);
             });
 
-<<<<<<< HEAD
             it('verifies that targetAmountAndFee returns a decreased fee when the secondary reserve is in surplus', async () => {
-=======
-            it.skip('verifies that targetAmountAndFee returns a decreased fee when the secondary reserve is in surplus', async () => {
->>>>>>> ebb119a0
                 const conversionFee = 25000;
                 const converter = await initConverter(true, true, isETHReserve, conversionFee);
                 await converter.setConversionFee(conversionFee);
