Bancor Converter

The Bancor converter allows for conversions between a Smart Token and other ERC20 tokens and between different ERC20 tokens and themselves. 

The ERC20 reserve balance can be virtual, meaning that the calculations are based on the virtual balance instead of relying on the actual reserve balance.

This is a security mechanism that prevents the need to keep a very large (and valuable) balance in a single contract. 

The converter is upgradable (just like any SmartTokenController) and all upgrades are opt-in. 

WARNING: It is NOT RECOMMENDED to use the converter with Smart Tokens that have less than 8 decimal digits or with very small numbers because of precision loss 

Open issues:
- Front-running attacks are currently mitigated by the following mechanisms:
    - minimum return argument for each conversion provides a way to define a minimum/maximum price for the transaction
    - gas price limit prevents users from having control over the order of execution
    - gas price limit check can be skipped if the transaction comes from a trusted, whitelisted signer

Other potential solutions might include a commit/reveal based schemes
- Possibly add getters for the reserve fields so that the client won't need to rely on the order in the struct

# Functions:
- [`constructor(contract ISmartToken _token, contract IContractRegistry _registry, uint32 _maxConversionFee, contract IERC20Token _reserveToken, uint32 _reserveRatio)`](#BancorConverter-constructor-contract-ISmartToken-contract-IContractRegistry-uint32-contract-IERC20Token-uint32-)
- [`updateRegistry()`](#BancorConverter-updateRegistry--)
- [`restoreRegistry()`](#BancorConverter-restoreRegistry--)
- [`disableRegistryUpdate(bool _disable)`](#BancorConverter-disableRegistryUpdate-bool-)
- [`reserveTokenCount()`](#BancorConverter-reserveTokenCount--)
- [`setConversionWhitelist(contract IWhitelist _whitelist)`](#BancorConverter-setConversionWhitelist-contract-IWhitelist-)
- [`disableConversions(bool _disable)`](#BancorConverter-disableConversions-bool-)
- [`transferTokenOwnership(address _newOwner)`](#BancorConverter-transferTokenOwnership-address-)
- [`setConversionFee(uint32 _conversionFee)`](#BancorConverter-setConversionFee-uint32-)
- [`getFinalAmount(uint256 _amount, uint8 _magnitude)`](#BancorConverter-getFinalAmount-uint256-uint8-)
- [`withdrawTokens(contract IERC20Token _token, address _to, uint256 _amount)`](#BancorConverter-withdrawTokens-contract-IERC20Token-address-uint256-)
- [`upgrade()`](#BancorConverter-upgrade--)
- [`addReserve(contract IERC20Token _token, uint32 _ratio, bool _enableVirtualBalance)`](#BancorConverter-addReserve-contract-IERC20Token-uint32-bool-)
- [`updateReserve(contract IERC20Token _reserveToken, uint32 _ratio, bool _enableVirtualBalance, uint256 _virtualBalance)`](#BancorConverter-updateReserve-contract-IERC20Token-uint32-bool-uint256-)
- [`disableReserveSale(contract IERC20Token _reserveToken, bool _disable)`](#BancorConverter-disableReserveSale-contract-IERC20Token-bool-)
- [`getReserveBalance(contract IERC20Token _reserveToken)`](#BancorConverter-getReserveBalance-contract-IERC20Token-)
- [`getReturn(contract IERC20Token _fromToken, contract IERC20Token _toToken, uint256 _amount)`](#BancorConverter-getReturn-contract-IERC20Token-contract-IERC20Token-uint256-)
- [`getPurchaseReturn(contract IERC20Token _reserveToken, uint256 _depositAmount)`](#BancorConverter-getPurchaseReturn-contract-IERC20Token-uint256-)
- [`getSaleReturn(contract IERC20Token _reserveToken, uint256 _sellAmount)`](#BancorConverter-getSaleReturn-contract-IERC20Token-uint256-)
- [`getCrossReserveReturn(contract IERC20Token _fromReserveToken, contract IERC20Token _toReserveToken, uint256 _sellAmount)`](#BancorConverter-getCrossReserveReturn-contract-IERC20Token-contract-IERC20Token-uint256-)
- [`convertInternal(contract IERC20Token _fromToken, contract IERC20Token _toToken, uint256 _amount, uint256 _minReturn)`](#BancorConverter-convertInternal-contract-IERC20Token-contract-IERC20Token-uint256-uint256-)
- [`convert2(contract IERC20Token _fromToken, contract IERC20Token _toToken, uint256 _amount, uint256 _minReturn, address _affiliateAccount, uint256 _affiliateFee)`](#BancorConverter-convert2-contract-IERC20Token-contract-IERC20Token-uint256-uint256-address-uint256-)
- [`quickConvert2(contract IERC20Token[] _path, uint256 _amount, uint256 _minReturn, address _affiliateAccount, uint256 _affiliateFee)`](#BancorConverter-quickConvert2-contract-IERC20Token---uint256-uint256-address-uint256-)
- [`quickConvertPrioritized2(contract IERC20Token[] _path, uint256 _amount, uint256 _minReturn, uint256[] _signature, address _affiliateAccount, uint256 _affiliateFee)`](#BancorConverter-quickConvertPrioritized2-contract-IERC20Token---uint256-uint256-uint256---address-uint256-)
- [`completeXConversion2(contract IERC20Token[] _path, uint256 _minReturn, uint256 _conversionId, uint256[] _signature)`](#BancorConverter-completeXConversion2-contract-IERC20Token---uint256-uint256-uint256---)
- [`fund(uint256 _amount)`](#BancorConverter-fund-uint256-)
- [`liquidate(uint256 _amount)`](#BancorConverter-liquidate-uint256-)
- [`change(contract IERC20Token _fromToken, contract IERC20Token _toToken, uint256 _amount, uint256 _minReturn)`](#BancorConverter-change-contract-IERC20Token-contract-IERC20Token-uint256-uint256-)
- [`convert(contract IERC20Token _fromToken, contract IERC20Token _toToken, uint256 _amount, uint256 _minReturn)`](#BancorConverter-convert-contract-IERC20Token-contract-IERC20Token-uint256-uint256-)
- [`quickConvert(contract IERC20Token[] _path, uint256 _amount, uint256 _minReturn)`](#BancorConverter-quickConvert-contract-IERC20Token---uint256-uint256-)
- [`quickConvertPrioritized(contract IERC20Token[] _path, uint256 _amount, uint256 _minReturn, uint256 _block, uint8 _v, bytes32 _r, bytes32 _s)`](#BancorConverter-quickConvertPrioritized-contract-IERC20Token---uint256-uint256-uint256-uint8-bytes32-bytes32-)
- [`completeXConversion(contract IERC20Token[] _path, uint256 _minReturn, uint256 _conversionId, uint256 _block, uint8 _v, bytes32 _r, bytes32 _s)`](#BancorConverter-completeXConversion-contract-IERC20Token---uint256-uint256-uint256-uint8-bytes32-bytes32-)
- [`connectors(address _address)`](#BancorConverter-connectors-address-)
- [`connectorTokens(uint256 _index)`](#BancorConverter-connectorTokens-uint256-)
- [`connectorTokenCount()`](#BancorConverter-connectorTokenCount--)
- [`addConnector(contract IERC20Token _token, uint32 _weight, bool _enableVirtualBalance)`](#BancorConverter-addConnector-contract-IERC20Token-uint32-bool-)
- [`updateConnector(contract IERC20Token _connectorToken, uint32 _weight, bool _enableVirtualBalance, uint256 _virtualBalance)`](#BancorConverter-updateConnector-contract-IERC20Token-uint32-bool-uint256-)
- [`disableConnectorSale(contract IERC20Token _connectorToken, bool _disable)`](#BancorConverter-disableConnectorSale-contract-IERC20Token-bool-)
- [`getConnectorBalance(contract IERC20Token _connectorToken)`](#BancorConverter-getConnectorBalance-contract-IERC20Token-)
- [`getCrossConnectorReturn(contract IERC20Token _fromConnectorToken, contract IERC20Token _toConnectorToken, uint256 _sellAmount)`](#BancorConverter-getCrossConnectorReturn-contract-IERC20Token-contract-IERC20Token-uint256-)

# Events:
- [`Conversion(address _fromToken, address _toToken, address _trader, uint256 _amount, uint256 _return, int256 _conversionFee)`](#BancorConverter-Conversion-address-address-address-uint256-uint256-int256-)
- [`PriceDataUpdate(address _connectorToken, uint256 _tokenSupply, uint256 _connectorBalance, uint32 _connectorWeight)`](#BancorConverter-PriceDataUpdate-address-uint256-uint256-uint32-)
- [`ConversionFeeUpdate(uint32 _prevFee, uint32 _newFee)`](#BancorConverter-ConversionFeeUpdate-uint32-uint32-)
- [`ConversionsEnable(bool _conversionsEnabled)`](#BancorConverter-ConversionsEnable-bool-)


# Function `constructor(contract ISmartToken _token, contract IContractRegistry _registry, uint32 _maxConversionFee, contract IERC20Token _reserveToken, uint32 _reserveRatio)` {#BancorConverter-constructor-contract-ISmartToken-contract-IContractRegistry-uint32-contract-IERC20Token-uint32-}
initializes a new BancorConverter instance


## Parameters:
- `_token`:              smart token governed by the converter

- `_registry`:           address of a contract registry contract

- `_maxConversionFee`:   maximum conversion fee, represented in ppm

- `_reserveToken`:       optional, initial reserve, allows defining the first reserve at deployment time

- `_reserveRatio`:       optional, ratio for the initial reserve


# Function `updateRegistry()` {#BancorConverter-updateRegistry--}
sets the contract registry to whichever address the current registry is pointing to


# Function `restoreRegistry()` {#BancorConverter-restoreRegistry--}
security mechanism allowing the converter owner to revert to the previous registry,
to be used in emergency scenario


# Function `disableRegistryUpdate(bool _disable)` {#BancorConverter-disableRegistryUpdate-bool-}
disables the registry update functionality
this is a safety mechanism in case of a emergency
can only be called by the manager or owner


## Parameters:
- `_disable`:    true to disable registry updates, false to re-enable them


# Function `reserveTokenCount() → uint16` {#BancorConverter-reserveTokenCount--}
returns the number of reserve tokens defined
note that prior to version 17, you should use 'connectorTokenCount' instead




# Function `setConversionWhitelist(contract IWhitelist _whitelist)` {#BancorConverter-setConversionWhitelist-contract-IWhitelist-}
allows the owner to update & enable the conversion whitelist contract address
when set, only addresses that are whitelisted are actually allowed to use the converter
note that the whitelist check is actually done by the BancorNetwork contract


## Parameters:
- `_whitelist`:    address of a whitelist contract


# Function `disableConversions(bool _disable)` {#BancorConverter-disableConversions-bool-}
disables the entire conversion functionality
this is a safety mechanism in case of a emergency
can only be called by the manager


## Parameters:
- `_disable`: true to disable conversions, false to re-enable them


# Function `transferTokenOwnership(address _newOwner)` {#BancorConverter-transferTokenOwnership-address-}
allows transferring the token ownership
the new owner needs to accept the transfer
can only be called by the contract owner
note that token ownership can only be transferred while the owner is the converter upgrader contract


## Parameters:
- `_newOwner`:    new token owner


# Function `setConversionFee(uint32 _conversionFee)` {#BancorConverter-setConversionFee-uint32-}
updates the current conversion fee
can only be called by the manager


## Parameters:
- `_conversionFee`: new conversion fee, represented in ppm


# Function `getFinalAmount(uint256 _amount, uint8 _magnitude) → uint256` {#BancorConverter-getFinalAmount-uint256-uint8-}
given a return amount, returns the amount minus the conversion fee


## Parameters:
- `_amount`:      return amount

- `_magnitude`:   1 for standard conversion, 2 for cross reserve conversion




# Function `withdrawTokens(contract IERC20Token _token, address _to, uint256 _amount)` {#BancorConverter-withdrawTokens-contract-IERC20Token-address-uint256-}
withdraws tokens held by the converter and sends them to an account
can only be called by the owner
note that reserve tokens can only be withdrawn by the owner while the converter is inactive
unless the owner is the converter upgrader contract


## Parameters:
- `_token`:   ERC20 token contract address

- `_to`:      account to receive the new amount

- `_amount`:  amount to withdraw


# Function `upgrade()` {#BancorConverter-upgrade--}
upgrades the converter to the latest version
can only be called by the owner
note that the owner needs to call acceptOwnership/acceptManagement on the new converter after the upgrade


# Function `addReserve(contract IERC20Token _token, uint32 _ratio, bool _enableVirtualBalance)` {#BancorConverter-addReserve-contract-IERC20Token-uint32-bool-}
defines a new reserve for the token
can only be called by the owner while the converter is inactive
note that prior to version 17, you should use 'addConnector' instead


## Parameters:
- `_token`:                  address of the reserve token

- `_ratio`:                  constant reserve ratio, represented in ppm, 1-1000000

- `_enableVirtualBalance`:   true to enable virtual balance for the reserve, false to disable it


# Function `updateReserve(contract IERC20Token _reserveToken, uint32 _ratio, bool _enableVirtualBalance, uint256 _virtualBalance)` {#BancorConverter-updateReserve-contract-IERC20Token-uint32-bool-uint256-}
updates one of the token reserves
can only be called by the owner
note that prior to version 17, you should use 'updateConnector' instead


## Parameters:
- `_reserveToken`:           address of the reserve token

- `_ratio`:                  constant reserve ratio, represented in ppm, 1-1000000

- `_enableVirtualBalance`:   true to enable virtual balance for the reserve, false to disable it

- `_virtualBalance`:         new reserve's virtual balance


# Function `disableReserveSale(contract IERC20Token _reserveToken, bool _disable)` {#BancorConverter-disableReserveSale-contract-IERC20Token-bool-}
disables converting from the given reserve token in case the reserve token got compromised
can only be called by the owner
note that converting to the token is still enabled regardless of this flag and it cannot be disabled by the owner
note that prior to version 17, you should use 'disableConnectorSale' instead


## Parameters:
- `_reserveToken`:    reserve token contract address

- `_disable`:         true to disable the token, false to re-enable it


# Function `getReserveBalance(contract IERC20Token _reserveToken) → uint256` {#BancorConverter-getReserveBalance-contract-IERC20Token-}
returns the reserve's virtual balance if one is defined, otherwise returns the actual balance
note that prior to version 17, you should use 'getConnectorBalance' instead


## Parameters:
- `_reserveToken`:    reserve token contract address




# Function `getReturn(contract IERC20Token _fromToken, contract IERC20Token _toToken, uint256 _amount) → uint256, uint256` {#BancorConverter-getReturn-contract-IERC20Token-contract-IERC20Token-uint256-}
returns the expected return for converting a specific amount of _fromToken to _toToken


## Parameters:
- `_fromToken`:  ERC20 token to convert from

- `_toToken`:    ERC20 token to convert to

- `_amount`:     amount to convert, in fromToken




# Function `getPurchaseReturn(contract IERC20Token _reserveToken, uint256 _depositAmount) → uint256, uint256` {#BancorConverter-getPurchaseReturn-contract-IERC20Token-uint256-}
returns the expected return for buying the token for a reserve token


## Parameters:
- `_reserveToken`:    reserve token contract address

- `_depositAmount`:   amount to deposit (in the reserve token)




# Function `getSaleReturn(contract IERC20Token _reserveToken, uint256 _sellAmount) → uint256, uint256` {#BancorConverter-getSaleReturn-contract-IERC20Token-uint256-}
returns the expected return for selling the token for one of its reserve tokens


## Parameters:
- `_reserveToken`:    reserve token contract address

- `_sellAmount`:      amount to sell (in the smart token)




# Function `getCrossReserveReturn(contract IERC20Token _fromReserveToken, contract IERC20Token _toReserveToken, uint256 _sellAmount) → uint256, uint256` {#BancorConverter-getCrossReserveReturn-contract-IERC20Token-contract-IERC20Token-uint256-}
returns the expected return for selling one of the reserve tokens for another reserve token
note that prior to version 17, you should use 'getCrossConnectorReturn' instead


## Parameters:
- `_fromReserveToken`:    contract address of the reserve token to convert from

- `_toReserveToken`:      contract address of the reserve token to convert to

- `_sellAmount`:          amount to sell (in the from reserve token)




# Function `convertInternal(contract IERC20Token _fromToken, contract IERC20Token _toToken, uint256 _amount, uint256 _minReturn) → uint256` {#BancorConverter-convertInternal-contract-IERC20Token-contract-IERC20Token-uint256-uint256-}
converts a specific amount of _fromToken to _toToken
can only be called by the bancor network contract


## Parameters:
- `_fromToken`:  ERC20 token to convert from

- `_toToken`:    ERC20 token to convert to

- `_amount`:     amount to convert, in fromToken

- `_minReturn`:  if the conversion results in an amount smaller than the minimum return - it is cancelled, must be nonzero








# Function `convert2(contract IERC20Token _fromToken, contract IERC20Token _toToken, uint256 _amount, uint256 _minReturn, address _affiliateAccount, uint256 _affiliateFee) → uint256` {#BancorConverter-convert2-contract-IERC20Token-contract-IERC20Token-uint256-uint256-address-uint256-}
converts a specific amount of _fromToken to _toToken
note that prior to version 16, you should use 'convert' instead


## Parameters:
- `_fromToken`:           ERC20 token to convert from

- `_toToken`:             ERC20 token to convert to

- `_amount`:              amount to convert, in fromToken

- `_minReturn`:           if the conversion results in an amount smaller than the minimum return - it is cancelled, must be nonzero

- `_affiliateAccount`:    affiliate account

- `_affiliateFee`:        affiliate fee in PPM




# Function `quickConvert2(contract IERC20Token[] _path, uint256 _amount, uint256 _minReturn, address _affiliateAccount, uint256 _affiliateFee) → uint256` {#BancorConverter-quickConvert2-contract-IERC20Token---uint256-uint256-address-uint256-}
converts the token to any other token in the bancor network by following a predefined conversion path
note that when converting from an ERC20 token (as opposed to a smart token), allowance must be set beforehand
note that prior to version 16, you should use 'quickConvert' instead


## Parameters:
- `_path`:                conversion path, see conversion path format in the BancorNetwork contract

- `_amount`:              amount to convert from (in the initial source token)

- `_minReturn`:           if the conversion results in an amount smaller than the minimum return - it is cancelled, must be nonzero

- `_affiliateAccount`:    affiliate account

- `_affiliateFee`:        affiliate fee in PPM




# Function `quickConvertPrioritized2(contract IERC20Token[] _path, uint256 _amount, uint256 _minReturn, uint256[] _signature, address _affiliateAccount, uint256 _affiliateFee) → uint256` {#BancorConverter-quickConvertPrioritized2-contract-IERC20Token---uint256-uint256-uint256---address-uint256-}
converts the token to any other token in the bancor network by following a predefined conversion path
note that when converting from an ERC20 token (as opposed to a smart token), allowance must be set beforehand
note that prior to version 16, you should use 'quickConvertPrioritized' instead


## Parameters:
- `_path`:                conversion path, see conversion path format in the BancorNetwork contract

- `_amount`:              amount to convert from (in the initial source token)

- `_minReturn`:           if the conversion results in an amount smaller than the minimum return - it is cancelled, must be nonzero

- `_signature`:           an array of the following elements:
                            [0] uint256     custom value that was signed for prioritized conversion; must be equal to _amount
                            [1] uint256     if the current block exceeded the given parameter - it is cancelled
                            [2] uint8       (signature[128:130]) associated with the signer address and helps to validate if the signature is legit
                            [3] bytes32     (signature[0:64]) associated with the signer address and helps to validate if the signature is legit
                            [4] bytes32     (signature[64:128]) associated with the signer address and helps to validate if the signature is legit
                            if the array is empty (length == 0), then the gas-price limit is verified instead of the signature

- `_affiliateAccount`:    affiliate account

- `_affiliateFee`:        affiliate fee in PPM




# Function `completeXConversion2(contract IERC20Token[] _path, uint256 _minReturn, uint256 _conversionId, uint256[] _signature) → uint256` {#BancorConverter-completeXConversion2-contract-IERC20Token---uint256-uint256-uint256---}
allows a user to convert BNT that was sent from another blockchain into any other
token on the BancorNetwork without specifying the amount of BNT to be converted, but
rather by providing the xTransferId which allows us to get the amount from BancorX.
note that prior to version 16, you should use 'completeXConversion' instead


## Parameters:
- `_path`:            conversion path, see conversion path format in the BancorNetwork contract

- `_minReturn`:       if the conversion results in an amount smaller than the minimum return - it is cancelled, must be nonzero

- `_conversionId`:    pre-determined unique (if non zero) id which refers to this transaction 

- `_signature`:       an array of the following elements:
                        [0] uint256     custom value that was signed for prioritized conversion; must be equal to _conversionId
                        [1] uint256     if the current block exceeded the given parameter - it is cancelled
                        [2] uint8       (signature[128:130]) associated with the signer address and helps to validate if the signature is legit
                        [3] bytes32     (signature[0:64]) associated with the signer address and helps to validate if the signature is legit
                        [4] bytes32     (signature[64:128]) associated with the signer address and helps to validate if the signature is legit
                        if the array is empty (length == 0), then the gas-price limit is verified instead of the signature




# Function `fund(uint256 _amount)` {#BancorConverter-fund-uint256-}
<<<<<<< HEAD
buys the token with all connector tokens using the same percentage
i.e. if the caller increases the supply by 10%, it will cost an amount equal to
10% of each connector token balance
can only be called if conversions are enabled
=======
buys the token with all reserve tokens using the same percentage
for example, if the caller increases the supply by 10%,
then it will cost an amount equal to 10% of each reserve token balance
can only be called if the max total ratio is exactly 100% and while conversions are enabled
>>>>>>> ff3cfa45


## Parameters:
- `_amount`:  amount to increase the supply by (in the smart token)


# Function `liquidate(uint256 _amount)` {#BancorConverter-liquidate-uint256-}
<<<<<<< HEAD
sells the token for all connector tokens using the same percentage
i.e. if the holder sells 10% of the supply, they will receive 10% of each
connector token balance in return
=======
sells the token for all reserve tokens using the same percentage
for example, if the holder sells 10% of the supply,
then they will receive 10% of each reserve token balance in return
can only be called if the max total ratio is exactly 100%
>>>>>>> ff3cfa45
note that the function can also be called if conversions are disabled


## Parameters:
- `_amount`:  amount to liquidate (in the smart token)


# Function `change(contract IERC20Token _fromToken, contract IERC20Token _toToken, uint256 _amount, uint256 _minReturn) → uint256` {#BancorConverter-change-contract-IERC20Token-contract-IERC20Token-uint256-uint256-}
deprecated, backward compatibility


# Function `convert(contract IERC20Token _fromToken, contract IERC20Token _toToken, uint256 _amount, uint256 _minReturn) → uint256` {#BancorConverter-convert-contract-IERC20Token-contract-IERC20Token-uint256-uint256-}
deprecated, backward compatibility


# Function `quickConvert(contract IERC20Token[] _path, uint256 _amount, uint256 _minReturn) → uint256` {#BancorConverter-quickConvert-contract-IERC20Token---uint256-uint256-}
deprecated, backward compatibility


# Function `quickConvertPrioritized(contract IERC20Token[] _path, uint256 _amount, uint256 _minReturn, uint256 _block, uint8 _v, bytes32 _r, bytes32 _s) → uint256` {#BancorConverter-quickConvertPrioritized-contract-IERC20Token---uint256-uint256-uint256-uint8-bytes32-bytes32-}
deprecated, backward compatibility


# Function `completeXConversion(contract IERC20Token[] _path, uint256 _minReturn, uint256 _conversionId, uint256 _block, uint8 _v, bytes32 _r, bytes32 _s) → uint256` {#BancorConverter-completeXConversion-contract-IERC20Token---uint256-uint256-uint256-uint8-bytes32-bytes32-}
deprecated, backward compatibility


# Function `connectors(address _address) → uint256, uint32, bool, bool, bool` {#BancorConverter-connectors-address-}
deprecated, backward compatibility


# Function `connectorTokens(uint256 _index) → contract IERC20Token` {#BancorConverter-connectorTokens-uint256-}
deprecated, backward compatibility


# Function `connectorTokenCount() → uint16` {#BancorConverter-connectorTokenCount--}
deprecated, backward compatibility


# Function `addConnector(contract IERC20Token _token, uint32 _weight, bool _enableVirtualBalance)` {#BancorConverter-addConnector-contract-IERC20Token-uint32-bool-}
deprecated, backward compatibility


# Function `updateConnector(contract IERC20Token _connectorToken, uint32 _weight, bool _enableVirtualBalance, uint256 _virtualBalance)` {#BancorConverter-updateConnector-contract-IERC20Token-uint32-bool-uint256-}
deprecated, backward compatibility


# Function `disableConnectorSale(contract IERC20Token _connectorToken, bool _disable)` {#BancorConverter-disableConnectorSale-contract-IERC20Token-bool-}
deprecated, backward compatibility


# Function `getConnectorBalance(contract IERC20Token _connectorToken) → uint256` {#BancorConverter-getConnectorBalance-contract-IERC20Token-}
deprecated, backward compatibility


# Function `getCrossConnectorReturn(contract IERC20Token _fromConnectorToken, contract IERC20Token _toConnectorToken, uint256 _sellAmount) → uint256, uint256` {#BancorConverter-getCrossConnectorReturn-contract-IERC20Token-contract-IERC20Token-uint256-}
deprecated, backward compatibility



# Event `Conversion(address _fromToken, address _toToken, address _trader, uint256 _amount, uint256 _return, int256 _conversionFee)` {#BancorConverter-Conversion-address-address-address-uint256-uint256-int256-}
triggered when a conversion between two tokens occurs


## Parameters:
- `_fromToken`:       ERC20 token converted from

- `_toToken`:         ERC20 token converted to

- `_trader`:          wallet that initiated the trade

- `_amount`:          amount converted, in fromToken

- `_return`:          amount returned, minus conversion fee

- `_conversionFee`:   conversion fee


# Event `PriceDataUpdate(address _connectorToken, uint256 _tokenSupply, uint256 _connectorBalance, uint32 _connectorWeight)` {#BancorConverter-PriceDataUpdate-address-uint256-uint256-uint32-}
triggered after a conversion with new price data


## Parameters:
- `_connectorToken`:     reserve token

- `_tokenSupply`:        smart token supply

- `_connectorBalance`:   reserve balance

- `_connectorWeight`:    reserve ratio


# Event `ConversionFeeUpdate(uint32 _prevFee, uint32 _newFee)` {#BancorConverter-ConversionFeeUpdate-uint32-uint32-}
triggered when the conversion fee is updated


## Parameters:
- `_prevFee`:    previous fee percentage, represented in ppm

- `_newFee`:     new fee percentage, represented in ppm


# Event `ConversionsEnable(bool _conversionsEnabled)` {#BancorConverter-ConversionsEnable-bool-}
triggered when conversions are enabled/disabled


## Parameters:
- `_conversionsEnabled`: true if conversions are enabled, false if not
<|MERGE_RESOLUTION|>--- conflicted
+++ resolved
@@ -1,23 +1,23 @@
-Bancor Converter
-
-The Bancor converter allows for conversions between a Smart Token and other ERC20 tokens and between different ERC20 tokens and themselves. 
-
-The ERC20 reserve balance can be virtual, meaning that the calculations are based on the virtual balance instead of relying on the actual reserve balance.
-
-This is a security mechanism that prevents the need to keep a very large (and valuable) balance in a single contract. 
-
-The converter is upgradable (just like any SmartTokenController) and all upgrades are opt-in. 
-
-WARNING: It is NOT RECOMMENDED to use the converter with Smart Tokens that have less than 8 decimal digits or with very small numbers because of precision loss 
-
-Open issues:
-- Front-running attacks are currently mitigated by the following mechanisms:
-    - minimum return argument for each conversion provides a way to define a minimum/maximum price for the transaction
-    - gas price limit prevents users from having control over the order of execution
-    - gas price limit check can be skipped if the transaction comes from a trusted, whitelisted signer
-
-Other potential solutions might include a commit/reveal based schemes
-- Possibly add getters for the reserve fields so that the client won't need to rely on the order in the struct
+Bancor Converter
+
+The Bancor converter allows for conversions between a Smart Token and other ERC20 tokens and between different ERC20 tokens and themselves. 
+
+The ERC20 reserve balance can be virtual, meaning that the calculations are based on the virtual balance instead of relying on the actual reserve balance.
+
+This is a security mechanism that prevents the need to keep a very large (and valuable) balance in a single contract. 
+
+The converter is upgradable (just like any SmartTokenController) and all upgrades are opt-in. 
+
+WARNING: It is NOT RECOMMENDED to use the converter with Smart Tokens that have less than 8 decimal digits or with very small numbers because of precision loss 
+
+Open issues:
+- Front-running attacks are currently mitigated by the following mechanisms:
+    - minimum return argument for each conversion provides a way to define a minimum/maximum price for the transaction
+    - gas price limit prevents users from having control over the order of execution
+    - gas price limit check can be skipped if the transaction comes from a trusted, whitelisted signer
+
+Other potential solutions might include a commit/reveal based schemes
+- Possibly add getters for the reserve fields so that the client won't need to rely on the order in the struct
 
 # Functions:
 - [`constructor(contract ISmartToken _token, contract IContractRegistry _registry, uint32 _maxConversionFee, contract IERC20Token _reserveToken, uint32 _reserveRatio)`](#BancorConverter-constructor-contract-ISmartToken-contract-IContractRegistry-uint32-contract-IERC20Token-uint32-)
@@ -69,241 +69,241 @@
 
 
 # Function `constructor(contract ISmartToken _token, contract IContractRegistry _registry, uint32 _maxConversionFee, contract IERC20Token _reserveToken, uint32 _reserveRatio)` {#BancorConverter-constructor-contract-ISmartToken-contract-IContractRegistry-uint32-contract-IERC20Token-uint32-}
-initializes a new BancorConverter instance
-
-
-## Parameters:
-- `_token`:              smart token governed by the converter
-
-- `_registry`:           address of a contract registry contract
-
-- `_maxConversionFee`:   maximum conversion fee, represented in ppm
-
-- `_reserveToken`:       optional, initial reserve, allows defining the first reserve at deployment time
-
-- `_reserveRatio`:       optional, ratio for the initial reserve
+initializes a new BancorConverter instance
+
+
+## Parameters:
+- `_token`:              smart token governed by the converter
+
+- `_registry`:           address of a contract registry contract
+
+- `_maxConversionFee`:   maximum conversion fee, represented in ppm
+
+- `_reserveToken`:       optional, initial reserve, allows defining the first reserve at deployment time
+
+- `_reserveRatio`:       optional, ratio for the initial reserve
 
 
 # Function `updateRegistry()` {#BancorConverter-updateRegistry--}
-sets the contract registry to whichever address the current registry is pointing to
+sets the contract registry to whichever address the current registry is pointing to
 
 
 # Function `restoreRegistry()` {#BancorConverter-restoreRegistry--}
-security mechanism allowing the converter owner to revert to the previous registry,
-to be used in emergency scenario
+security mechanism allowing the converter owner to revert to the previous registry,
+to be used in emergency scenario
 
 
 # Function `disableRegistryUpdate(bool _disable)` {#BancorConverter-disableRegistryUpdate-bool-}
-disables the registry update functionality
-this is a safety mechanism in case of a emergency
-can only be called by the manager or owner
-
-
-## Parameters:
-- `_disable`:    true to disable registry updates, false to re-enable them
+disables the registry update functionality
+this is a safety mechanism in case of a emergency
+can only be called by the manager or owner
+
+
+## Parameters:
+- `_disable`:    true to disable registry updates, false to re-enable them
 
 
 # Function `reserveTokenCount() → uint16` {#BancorConverter-reserveTokenCount--}
-returns the number of reserve tokens defined
-note that prior to version 17, you should use 'connectorTokenCount' instead
-
+returns the number of reserve tokens defined
+note that prior to version 17, you should use 'connectorTokenCount' instead
+
 
 
 
 # Function `setConversionWhitelist(contract IWhitelist _whitelist)` {#BancorConverter-setConversionWhitelist-contract-IWhitelist-}
-allows the owner to update & enable the conversion whitelist contract address
-when set, only addresses that are whitelisted are actually allowed to use the converter
-note that the whitelist check is actually done by the BancorNetwork contract
-
-
-## Parameters:
-- `_whitelist`:    address of a whitelist contract
+allows the owner to update & enable the conversion whitelist contract address
+when set, only addresses that are whitelisted are actually allowed to use the converter
+note that the whitelist check is actually done by the BancorNetwork contract
+
+
+## Parameters:
+- `_whitelist`:    address of a whitelist contract
 
 
 # Function `disableConversions(bool _disable)` {#BancorConverter-disableConversions-bool-}
-disables the entire conversion functionality
-this is a safety mechanism in case of a emergency
-can only be called by the manager
-
-
-## Parameters:
-- `_disable`: true to disable conversions, false to re-enable them
+disables the entire conversion functionality
+this is a safety mechanism in case of a emergency
+can only be called by the manager
+
+
+## Parameters:
+- `_disable`: true to disable conversions, false to re-enable them
 
 
 # Function `transferTokenOwnership(address _newOwner)` {#BancorConverter-transferTokenOwnership-address-}
-allows transferring the token ownership
-the new owner needs to accept the transfer
-can only be called by the contract owner
-note that token ownership can only be transferred while the owner is the converter upgrader contract
-
-
-## Parameters:
-- `_newOwner`:    new token owner
+allows transferring the token ownership
+the new owner needs to accept the transfer
+can only be called by the contract owner
+note that token ownership can only be transferred while the owner is the converter upgrader contract
+
+
+## Parameters:
+- `_newOwner`:    new token owner
 
 
 # Function `setConversionFee(uint32 _conversionFee)` {#BancorConverter-setConversionFee-uint32-}
-updates the current conversion fee
-can only be called by the manager
-
-
-## Parameters:
-- `_conversionFee`: new conversion fee, represented in ppm
+updates the current conversion fee
+can only be called by the manager
+
+
+## Parameters:
+- `_conversionFee`: new conversion fee, represented in ppm
 
 
 # Function `getFinalAmount(uint256 _amount, uint8 _magnitude) → uint256` {#BancorConverter-getFinalAmount-uint256-uint8-}
-given a return amount, returns the amount minus the conversion fee
-
-
-## Parameters:
-- `_amount`:      return amount
-
-- `_magnitude`:   1 for standard conversion, 2 for cross reserve conversion
-
+given a return amount, returns the amount minus the conversion fee
+
+
+## Parameters:
+- `_amount`:      return amount
+
+- `_magnitude`:   1 for standard conversion, 2 for cross reserve conversion
+
 
 
 
 # Function `withdrawTokens(contract IERC20Token _token, address _to, uint256 _amount)` {#BancorConverter-withdrawTokens-contract-IERC20Token-address-uint256-}
-withdraws tokens held by the converter and sends them to an account
-can only be called by the owner
-note that reserve tokens can only be withdrawn by the owner while the converter is inactive
-unless the owner is the converter upgrader contract
-
-
-## Parameters:
-- `_token`:   ERC20 token contract address
-
-- `_to`:      account to receive the new amount
-
-- `_amount`:  amount to withdraw
+withdraws tokens held by the converter and sends them to an account
+can only be called by the owner
+note that reserve tokens can only be withdrawn by the owner while the converter is inactive
+unless the owner is the converter upgrader contract
+
+
+## Parameters:
+- `_token`:   ERC20 token contract address
+
+- `_to`:      account to receive the new amount
+
+- `_amount`:  amount to withdraw
 
 
 # Function `upgrade()` {#BancorConverter-upgrade--}
-upgrades the converter to the latest version
-can only be called by the owner
-note that the owner needs to call acceptOwnership/acceptManagement on the new converter after the upgrade
+upgrades the converter to the latest version
+can only be called by the owner
+note that the owner needs to call acceptOwnership/acceptManagement on the new converter after the upgrade
 
 
 # Function `addReserve(contract IERC20Token _token, uint32 _ratio, bool _enableVirtualBalance)` {#BancorConverter-addReserve-contract-IERC20Token-uint32-bool-}
-defines a new reserve for the token
-can only be called by the owner while the converter is inactive
-note that prior to version 17, you should use 'addConnector' instead
-
-
-## Parameters:
-- `_token`:                  address of the reserve token
-
-- `_ratio`:                  constant reserve ratio, represented in ppm, 1-1000000
-
-- `_enableVirtualBalance`:   true to enable virtual balance for the reserve, false to disable it
+defines a new reserve for the token
+can only be called by the owner while the converter is inactive
+note that prior to version 17, you should use 'addConnector' instead
+
+
+## Parameters:
+- `_token`:                  address of the reserve token
+
+- `_ratio`:                  constant reserve ratio, represented in ppm, 1-1000000
+
+- `_enableVirtualBalance`:   true to enable virtual balance for the reserve, false to disable it
 
 
 # Function `updateReserve(contract IERC20Token _reserveToken, uint32 _ratio, bool _enableVirtualBalance, uint256 _virtualBalance)` {#BancorConverter-updateReserve-contract-IERC20Token-uint32-bool-uint256-}
-updates one of the token reserves
-can only be called by the owner
-note that prior to version 17, you should use 'updateConnector' instead
-
-
-## Parameters:
-- `_reserveToken`:           address of the reserve token
-
-- `_ratio`:                  constant reserve ratio, represented in ppm, 1-1000000
-
-- `_enableVirtualBalance`:   true to enable virtual balance for the reserve, false to disable it
-
-- `_virtualBalance`:         new reserve's virtual balance
+updates one of the token reserves
+can only be called by the owner
+note that prior to version 17, you should use 'updateConnector' instead
+
+
+## Parameters:
+- `_reserveToken`:           address of the reserve token
+
+- `_ratio`:                  constant reserve ratio, represented in ppm, 1-1000000
+
+- `_enableVirtualBalance`:   true to enable virtual balance for the reserve, false to disable it
+
+- `_virtualBalance`:         new reserve's virtual balance
 
 
 # Function `disableReserveSale(contract IERC20Token _reserveToken, bool _disable)` {#BancorConverter-disableReserveSale-contract-IERC20Token-bool-}
-disables converting from the given reserve token in case the reserve token got compromised
-can only be called by the owner
-note that converting to the token is still enabled regardless of this flag and it cannot be disabled by the owner
-note that prior to version 17, you should use 'disableConnectorSale' instead
-
-
-## Parameters:
-- `_reserveToken`:    reserve token contract address
-
-- `_disable`:         true to disable the token, false to re-enable it
+disables converting from the given reserve token in case the reserve token got compromised
+can only be called by the owner
+note that converting to the token is still enabled regardless of this flag and it cannot be disabled by the owner
+note that prior to version 17, you should use 'disableConnectorSale' instead
+
+
+## Parameters:
+- `_reserveToken`:    reserve token contract address
+
+- `_disable`:         true to disable the token, false to re-enable it
 
 
 # Function `getReserveBalance(contract IERC20Token _reserveToken) → uint256` {#BancorConverter-getReserveBalance-contract-IERC20Token-}
-returns the reserve's virtual balance if one is defined, otherwise returns the actual balance
-note that prior to version 17, you should use 'getConnectorBalance' instead
-
-
-## Parameters:
-- `_reserveToken`:    reserve token contract address
-
+returns the reserve's virtual balance if one is defined, otherwise returns the actual balance
+note that prior to version 17, you should use 'getConnectorBalance' instead
+
+
+## Parameters:
+- `_reserveToken`:    reserve token contract address
+
 
 
 
 # Function `getReturn(contract IERC20Token _fromToken, contract IERC20Token _toToken, uint256 _amount) → uint256, uint256` {#BancorConverter-getReturn-contract-IERC20Token-contract-IERC20Token-uint256-}
-returns the expected return for converting a specific amount of _fromToken to _toToken
-
-
-## Parameters:
-- `_fromToken`:  ERC20 token to convert from
-
-- `_toToken`:    ERC20 token to convert to
-
-- `_amount`:     amount to convert, in fromToken
-
+returns the expected return for converting a specific amount of _fromToken to _toToken
+
+
+## Parameters:
+- `_fromToken`:  ERC20 token to convert from
+
+- `_toToken`:    ERC20 token to convert to
+
+- `_amount`:     amount to convert, in fromToken
+
 
 
 
 # Function `getPurchaseReturn(contract IERC20Token _reserveToken, uint256 _depositAmount) → uint256, uint256` {#BancorConverter-getPurchaseReturn-contract-IERC20Token-uint256-}
-returns the expected return for buying the token for a reserve token
-
-
-## Parameters:
-- `_reserveToken`:    reserve token contract address
-
-- `_depositAmount`:   amount to deposit (in the reserve token)
-
+returns the expected return for buying the token for a reserve token
+
+
+## Parameters:
+- `_reserveToken`:    reserve token contract address
+
+- `_depositAmount`:   amount to deposit (in the reserve token)
+
 
 
 
 # Function `getSaleReturn(contract IERC20Token _reserveToken, uint256 _sellAmount) → uint256, uint256` {#BancorConverter-getSaleReturn-contract-IERC20Token-uint256-}
-returns the expected return for selling the token for one of its reserve tokens
-
-
-## Parameters:
-- `_reserveToken`:    reserve token contract address
-
-- `_sellAmount`:      amount to sell (in the smart token)
-
+returns the expected return for selling the token for one of its reserve tokens
+
+
+## Parameters:
+- `_reserveToken`:    reserve token contract address
+
+- `_sellAmount`:      amount to sell (in the smart token)
+
 
 
 
 # Function `getCrossReserveReturn(contract IERC20Token _fromReserveToken, contract IERC20Token _toReserveToken, uint256 _sellAmount) → uint256, uint256` {#BancorConverter-getCrossReserveReturn-contract-IERC20Token-contract-IERC20Token-uint256-}
-returns the expected return for selling one of the reserve tokens for another reserve token
-note that prior to version 17, you should use 'getCrossConnectorReturn' instead
-
-
-## Parameters:
-- `_fromReserveToken`:    contract address of the reserve token to convert from
-
-- `_toReserveToken`:      contract address of the reserve token to convert to
-
-- `_sellAmount`:          amount to sell (in the from reserve token)
-
+returns the expected return for selling one of the reserve tokens for another reserve token
+note that prior to version 17, you should use 'getCrossConnectorReturn' instead
+
+
+## Parameters:
+- `_fromReserveToken`:    contract address of the reserve token to convert from
+
+- `_toReserveToken`:      contract address of the reserve token to convert to
+
+- `_sellAmount`:          amount to sell (in the from reserve token)
+
 
 
 
 # Function `convertInternal(contract IERC20Token _fromToken, contract IERC20Token _toToken, uint256 _amount, uint256 _minReturn) → uint256` {#BancorConverter-convertInternal-contract-IERC20Token-contract-IERC20Token-uint256-uint256-}
-converts a specific amount of _fromToken to _toToken
-can only be called by the bancor network contract
-
-
-## Parameters:
-- `_fromToken`:  ERC20 token to convert from
-
-- `_toToken`:    ERC20 token to convert to
-
-- `_amount`:     amount to convert, in fromToken
-
-- `_minReturn`:  if the conversion results in an amount smaller than the minimum return - it is cancelled, must be nonzero
-
+converts a specific amount of _fromToken to _toToken
+can only be called by the bancor network contract
+
+
+## Parameters:
+- `_fromToken`:  ERC20 token to convert from
+
+- `_toToken`:    ERC20 token to convert to
+
+- `_amount`:     amount to convert, in fromToken
+
+- `_minReturn`:  if the conversion results in an amount smaller than the minimum return - it is cancelled, must be nonzero
+
 
 
 
@@ -312,233 +312,219 @@
 
 
 # Function `convert2(contract IERC20Token _fromToken, contract IERC20Token _toToken, uint256 _amount, uint256 _minReturn, address _affiliateAccount, uint256 _affiliateFee) → uint256` {#BancorConverter-convert2-contract-IERC20Token-contract-IERC20Token-uint256-uint256-address-uint256-}
-converts a specific amount of _fromToken to _toToken
-note that prior to version 16, you should use 'convert' instead
-
-
-## Parameters:
-- `_fromToken`:           ERC20 token to convert from
-
-- `_toToken`:             ERC20 token to convert to
-
-- `_amount`:              amount to convert, in fromToken
-
-- `_minReturn`:           if the conversion results in an amount smaller than the minimum return - it is cancelled, must be nonzero
-
-- `_affiliateAccount`:    affiliate account
-
-- `_affiliateFee`:        affiliate fee in PPM
-
+converts a specific amount of _fromToken to _toToken
+note that prior to version 16, you should use 'convert' instead
+
+
+## Parameters:
+- `_fromToken`:           ERC20 token to convert from
+
+- `_toToken`:             ERC20 token to convert to
+
+- `_amount`:              amount to convert, in fromToken
+
+- `_minReturn`:           if the conversion results in an amount smaller than the minimum return - it is cancelled, must be nonzero
+
+- `_affiliateAccount`:    affiliate account
+
+- `_affiliateFee`:        affiliate fee in PPM
+
 
 
 
 # Function `quickConvert2(contract IERC20Token[] _path, uint256 _amount, uint256 _minReturn, address _affiliateAccount, uint256 _affiliateFee) → uint256` {#BancorConverter-quickConvert2-contract-IERC20Token---uint256-uint256-address-uint256-}
-converts the token to any other token in the bancor network by following a predefined conversion path
-note that when converting from an ERC20 token (as opposed to a smart token), allowance must be set beforehand
-note that prior to version 16, you should use 'quickConvert' instead
-
-
-## Parameters:
-- `_path`:                conversion path, see conversion path format in the BancorNetwork contract
-
-- `_amount`:              amount to convert from (in the initial source token)
-
-- `_minReturn`:           if the conversion results in an amount smaller than the minimum return - it is cancelled, must be nonzero
-
-- `_affiliateAccount`:    affiliate account
-
-- `_affiliateFee`:        affiliate fee in PPM
-
+converts the token to any other token in the bancor network by following a predefined conversion path
+note that when converting from an ERC20 token (as opposed to a smart token), allowance must be set beforehand
+note that prior to version 16, you should use 'quickConvert' instead
+
+
+## Parameters:
+- `_path`:                conversion path, see conversion path format in the BancorNetwork contract
+
+- `_amount`:              amount to convert from (in the initial source token)
+
+- `_minReturn`:           if the conversion results in an amount smaller than the minimum return - it is cancelled, must be nonzero
+
+- `_affiliateAccount`:    affiliate account
+
+- `_affiliateFee`:        affiliate fee in PPM
+
 
 
 
 # Function `quickConvertPrioritized2(contract IERC20Token[] _path, uint256 _amount, uint256 _minReturn, uint256[] _signature, address _affiliateAccount, uint256 _affiliateFee) → uint256` {#BancorConverter-quickConvertPrioritized2-contract-IERC20Token---uint256-uint256-uint256---address-uint256-}
-converts the token to any other token in the bancor network by following a predefined conversion path
-note that when converting from an ERC20 token (as opposed to a smart token), allowance must be set beforehand
-note that prior to version 16, you should use 'quickConvertPrioritized' instead
-
-
-## Parameters:
-- `_path`:                conversion path, see conversion path format in the BancorNetwork contract
-
-- `_amount`:              amount to convert from (in the initial source token)
-
-- `_minReturn`:           if the conversion results in an amount smaller than the minimum return - it is cancelled, must be nonzero
-
-- `_signature`:           an array of the following elements:
-                            [0] uint256     custom value that was signed for prioritized conversion; must be equal to _amount
-                            [1] uint256     if the current block exceeded the given parameter - it is cancelled
-                            [2] uint8       (signature[128:130]) associated with the signer address and helps to validate if the signature is legit
-                            [3] bytes32     (signature[0:64]) associated with the signer address and helps to validate if the signature is legit
-                            [4] bytes32     (signature[64:128]) associated with the signer address and helps to validate if the signature is legit
-                            if the array is empty (length == 0), then the gas-price limit is verified instead of the signature
-
-- `_affiliateAccount`:    affiliate account
-
-- `_affiliateFee`:        affiliate fee in PPM
-
+converts the token to any other token in the bancor network by following a predefined conversion path
+note that when converting from an ERC20 token (as opposed to a smart token), allowance must be set beforehand
+note that prior to version 16, you should use 'quickConvertPrioritized' instead
+
+
+## Parameters:
+- `_path`:                conversion path, see conversion path format in the BancorNetwork contract
+
+- `_amount`:              amount to convert from (in the initial source token)
+
+- `_minReturn`:           if the conversion results in an amount smaller than the minimum return - it is cancelled, must be nonzero
+
+- `_signature`:           an array of the following elements:
+                            [0] uint256     custom value that was signed for prioritized conversion; must be equal to _amount
+                            [1] uint256     if the current block exceeded the given parameter - it is cancelled
+                            [2] uint8       (signature[128:130]) associated with the signer address and helps to validate if the signature is legit
+                            [3] bytes32     (signature[0:64]) associated with the signer address and helps to validate if the signature is legit
+                            [4] bytes32     (signature[64:128]) associated with the signer address and helps to validate if the signature is legit
+                            if the array is empty (length == 0), then the gas-price limit is verified instead of the signature
+
+- `_affiliateAccount`:    affiliate account
+
+- `_affiliateFee`:        affiliate fee in PPM
+
 
 
 
 # Function `completeXConversion2(contract IERC20Token[] _path, uint256 _minReturn, uint256 _conversionId, uint256[] _signature) → uint256` {#BancorConverter-completeXConversion2-contract-IERC20Token---uint256-uint256-uint256---}
-allows a user to convert BNT that was sent from another blockchain into any other
-token on the BancorNetwork without specifying the amount of BNT to be converted, but
-rather by providing the xTransferId which allows us to get the amount from BancorX.
-note that prior to version 16, you should use 'completeXConversion' instead
-
-
-## Parameters:
-- `_path`:            conversion path, see conversion path format in the BancorNetwork contract
-
-- `_minReturn`:       if the conversion results in an amount smaller than the minimum return - it is cancelled, must be nonzero
-
-- `_conversionId`:    pre-determined unique (if non zero) id which refers to this transaction 
-
-- `_signature`:       an array of the following elements:
-                        [0] uint256     custom value that was signed for prioritized conversion; must be equal to _conversionId
-                        [1] uint256     if the current block exceeded the given parameter - it is cancelled
-                        [2] uint8       (signature[128:130]) associated with the signer address and helps to validate if the signature is legit
-                        [3] bytes32     (signature[0:64]) associated with the signer address and helps to validate if the signature is legit
-                        [4] bytes32     (signature[64:128]) associated with the signer address and helps to validate if the signature is legit
-                        if the array is empty (length == 0), then the gas-price limit is verified instead of the signature
-
+allows a user to convert BNT that was sent from another blockchain into any other
+token on the BancorNetwork without specifying the amount of BNT to be converted, but
+rather by providing the xTransferId which allows us to get the amount from BancorX.
+note that prior to version 16, you should use 'completeXConversion' instead
+
+
+## Parameters:
+- `_path`:            conversion path, see conversion path format in the BancorNetwork contract
+
+- `_minReturn`:       if the conversion results in an amount smaller than the minimum return - it is cancelled, must be nonzero
+
+- `_conversionId`:    pre-determined unique (if non zero) id which refers to this transaction 
+
+- `_signature`:       an array of the following elements:
+                        [0] uint256     custom value that was signed for prioritized conversion; must be equal to _conversionId
+                        [1] uint256     if the current block exceeded the given parameter - it is cancelled
+                        [2] uint8       (signature[128:130]) associated with the signer address and helps to validate if the signature is legit
+                        [3] bytes32     (signature[0:64]) associated with the signer address and helps to validate if the signature is legit
+                        [4] bytes32     (signature[64:128]) associated with the signer address and helps to validate if the signature is legit
+                        if the array is empty (length == 0), then the gas-price limit is verified instead of the signature
+
 
 
 
 # Function `fund(uint256 _amount)` {#BancorConverter-fund-uint256-}
-<<<<<<< HEAD
-buys the token with all connector tokens using the same percentage
-i.e. if the caller increases the supply by 10%, it will cost an amount equal to
-10% of each connector token balance
-can only be called if conversions are enabled
-=======
-buys the token with all reserve tokens using the same percentage
-for example, if the caller increases the supply by 10%,
-then it will cost an amount equal to 10% of each reserve token balance
-can only be called if the max total ratio is exactly 100% and while conversions are enabled
->>>>>>> ff3cfa45
-
-
-## Parameters:
-- `_amount`:  amount to increase the supply by (in the smart token)
+buys the token with all reserve tokens using the same percentage
+for example, if the caller increases the supply by 10%,
+then it will cost an amount equal to 10% of each reserve token balance
+note that the function can be called only when conversions are enabled
+
+
+## Parameters:
+- `_amount`:  amount to increase the supply by (in the smart token)
 
 
 # Function `liquidate(uint256 _amount)` {#BancorConverter-liquidate-uint256-}
-<<<<<<< HEAD
-sells the token for all connector tokens using the same percentage
-i.e. if the holder sells 10% of the supply, they will receive 10% of each
-connector token balance in return
-=======
-sells the token for all reserve tokens using the same percentage
-for example, if the holder sells 10% of the supply,
-then they will receive 10% of each reserve token balance in return
-can only be called if the max total ratio is exactly 100%
->>>>>>> ff3cfa45
-note that the function can also be called if conversions are disabled
-
-
-## Parameters:
-- `_amount`:  amount to liquidate (in the smart token)
+sells the token for all reserve tokens using the same percentage
+for example, if the holder sells 10% of the supply,
+then they will receive 10% of each reserve token balance in return
+note that the function can be called also when conversions are disabled
+
+
+## Parameters:
+- `_amount`:  amount to liquidate (in the smart token)
 
 
 # Function `change(contract IERC20Token _fromToken, contract IERC20Token _toToken, uint256 _amount, uint256 _minReturn) → uint256` {#BancorConverter-change-contract-IERC20Token-contract-IERC20Token-uint256-uint256-}
-deprecated, backward compatibility
+deprecated, backward compatibility
 
 
 # Function `convert(contract IERC20Token _fromToken, contract IERC20Token _toToken, uint256 _amount, uint256 _minReturn) → uint256` {#BancorConverter-convert-contract-IERC20Token-contract-IERC20Token-uint256-uint256-}
-deprecated, backward compatibility
+deprecated, backward compatibility
 
 
 # Function `quickConvert(contract IERC20Token[] _path, uint256 _amount, uint256 _minReturn) → uint256` {#BancorConverter-quickConvert-contract-IERC20Token---uint256-uint256-}
-deprecated, backward compatibility
+deprecated, backward compatibility
 
 
 # Function `quickConvertPrioritized(contract IERC20Token[] _path, uint256 _amount, uint256 _minReturn, uint256 _block, uint8 _v, bytes32 _r, bytes32 _s) → uint256` {#BancorConverter-quickConvertPrioritized-contract-IERC20Token---uint256-uint256-uint256-uint8-bytes32-bytes32-}
-deprecated, backward compatibility
+deprecated, backward compatibility
 
 
 # Function `completeXConversion(contract IERC20Token[] _path, uint256 _minReturn, uint256 _conversionId, uint256 _block, uint8 _v, bytes32 _r, bytes32 _s) → uint256` {#BancorConverter-completeXConversion-contract-IERC20Token---uint256-uint256-uint256-uint8-bytes32-bytes32-}
-deprecated, backward compatibility
+deprecated, backward compatibility
 
 
 # Function `connectors(address _address) → uint256, uint32, bool, bool, bool` {#BancorConverter-connectors-address-}
-deprecated, backward compatibility
+deprecated, backward compatibility
 
 
 # Function `connectorTokens(uint256 _index) → contract IERC20Token` {#BancorConverter-connectorTokens-uint256-}
-deprecated, backward compatibility
+deprecated, backward compatibility
 
 
 # Function `connectorTokenCount() → uint16` {#BancorConverter-connectorTokenCount--}
-deprecated, backward compatibility
+deprecated, backward compatibility
 
 
 # Function `addConnector(contract IERC20Token _token, uint32 _weight, bool _enableVirtualBalance)` {#BancorConverter-addConnector-contract-IERC20Token-uint32-bool-}
-deprecated, backward compatibility
+deprecated, backward compatibility
 
 
 # Function `updateConnector(contract IERC20Token _connectorToken, uint32 _weight, bool _enableVirtualBalance, uint256 _virtualBalance)` {#BancorConverter-updateConnector-contract-IERC20Token-uint32-bool-uint256-}
-deprecated, backward compatibility
+deprecated, backward compatibility
 
 
 # Function `disableConnectorSale(contract IERC20Token _connectorToken, bool _disable)` {#BancorConverter-disableConnectorSale-contract-IERC20Token-bool-}
-deprecated, backward compatibility
+deprecated, backward compatibility
 
 
 # Function `getConnectorBalance(contract IERC20Token _connectorToken) → uint256` {#BancorConverter-getConnectorBalance-contract-IERC20Token-}
-deprecated, backward compatibility
+deprecated, backward compatibility
 
 
 # Function `getCrossConnectorReturn(contract IERC20Token _fromConnectorToken, contract IERC20Token _toConnectorToken, uint256 _sellAmount) → uint256, uint256` {#BancorConverter-getCrossConnectorReturn-contract-IERC20Token-contract-IERC20Token-uint256-}
-deprecated, backward compatibility
+deprecated, backward compatibility
 
 
 
 # Event `Conversion(address _fromToken, address _toToken, address _trader, uint256 _amount, uint256 _return, int256 _conversionFee)` {#BancorConverter-Conversion-address-address-address-uint256-uint256-int256-}
-triggered when a conversion between two tokens occurs
-
-
-## Parameters:
-- `_fromToken`:       ERC20 token converted from
-
-- `_toToken`:         ERC20 token converted to
-
-- `_trader`:          wallet that initiated the trade
-
-- `_amount`:          amount converted, in fromToken
-
-- `_return`:          amount returned, minus conversion fee
-
-- `_conversionFee`:   conversion fee
+triggered when a conversion between two tokens occurs
+
+
+## Parameters:
+- `_fromToken`:       ERC20 token converted from
+
+- `_toToken`:         ERC20 token converted to
+
+- `_trader`:          wallet that initiated the trade
+
+- `_amount`:          amount converted, in fromToken
+
+- `_return`:          amount returned, minus conversion fee
+
+- `_conversionFee`:   conversion fee
 
 
 # Event `PriceDataUpdate(address _connectorToken, uint256 _tokenSupply, uint256 _connectorBalance, uint32 _connectorWeight)` {#BancorConverter-PriceDataUpdate-address-uint256-uint256-uint32-}
-triggered after a conversion with new price data
-
-
-## Parameters:
-- `_connectorToken`:     reserve token
-
-- `_tokenSupply`:        smart token supply
-
-- `_connectorBalance`:   reserve balance
-
-- `_connectorWeight`:    reserve ratio
+triggered after a conversion with new price data
+
+
+## Parameters:
+- `_connectorToken`:     reserve token
+
+- `_tokenSupply`:        smart token supply
+
+- `_connectorBalance`:   reserve balance
+
+- `_connectorWeight`:    reserve ratio
 
 
 # Event `ConversionFeeUpdate(uint32 _prevFee, uint32 _newFee)` {#BancorConverter-ConversionFeeUpdate-uint32-uint32-}
-triggered when the conversion fee is updated
-
-
-## Parameters:
-- `_prevFee`:    previous fee percentage, represented in ppm
-
-- `_newFee`:     new fee percentage, represented in ppm
+triggered when the conversion fee is updated
+
+
+## Parameters:
+- `_prevFee`:    previous fee percentage, represented in ppm
+
+- `_newFee`:     new fee percentage, represented in ppm
 
 
 # Event `ConversionsEnable(bool _conversionsEnabled)` {#BancorConverter-ConversionsEnable-bool-}
-triggered when conversions are enabled/disabled
-
-
-## Parameters:
-- `_conversionsEnabled`: true if conversions are enabled, false if not
+triggered when conversions are enabled/disabled
+
+
+## Parameters:
+- `_conversionsEnabled`: true if conversions are enabled, false if not
