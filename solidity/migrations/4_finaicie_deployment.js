--- conflicted
+++ resolved
@@ -2,13 +2,18 @@
 /* eslint-disable prefer-reflect */
 
 const FinancieInternalWallet = artifacts.require('FinancieInternalWallet.sol');
-<<<<<<< HEAD
 const FinancieInternalBank = artifacts.require('FinancieInternalBank.sol');
+const SmartToken = artifacts.require('SmartToken.sol');
 
 module.exports = function(deployer, _network, _accounts) {
   let bank;
   let wallet;
   return deployer
+    .then(() => {
+        if ( process.env.FINANCIE_CURRENCY_TOKEN_CONTRACT_ADDRESS === undefined ) {
+            return deployer.deploy(SmartToken, "Fiat Token(JPY)", "JPYT", 18)
+        }
+    })
     .then(() => {
         if ( process.env.FINANCIE_INTERNAL_BANK_CONTRACT_ADDRESS === undefined ) {
             return deployer.deploy(FinancieInternalBank);
@@ -33,26 +38,5 @@
             process.env.FINANCIE_INTERNAL_BANK_CONTRACT_ADDRESS === undefined ) {
             return wallet.setInternalBank(FinancieInternalBank.address);
         }
-=======
-const FinancieInternalWalletData = artifacts.require('FinancieInternalWalletData.sol');
-const FinanciePlatformToken = artifacts.require('FinanciePlatformToken.sol');
-const FinancieManagedContracts = artifacts.require('FinancieManagedContracts.sol');
-const SmartToken = artifacts.require('SmartToken.sol');
-
-module.exports = function(deployer, _network, _accounts) {
-  let managedContracts;
-  return deployer.deploy(SmartToken, "Fiat Token(JPY)", "JPYT", 18)
-    .then(() => {
-      return deployer.deploy(FinanciePlatformToken, 'PF Token', 'ERC PF', 10000000000 * (10 ** 18));
-    })
-    .then(() => {
-      return deployer.deploy(FinancieManagedContracts);
-    })
-    .then(() => {
-      return deployer.deploy(FinancieInternalWalletData, FinancieManagedContracts.address, FinanciePlatformToken.address, SmartToken.address);
-    })
-    .then(() => {
-      return deployer.deploy(FinancieInternalWallet, "0x619dd467d76fb4a15e52deffd8c17a9c762d46b1", SmartToken.address, FinancieInternalWalletData.address);
->>>>>>> ea4060b3
     })
 };