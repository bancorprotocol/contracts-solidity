--- conflicted
+++ resolved
@@ -23,7 +23,7 @@
 const CrowdsaleController = artifacts.require('CrowdsaleController.sol');
 
 module.exports = async function(deployer, network, accounts) {
-    // if (network == "production") {
+    if (network == "production") {
         deployer.deploy(Utils);
         deployer.deploy(Owned);
         deployer.deploy(Managed);
@@ -44,10 +44,6 @@
         await deployer.deploy(BancorConverterUpgrader, ContractRegistry.address);
 
         deployer.deploy(CrowdsaleController, SmartToken.address, 4102444800, '0x125', '0x126', 1);
-<<<<<<< HEAD
-    // }
-=======
         deployer.deploy(XTransferRerouter, true);
     }
->>>>>>> 3b5eefba
 };