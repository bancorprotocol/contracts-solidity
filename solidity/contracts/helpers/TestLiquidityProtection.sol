--- conflicted
+++ resolved
@@ -9,13 +9,11 @@
     uint256 private _poolTokenRateN;
     uint256 private _poolTokenRateD;
 
-<<<<<<< HEAD
-    constructor(address[9] memory _contractAddresses) public LiquidityProtection(_contractAddresses) {}
-=======
     constructor(
         ILiquidityProtectionSettings settings,
         ILiquidityProtectionStore store,
         ILiquidityProtectionStats stats,
+        ILiquidityProtectionUserStore userStore,
         ILiquidityProtectionSystemStore systemStore,
         ITokenHolder wallet,
         ITokenGovernance networkTokenGovernance,
@@ -27,6 +25,7 @@
             settings,
             store,
             stats,
+            userStore,
             systemStore,
             wallet,
             networkTokenGovernance,
@@ -34,7 +33,6 @@
             lastRemoveCheckpointStore
         )
     {}
->>>>>>> 5f4c53eb
 
     function protectedAmountPlusFeeTest(
         uint256 poolAmount,
