// SPDX-License-Identifier: SEE LICENSE IN LICENSE
pragma solidity 0.6.12;

import "@bancor/token-governance/contracts/ITokenGovernance.sol";

import "../utility/ContractRegistryClient.sol";
import "../utility/ReentrancyGuard.sol";
import "../utility/Owned.sol";
import "../utility/SafeMath.sol";
import "../utility/Math.sol";
import "../utility/TokenHandler.sol";
import "../utility/Types.sol";
import "./interfaces/ILiquidityProtectionStore.sol";
import "../token/interfaces/IDSToken.sol";
import "../token/interfaces/IERC20Token.sol";
import "../converter/interfaces/IConverterAnchor.sol";
import "../converter/interfaces/IConverter.sol";
import "../converter/interfaces/IConverterRegistry.sol";

interface ILiquidityPoolV1Converter is IConverter {
    function addLiquidity(
        IERC20Token[] memory _reserveTokens,
        uint256[] memory _reserveAmounts,
        uint256 _minReturn
    ) external payable;

    function removeLiquidity(
        uint256 _amount,
        IERC20Token[] memory _reserveTokens,
        uint256[] memory _reserveMinReturnAmounts
    ) external;

    function recentAverageRate(IERC20Token _reserveToken) external view returns (uint256, uint256);
}

/**
 * @dev This contract implements the liquidity protection mechanism.
 */
contract LiquidityProtection is TokenHandler, ContractRegistryClient, ReentrancyGuard {
    using SafeMath for uint256;
    using Math for *;

    struct ProtectedLiquidity {
        address provider; // liquidity provider
        IDSToken poolToken; // pool token address
        IERC20Token reserveToken; // reserve token address
        uint256 poolAmount; // pool token amount
        uint256 reserveAmount; // reserve token amount
        uint256 reserveRateN; // rate of 1 protected reserve token in units of the other reserve token (numerator)
        uint256 reserveRateD; // rate of 1 protected reserve token in units of the other reserve token (denominator)
        uint256 timestamp; // timestamp
    }

    // various rates between the two reserve tokens. the rate is of 1 unit of the protected reserve token in units of the other reserve token
    struct PackedRates {
        uint128 addSpotRateN; // spot rate of 1 A in units of B when liquidity was added (numerator)
        uint128 addSpotRateD; // spot rate of 1 A in units of B when liquidity was added (denominator)
        uint128 removeSpotRateN; // spot rate of 1 A in units of B when liquidity is removed (numerator)
        uint128 removeSpotRateD; // spot rate of 1 A in units of B when liquidity is removed (denominator)
        uint128 removeAverageRateN; // average rate of 1 A in units of B when liquidity is removed (numerator)
        uint128 removeAverageRateD; // average rate of 1 A in units of B when liquidity is removed (denominator)
    }

    IERC20Token internal constant ETH_RESERVE_ADDRESS = IERC20Token(0xEeeeeEeeeEeEeeEeEeEeeEEEeeeeEeeeeeeeEEeE);
    uint32 internal constant PPM_RESOLUTION = 1000000;
    uint256 internal constant MAX_UINT128 = 2**128 - 1;

    // the address of the whitelist administrator
    address public whitelistAdmin;

    ILiquidityProtectionStore public immutable store;
    IERC20Token public immutable networkToken;
    ITokenGovernance public immutable networkTokenGovernance;
    IERC20Token public immutable govToken;
    ITokenGovernance public immutable govTokenGovernance;

    // system network token balance limits
    uint256 public maxSystemNetworkTokenAmount = 500000e18;
    uint32 public maxSystemNetworkTokenRatio = 500000; // PPM units

    // number of seconds until any protection is in effect
    uint256 public minProtectionDelay = 30 days;

    // number of seconds until full protection is in effect
    uint256 public maxProtectionDelay = 100 days;

    // minimum amount of network tokens the system can mint as compensation for base token losses, default = 0.01 network tokens
    uint256 public minNetworkCompensation = 1e16;

    // number of seconds from liquidation to full network token release
    uint256 public lockDuration = 24 hours;

    // maximum deviation of the average rate from the spot rate
    uint32 public averageRateMaxDeviation = 20000; // PPM units

    // true if the contract is currently adding/removing liquidity from a converter, used for accepting ETH
    bool private updatingLiquidity = false;

    /**
     * @dev triggered when whitelist admin is updated
     *
     * @param _prevWhitelistAdmin  previous whitelist admin
     * @param _newWhitelistAdmin   new whitelist admin
     */
    event WhitelistAdminUpdated(address indexed _prevWhitelistAdmin, address indexed _newWhitelistAdmin);

    /**
     * @dev triggered when the system network token balance limits are updated
     *
     * @param _prevMaxSystemNetworkTokenAmount  previous maximum absolute balance in a pool
     * @param _newMaxSystemNetworkTokenAmount   new maximum absolute balance in a pool
     * @param _prevMaxSystemNetworkTokenRatio   previos maximum balance out of the total balance in a pool
     * @param _newMaxSystemNetworkTokenRatio    new maximum balance out of the total balance in a pool
     */
    event SystemNetworkTokenLimitsUpdated(
        uint256 _prevMaxSystemNetworkTokenAmount,
        uint256 _newMaxSystemNetworkTokenAmount,
        uint256 _prevMaxSystemNetworkTokenRatio,
        uint256 _newMaxSystemNetworkTokenRatio
    );

    /**
     * @dev triggered when the protection delays are updated
     *
     * @param _prevMinProtectionDelay  previous seconds until the protection starts
     * @param _newMinProtectionDelay   new seconds until the protection starts
     * @param _prevMaxProtectionDelay  previos seconds until full protection
     * @param _newMaxProtectionDelay   new seconds until full protection
     */
    event ProtectionDelaysUpdated(
        uint256 _prevMinProtectionDelay,
        uint256 _newMinProtectionDelay,
        uint256 _prevMaxProtectionDelay,
        uint256 _newMaxProtectionDelay
    );

    /**
     * @dev triggered when the minimum network token compensation is updated
     *
     * @param _prevMinNetworkCompensation  previous minimum network token compensation
     * @param _newMinNetworkCompensation   new minimum network token compensation
     */
    event MinNetworkCompensationUpdated(uint256 _prevMinNetworkCompensation, uint256 _newMinNetworkCompensation);

    /**
     * @dev triggered when the network token lock duration is updated
     *
     * @param _prevLockDuration  previous network token lock duration, in seconds
     * @param _newLockDuration   new network token lock duration, in seconds
     */
    event LockDurationUpdated(uint256 _prevLockDuration, uint256 _newLockDuration);

    /**
     * @dev triggered when the maximum deviation of the average rate from the spot rate is updated
     *
     * @param _prevAverageRateMaxDeviation previous maximum deviation of the average rate from the spot rate
     * @param _newAverageRateMaxDeviation  new maximum deviation of the average rate from the spot rate
     */
    event AverageRateMaxDeviationUpdated(uint32 _prevAverageRateMaxDeviation, uint32 _newAverageRateMaxDeviation);

    /**
     * @dev initializes a new LiquidityProtection contract
     *
     * @param _store                    liquidity protection store
     * @param _networkTokenGovernance   network token governance
     * @param _govTokenGovernance       governance token governance
     * @param _registry                 contract registry
     */
    constructor(
        ILiquidityProtectionStore _store,
        ITokenGovernance _networkTokenGovernance,
        ITokenGovernance _govTokenGovernance,
        IContractRegistry _registry
    )
        public
        ContractRegistryClient(_registry)
        validAddress(address(_store))
        validAddress(address(_networkTokenGovernance))
        validAddress(address(_govTokenGovernance))
        validAddress(address(_registry))
        notThis(address(_store))
        notThis(address(_networkTokenGovernance))
        notThis(address(_govTokenGovernance))
        notThis(address(_registry))
    {
        whitelistAdmin = msg.sender;
        store = _store;

        networkTokenGovernance = _networkTokenGovernance;
        networkToken = IERC20Token(address(_networkTokenGovernance.token()));
        govTokenGovernance = _govTokenGovernance;
        govToken = IERC20Token(address(_govTokenGovernance.token()));
    }

    // ensures that the contract is currently removing liquidity from a converter
    modifier updatingLiquidityOnly() {
        _updatingLiquidityOnly();
        _;
    }

    // error message binary size optimization
    function _updatingLiquidityOnly() internal view {
        require(updatingLiquidity, "ERR_NOT_UPDATING_LIQUIDITY");
    }

    // ensures that the portion is valid
    modifier validPortion(uint32 _portion) {
        _validPortion(_portion);
        _;
    }

    // error message binary size optimization
    function _validPortion(uint32 _portion) internal pure {
        require(_portion > 0 && _portion <= PPM_RESOLUTION, "ERR_INVALID_PORTION");
    }

    // ensures that the pool is supported
    modifier poolSupported(IConverterAnchor _poolAnchor) {
        _poolSupported(_poolAnchor);
        _;
    }

    // error message binary size optimization
    function _poolSupported(IConverterAnchor _poolAnchor) internal view {
        require(isPoolSupported(_poolAnchor), "ERR_POOL_NOT_SUPPORTED");
    }

    // ensures that the pool is supported and whitelisted
    modifier poolSupportedAndWhitelisted(IConverterAnchor _poolAnchor) {
        _poolSupportedAndWhitelisted(_poolAnchor);
        _;
    }

    // error message binary size optimization
    function _poolSupportedAndWhitelisted(IConverterAnchor _poolAnchor) internal view {
        require(isPoolSupported(_poolAnchor), "ERR_POOL_NOT_SUPPORTED");
        require(store.isPoolWhitelisted(_poolAnchor), "ERR_POOL_NOT_WHITELISTED");
    }

    /**
     * @dev accept ETH
     * used when removing liquidity from ETH converters
     */
    receive() external payable updatingLiquidityOnly() {}

    /**
     * @dev transfers the ownership of the store
     * can only be called by the contract owner
     *
     * @param _newOwner    the new owner of the store
     */
    function transferStoreOwnership(address _newOwner) external {
        transferOwnership(store, _newOwner);
    }

    /**
     * @dev accepts the ownership of the store
     * can only be called by the contract owner
     */
    function acceptStoreOwnership() external {
        acceptOwnership(store);
    }

    /**
     * @dev set the address of the whitelist admin
     * can only be called by the contract owner
     *
     * @param _whitelistAdmin  the address of the new whitelist admin
     */
    function setWhitelistAdmin(address _whitelistAdmin) external ownerOnly validAddress(_whitelistAdmin) {
        emit WhitelistAdminUpdated(whitelistAdmin, _whitelistAdmin);

        whitelistAdmin = _whitelistAdmin;
    }

    /**
     * @dev updates the system network token balance limits
     * can only be called by the contract owner
     *
     * @param _maxSystemNetworkTokenAmount  maximum absolute balance in a pool
     * @param _maxSystemNetworkTokenRatio   maximum balance out of the total balance in a pool (in PPM units)
     */
    function setSystemNetworkTokenLimits(uint256 _maxSystemNetworkTokenAmount, uint32 _maxSystemNetworkTokenRatio)
        external
        ownerOnly
        validPortion(_maxSystemNetworkTokenRatio)
    {
        emit SystemNetworkTokenLimitsUpdated(
            maxSystemNetworkTokenAmount,
            _maxSystemNetworkTokenAmount,
            maxSystemNetworkTokenRatio,
            _maxSystemNetworkTokenRatio
        );

        maxSystemNetworkTokenAmount = _maxSystemNetworkTokenAmount;
        maxSystemNetworkTokenRatio = _maxSystemNetworkTokenRatio;
    }

    /**
     * @dev updates the protection delays
     * can only be called by the contract owner
     *
     * @param _minProtectionDelay  seconds until the protection starts
     * @param _maxProtectionDelay  seconds until full protection
     */
    function setProtectionDelays(uint256 _minProtectionDelay, uint256 _maxProtectionDelay) external ownerOnly {
        require(_minProtectionDelay < _maxProtectionDelay, "ERR_INVALID_PROTECTION_DELAY");

        emit ProtectionDelaysUpdated(minProtectionDelay, _minProtectionDelay, maxProtectionDelay, _maxProtectionDelay);

        minProtectionDelay = _minProtectionDelay;
        maxProtectionDelay = _maxProtectionDelay;
    }

    /**
     * @dev updates the minimum network token compensation
     * can only be called by the contract owner
     *
     * @param _minCompensation new minimum compensation
     */
    function setMinNetworkCompensation(uint256 _minCompensation) external ownerOnly {
        emit MinNetworkCompensationUpdated(minNetworkCompensation, _minCompensation);

        minNetworkCompensation = _minCompensation;
    }

    /**
     * @dev updates the network token lock duration
     * can only be called by the contract owner
     *
     * @param _lockDuration    network token lock duration, in seconds
     */
    function setLockDuration(uint256 _lockDuration) external ownerOnly {
        emit LockDurationUpdated(lockDuration, _lockDuration);

        lockDuration = _lockDuration;
    }

    /**
     * @dev sets the maximum deviation of the average rate from the spot rate
     * can only be called by the contract owner
     *
     * @param _averageRateMaxDeviation maximum deviation of the average rate from the spot rate
     */
    function setAverageRateMaxDeviation(uint32 _averageRateMaxDeviation)
        external
        ownerOnly
        validPortion(_averageRateMaxDeviation)
    {
        emit AverageRateMaxDeviationUpdated(averageRateMaxDeviation, _averageRateMaxDeviation);

        averageRateMaxDeviation = _averageRateMaxDeviation;
    }

    /**
     * @dev adds a pool to the whitelist, or removes a pool from the whitelist
     * note that when a pool is whitelisted, it's not possible to remove liquidity anymore
     * removing a pool from the whitelist is an extreme measure in case of a base token compromise etc.
     * can only be called by the whitelist admin
     *
     * @param _poolAnchor  anchor of the pool
     * @param _add         true to add the pool to the whitelist, false to remove it from the whitelist
     */
    function whitelistPool(IConverterAnchor _poolAnchor, bool _add) external poolSupported(_poolAnchor) {
        require(msg.sender == whitelistAdmin || msg.sender == owner, "ERR_ACCESS_DENIED");

        // add or remove the pool to/from the whitelist
        if (_add) store.addPoolToWhitelist(_poolAnchor);
        else store.removePoolFromWhitelist(_poolAnchor);
    }

    /**
     * @dev checks if protection is supported for the given pool
     * only standard pools are supported (2 reserves, 50%/50% weights)
     * note that the pool should still be whitelisted
     *
     * @param _poolAnchor  anchor of the pool
     * @return true if the pool is supported, false otherwise
     */
    function isPoolSupported(IConverterAnchor _poolAnchor) public view returns (bool) {
        // verify that the pool exists in the registry
        IConverterRegistry converterRegistry = IConverterRegistry(addressOf(CONVERTER_REGISTRY));
        require(converterRegistry.isAnchor(address(_poolAnchor)), "ERR_INVALID_ANCHOR");

        // get the converter
        IConverter converter = IConverter(payable(_poolAnchor.owner()));

        // verify that the converter has 2 reserves
        if (converter.connectorTokenCount() != 2) {
            return false;
        }

        // verify that one of the reserves is the network token
        IERC20Token reserve0Token = converter.connectorTokens(0);
        IERC20Token reserve1Token = converter.connectorTokens(1);
        if (reserve0Token != networkToken && reserve1Token != networkToken) {
            return false;
        }

        // verify that the reserve weights are exactly 50%/50%
        if (
            converterReserveWeight(converter, reserve0Token) != PPM_RESOLUTION / 2 ||
            converterReserveWeight(converter, reserve1Token) != PPM_RESOLUTION / 2
        ) {
            return false;
        }

        return true;
    }

    /**
     * @dev adds protection to existing pool tokens
     * also mints new governance tokens for the caller
     *
     * @param _poolAnchor  anchor of the pool
     * @param _amount      amount of pool tokens to protect
     */
    function protectLiquidity(IConverterAnchor _poolAnchor, uint256 _amount)
        external
        protected
        poolSupportedAndWhitelisted(_poolAnchor)
        greaterThanZero(_amount)
    {
        // get the converter
        IConverter converter = IConverter(payable(_poolAnchor.owner()));

        // protect both reserves
        IDSToken poolToken = IDSToken(address(_poolAnchor));
        protectLiquidity(poolToken, converter, 0, _amount / 2);
        protectLiquidity(poolToken, converter, 1, _amount - _amount / 2);

        // transfer the pool tokens from the caller directly to the store
        safeTransferFrom(poolToken, msg.sender, address(store), _amount);
    }

    /**
     * @dev cancels the protection and returns the pool tokens to the caller
     * also burns governance tokens from the caller
     * must be called with the indices of both the base token and the network token protections
     *
     * @param _id1 id in the caller's list of protected liquidity
     * @param _id2 matching id in the caller's list of protected liquidity
     */
    function unprotectLiquidity(uint256 _id1, uint256 _id2) external protected {
        require(_id1 != _id2, "ERR_SAME_ID");

        ProtectedLiquidity memory liquidity1 = protectedLiquidity(_id1, msg.sender);
        ProtectedLiquidity memory liquidity2 = protectedLiquidity(_id2, msg.sender);

        // verify that the two protections were added together (using `protect`)
        require(
            liquidity1.poolToken == liquidity2.poolToken &&
                liquidity1.reserveToken != liquidity2.reserveToken &&
                (liquidity1.reserveToken == networkToken || liquidity2.reserveToken == networkToken) &&
                liquidity1.timestamp == liquidity2.timestamp &&
                liquidity1.poolAmount <= liquidity2.poolAmount.add(1) &&
                liquidity2.poolAmount <= liquidity1.poolAmount.add(1),
            "ERR_PROTECTIONS_MISMATCH"
        );

        // burn the governance tokens from the caller. we need to transfer the tokens to the contract itself, since only
        // token holders can burn their tokens
        uint256 amount = liquidity1.reserveToken == networkToken ? liquidity1.reserveAmount : liquidity2.reserveAmount;
        safeTransferFrom(govToken, msg.sender, address(this), amount);
        govTokenGovernance.burn(amount);

        // remove the protected liquidities from the store
        store.removeProtectedLiquidity(_id1);
        store.removeProtectedLiquidity(_id2);

        // transfer the pool tokens back to the caller
        store.withdrawTokens(liquidity1.poolToken, msg.sender, liquidity1.poolAmount.add(liquidity2.poolAmount));
    }

    /**
     * @dev adds protected liquidity to a pool
     * also mints new governance tokens for the caller if the caller adds network tokens
     *
     * @param _poolAnchor      anchor of the pool
     * @param _reserveToken    reserve token to add to the pool
     * @param _amount          amount of tokens to add to the pool
     * @return new protected liquidity id
     */
    function addLiquidity(
        IConverterAnchor _poolAnchor,
        IERC20Token _reserveToken,
        uint256 _amount
    ) external payable protected poolSupportedAndWhitelisted(_poolAnchor) greaterThanZero(_amount) returns (uint256) {
        if (_reserveToken == networkToken) {
            require(msg.value == 0, "ERR_ETH_AMOUNT_MISMATCH");
            return addNetworkTokenLiquidity(_poolAnchor, _amount);
        }

        // verify that ETH was passed with the call if needed
        uint256 val = _reserveToken == ETH_RESERVE_ADDRESS ? _amount : 0;
        require(msg.value == val, "ERR_ETH_AMOUNT_MISMATCH");
        return addBaseTokenLiquidity(_poolAnchor, _reserveToken, _amount);
    }

    /**
     * @dev adds protected network token liquidity to a pool
     * also mints new governance tokens for the caller
     *
     * @param _poolAnchor  anchor of the pool
     * @param _amount      amount of tokens to add to the pool
     * @return new protected liquidity id
     */
    function addNetworkTokenLiquidity(IConverterAnchor _poolAnchor, uint256 _amount) internal returns (uint256) {
        IDSToken poolToken = IDSToken(address(_poolAnchor));

        // get the rate between the pool token and the reserve
        Fraction memory poolRate = poolTokenRate(poolToken, networkToken);

        // calculate the amount of pool tokens based on the amount of reserve tokens
        uint256 poolTokenAmount = _amount.mul(poolRate.d).div(poolRate.n);

        // remove the pool tokens from the system's ownership (will revert if not enough tokens are available)
        store.decSystemBalance(poolToken, poolTokenAmount);

        // add protected liquidity for the caller
        uint256 id = addProtectedLiquidity(msg.sender, poolToken, networkToken, poolTokenAmount, _amount);

        // burns the network tokens from the caller. we need to transfer the tokens to the contract itself, since only
        // token holders can burn their tokens
        safeTransferFrom(networkToken, msg.sender, address(this), _amount);
        networkTokenGovernance.burn(_amount);

        // mint governance tokens to the caller
        govTokenGovernance.mint(msg.sender, _amount);

        return id;
    }

    /**
     * @dev adds protected base token liquidity to a pool
     *
     * @param _poolAnchor  anchor of the pool
     * @param _baseToken   the base reserve token of the pool
     * @param _amount      amount of tokens to add to the pool
     * @return new protected liquidity id
     */
    function addBaseTokenLiquidity(
        IConverterAnchor _poolAnchor,
        IERC20Token _baseToken,
        uint256 _amount
    ) internal returns (uint256) {
        IDSToken poolToken = IDSToken(address(_poolAnchor));

        // get the reserve balances
        ILiquidityPoolV1Converter converter = ILiquidityPoolV1Converter(payable(_poolAnchor.owner()));
        (uint256 reserveBalanceBase, uint256 reserveBalanceNetwork) = converterReserveBalances(
            converter,
            _baseToken,
            networkToken
        );

        // calculate and mint the required amount of network tokens for adding liquidity
        uint256 networkLiquidityAmount = _amount.mul(reserveBalanceNetwork).div(reserveBalanceBase);

        // verify network token limits
        // note that the amount is divided by 2 since it's not possible to liquidate one reserve only
        Fraction memory poolRate = poolTokenRate(poolToken, networkToken);
        uint256 newSystemBalance = store.systemBalance(poolToken);
        newSystemBalance = (newSystemBalance.mul(poolRate.n / 2).div(poolRate.d)).add(networkLiquidityAmount);

        require(newSystemBalance <= maxSystemNetworkTokenAmount, "ERR_MAX_AMOUNT_REACHED");
        require(
            newSystemBalance.mul(PPM_RESOLUTION) <=
                newSystemBalance.add(reserveBalanceNetwork).mul(maxSystemNetworkTokenRatio),
            "ERR_MAX_RATIO_REACHED"
        );

        // issue new network tokens to the system
        networkTokenGovernance.mint(address(this), networkLiquidityAmount);

        // transfer the base tokens from the caller and approve the converter
        ensureAllowance(networkToken, address(converter), networkLiquidityAmount);
        if (_baseToken != ETH_RESERVE_ADDRESS) {
            safeTransferFrom(_baseToken, msg.sender, address(this), _amount);
            ensureAllowance(_baseToken, address(converter), _amount);
        }

        // add liquidity
        addLiquidity(converter, _baseToken, networkToken, _amount, networkLiquidityAmount, msg.value);

        // transfer the new pool tokens to the store
        uint256 poolTokenAmount = poolToken.balanceOf(address(this));
        safeTransfer(poolToken, address(store), poolTokenAmount);

        // the system splits the pool tokens with the caller
        // increase the system's pool token balance and add protected liquidity for the caller
        store.incSystemBalance(poolToken, poolTokenAmount - poolTokenAmount / 2); // account for rounding errors
        return addProtectedLiquidity(msg.sender, poolToken, _baseToken, poolTokenAmount / 2, _amount);
    }

    /**
     * @dev transfers protected liquidity to a new provider
     *
     * @param _id          protected liquidity id
     * @param _newProvider new provider
     * @return new protected liquidity id
     */
    function transferLiquidity(uint256 _id, address _newProvider)
        external
        protected
        validAddress(_newProvider)
        notThis(_newProvider)
        returns (uint256)
    {
        ProtectedLiquidity memory liquidity = protectedLiquidity(_id, msg.sender);

        // remove the protected liquidity from the current provider
        store.removeProtectedLiquidity(_id);

        // add the protected liquidity to the new provider
        return
            store.addProtectedLiquidity(
                _newProvider,
                liquidity.poolToken,
                liquidity.reserveToken,
                liquidity.poolAmount,
                liquidity.reserveAmount,
                liquidity.reserveRateN,
                liquidity.reserveRateD,
                liquidity.timestamp
            );
    }

    /**
     * @dev returns the expected/actual amounts the provider will receive for removing liquidity
     * it's also possible to provide the remove liquidity time to get an estimation
     * for the return at that given point
     *
     * @param _id              protected liquidity id
     * @param _portion         portion of liquidity to remove, in PPM
     * @param _removeTimestamp time at which the liquidity is removed
     * @return expected return amount in the reserve token
     * @return actual return amount in the reserve token
     * @return compensation in the network token
     */
    function removeLiquidityReturn(
        uint256 _id,
        uint32 _portion,
        uint256 _removeTimestamp
    )
        external
        view
        validPortion(_portion)
        returns (
            uint256,
            uint256,
            uint256
        )
    {
        ProtectedLiquidity memory liquidity = protectedLiquidity(_id);

        // verify input
        require(liquidity.provider != address(0), "ERR_INVALID_ID");
        require(_removeTimestamp >= liquidity.timestamp, "ERR_INVALID_TIMESTAMP");

        // calculate the portion of the liquidity to remove
        if (_portion != PPM_RESOLUTION) {
            liquidity.poolAmount = liquidity.poolAmount.mul(_portion) / PPM_RESOLUTION;
            liquidity.reserveAmount = liquidity.reserveAmount.mul(_portion) / PPM_RESOLUTION;
        }

        // get the various rates between the reserves upon adding liquidity and now
        PackedRates memory packedRates = packRates(
            liquidity.poolToken,
            liquidity.reserveToken,
            liquidity.reserveRateN,
            liquidity.reserveRateD
        );

        uint256 targetAmount = removeLiquidityTargetAmount(
            liquidity.poolToken,
            liquidity.reserveToken,
            liquidity.poolAmount,
            liquidity.reserveAmount,
            packedRates,
            liquidity.timestamp,
            _removeTimestamp
        );

        // for network token, the return amount is identical to the target amount
        if (liquidity.reserveToken == networkToken) {
            return (targetAmount, targetAmount, 0);
        }

        // handle base token return

        // calculate the amount of pool tokens required for liquidation
        // note that the amount is doubled since it's not possible to liquidate one reserve only
        Fraction memory poolRate = poolTokenRate(liquidity.poolToken, liquidity.reserveToken);
        uint256 poolAmount = targetAmount.mul(poolRate.d).div(poolRate.n / 2);

        // limit the amount of pool tokens by the amount the system/caller holds
        uint256 availableBalance = store.systemBalance(liquidity.poolToken).add(liquidity.poolAmount);
        poolAmount = poolAmount > availableBalance ? availableBalance : poolAmount;

        // calculate the base token amount received by liquidating the pool tokens
        // note that the amount is divided by 2 since the pool amount represents both reserves
        uint256 baseAmount = poolAmount.mul(poolRate.n / 2).div(poolRate.d);
        uint256 networkAmount = getNetworkCompensation(targetAmount, baseAmount, packedRates);

        return (targetAmount, baseAmount, networkAmount);
    }

    /**
     * @dev removes protected liquidity from a pool
     * also burns governance tokens from the caller if the caller removes network tokens
     *
     * @param _id      id in the caller's list of protected liquidity
     * @param _portion portion of liquidity to remove, in PPM
     */
    function removeLiquidity(uint256 _id, uint32 _portion) external validPortion(_portion) protected {
        ProtectedLiquidity memory liquidity = protectedLiquidity(_id, msg.sender);

        // verify that the pool is whitelisted
        require(store.isPoolWhitelisted(liquidity.poolToken), "ERR_POOL_NOT_WHITELISTED");

        if (_portion == PPM_RESOLUTION) {
            // remove the pool tokens from the provider
            store.removeProtectedLiquidity(_id);
        } else {
            // remove portion of the pool tokens from the provider
            uint256 fullPoolAmount = liquidity.poolAmount;
            uint256 fullReserveAmount = liquidity.reserveAmount;
            liquidity.poolAmount = liquidity.poolAmount.mul(_portion) / PPM_RESOLUTION;
            liquidity.reserveAmount = liquidity.reserveAmount.mul(_portion) / PPM_RESOLUTION;

            store.updateProtectedLiquidityAmounts(
                _id,
                fullPoolAmount - liquidity.poolAmount,
                fullReserveAmount - liquidity.reserveAmount
            );
        }

        // add the pool tokens to the system
        store.incSystemBalance(liquidity.poolToken, liquidity.poolAmount);

        // if removing network token liquidity, burn the governance tokens from the caller. we need to transfer the
        // tokens to the contract itself, since only token holders can burn their tokens
        if (liquidity.reserveToken == networkToken) {
            safeTransferFrom(govToken, msg.sender, address(this), liquidity.reserveAmount);
            govTokenGovernance.burn(liquidity.reserveAmount);
        }

        // get the various rates between the reserves upon adding liquidity and now
        PackedRates memory packedRates = packRates(
            liquidity.poolToken,
            liquidity.reserveToken,
            liquidity.reserveRateN,
            liquidity.reserveRateD
        );

        // get the target token amount
        uint256 targetAmount = removeLiquidityTargetAmount(
            liquidity.poolToken,
            liquidity.reserveToken,
            liquidity.poolAmount,
            liquidity.reserveAmount,
            packedRates,
            liquidity.timestamp,
            time()
        );

        // remove network token liquidity
        if (liquidity.reserveToken == networkToken) {
            // mint network tokens for the caller and lock them
            networkTokenGovernance.mint(address(store), targetAmount);
            lockTokens(msg.sender, targetAmount);
            return;
        }

        // remove base token liquidity

        // calculate the amount of pool tokens required for liquidation
        // note that the amount is doubled since it's not possible to liquidate one reserve only
        Fraction memory poolRate = poolTokenRate(liquidity.poolToken, liquidity.reserveToken);
        uint256 poolAmount = targetAmount.mul(poolRate.d).div(poolRate.n / 2);

        // limit the amount of pool tokens by the amount the system holds
        uint256 systemBalance = store.systemBalance(liquidity.poolToken);
        poolAmount = poolAmount > systemBalance ? systemBalance : poolAmount;

        // withdraw the pool tokens from the store
        store.decSystemBalance(liquidity.poolToken, poolAmount);
        store.withdrawTokens(liquidity.poolToken, address(this), poolAmount);

        // remove liquidity
        removeLiquidity(liquidity.poolToken, poolAmount, liquidity.reserveToken, networkToken);

        // transfer the base tokens to the caller
        uint256 baseBalance;
        if (liquidity.reserveToken == ETH_RESERVE_ADDRESS) {
            baseBalance = address(this).balance;
            msg.sender.transfer(baseBalance);
        } else {
            baseBalance = liquidity.reserveToken.balanceOf(address(this));
            safeTransfer(liquidity.reserveToken, msg.sender, baseBalance);
        }

        // compensate the caller with network tokens if still needed
<<<<<<< HEAD
        if (baseBalance < targetAmount) {
            uint256 delta = targetAmount - baseBalance;

            // calculate the delta in network tokens
            delta = delta.mul(packedRates.removeAverageRateN).div(packedRates.removeAverageRateD);

            // the delta might be very small due to precision loss
            // in which case no compensation will take place (gas optimization)
            if (delta >= _minNetworkCompensation()) {
                // check if there's enough network token balance, otherwise mint more
                uint256 networkBalance = networkToken.balanceOf(address(this));
                if (networkBalance < delta) {
                    networkTokenGovernance.mint(address(this), delta - networkBalance);
                }

                // lock network tokens for the caller
                safeTransfer(networkToken, address(store), delta);
                lockTokens(msg.sender, delta);
=======
        uint256 delta = getNetworkCompensation(targetAmount, baseBalance, packedRates);
        if (delta > 0) {
            // check if there's enough network token balance, otherwise mint more
            uint256 networkBalance = networkToken.balanceOf(address(this));
            if (networkBalance < delta) {
                networkToken.issue(address(this), delta - networkBalance);
>>>>>>> b355058c
            }

            // lock network tokens for the caller
            safeTransfer(networkToken, address(store), delta);
            lockTokens(msg.sender, delta);
        }

        // if the contract still holds network token, burn them
        uint256 networkBalance = networkToken.balanceOf(address(this));
        if (networkBalance > 0) {
            networkTokenGovernance.burn(networkBalance);
        }
    }

    /**
     * @dev returns the amount the provider will receive for removing liquidity
     * it's also possible to provide the remove liquidity rate & time to get an estimation
     * for the return at that given point
     *
     * @param _poolToken       pool token
     * @param _reserveToken    reserve token
     * @param _poolAmount      pool token amount when the liquidity was added
     * @param _reserveAmount   reserve token amount that was added
     * @param _packedRates     see `struct PackedRates`
     * @param _addTimestamp    time at which the liquidity was added
     * @param _removeTimestamp time at which the liquidity is removed
     * @return amount received for removing liquidity
     */
    function removeLiquidityTargetAmount(
        IDSToken _poolToken,
        IERC20Token _reserveToken,
        uint256 _poolAmount,
        uint256 _reserveAmount,
        PackedRates memory _packedRates,
        uint256 _addTimestamp,
        uint256 _removeTimestamp
    ) internal view returns (uint256) {
        // get the rate between the reserves upon adding liquidity and now
        Fraction memory addSpotRate = Fraction({ n: _packedRates.addSpotRateN, d: _packedRates.addSpotRateD });
        Fraction memory removeSpotRate = Fraction({ n: _packedRates.removeSpotRateN, d: _packedRates.removeSpotRateD });
        Fraction memory removeAverageRate = Fraction({
            n: _packedRates.removeAverageRateN,
            d: _packedRates.removeAverageRateD
        });

        // calculate the protected amount of reserve tokens plus accumulated fee before compensation
        uint256 total = protectedAmountPlusFee(_poolToken, _reserveToken, _poolAmount, addSpotRate, removeSpotRate);
        if (total < _reserveAmount) {
            total = _reserveAmount;
        }

        // calculate the impermanent loss
        Fraction memory loss = impLoss(addSpotRate, removeAverageRate);

        // calculate the protection level
        Fraction memory level = protectionLevel(_addTimestamp, _removeTimestamp);

        // calculate the compensation amount
        return compensationAmount(_reserveAmount, total, loss, level);
    }

    /**
     * @dev allows the caller to claim network token balance that is no longer locked
     * note that the function can revert if the range is too large
     *
     * @param _startIndex  start index in the caller's list of locked balances
     * @param _endIndex    end index in the caller's list of locked balances (exclusive)
     */
    function claimBalance(uint256 _startIndex, uint256 _endIndex) external protected {
        // get the locked balances from the store
        (uint256[] memory amounts, uint256[] memory expirationTimes) = store.lockedBalanceRange(
            msg.sender,
            _startIndex,
            _endIndex
        );

        uint256 totalAmount = 0;
        uint256 length = amounts.length;
        assert(length == expirationTimes.length);

        // reverse iteration since we're removing from the list
        for (uint256 i = length; i > 0; i--) {
            uint256 index = i - 1;
            if (expirationTimes[index] > time()) {
                continue;
            }

            // remove the locked balance item
            store.removeLockedBalance(msg.sender, _startIndex + index);
            totalAmount = totalAmount.add(amounts[index]);
        }

        if (totalAmount > 0) {
            // transfer the tokens to the caller in a single call
            store.withdrawTokens(networkToken, msg.sender, totalAmount);
        }
    }

    /**
     * @dev returns the ROI for removing liquidity in the current state after providing liquidity with the given args
     * the function assumes full protection is in effect
     * return value is in PPM and can be larger than PPM_RESOLUTION for positive ROI, 1M = 0% ROI
     *
     * @param _poolToken       pool token
     * @param _reserveToken    reserve token
     * @param _reserveAmount   reserve token amount that was added
     * @param _poolRateN       rate of 1 pool token in reserve token units when the liquidity was added (numerator)
     * @param _poolRateD       rate of 1 pool token in reserve token units when the liquidity was added (denominator)
     * @param _reserveRateN    rate of 1 reserve token in the other reserve token units when the liquidity was added (numerator)
     * @param _reserveRateD    rate of 1 reserve token in the other reserve token units when the liquidity was added (denominator)
     * @return ROI in PPM
     */
    function poolROI(
        IDSToken _poolToken,
        IERC20Token _reserveToken,
        uint256 _reserveAmount,
        uint256 _poolRateN,
        uint256 _poolRateD,
        uint256 _reserveRateN,
        uint256 _reserveRateD
    ) external view returns (uint256) {
        // calculate the amount of pool tokens based on the amount of reserve tokens
        uint256 poolAmount = _reserveAmount.mul(_poolRateD).div(_poolRateN);

        // get the various rates between the reserves upon adding liquidity and now
        PackedRates memory packedRates = packRates(_poolToken, _reserveToken, _reserveRateN, _reserveRateD);

        // get the current return
        uint256 protectedReturn = removeLiquidityTargetAmount(
            _poolToken,
            _reserveToken,
            poolAmount,
            _reserveAmount,
            packedRates,
            time().sub(maxProtectionDelay),
            time()
        );

        // calculate the ROI as the ratio between the current fully protected return and the initial amount
        return protectedReturn.mul(PPM_RESOLUTION).div(_reserveAmount);
    }

    /**
     * @dev utility to protect existing liquidity
     * also mints new governance tokens for the caller when protecting the network token reserve
     *
     * @param _poolAnchor      pool anchor
     * @param _converter       pool converter
     * @param _reserveIndex    index of the reserve to protect
     * @param _poolAmount      amount of pool tokens to protect
     */
    function protectLiquidity(
        IDSToken _poolAnchor,
        IConverter _converter,
        uint256 _reserveIndex,
        uint256 _poolAmount
    ) internal {
        // get the reserves token
        IERC20Token reserveToken = _converter.connectorTokens(_reserveIndex);

        // get the pool token rate
        IDSToken poolToken = IDSToken(address(_poolAnchor));
        Fraction memory poolRate = poolTokenRate(poolToken, reserveToken);

        // calculate the reserve balance based on the amount provided and the pool token rate
        uint256 reserveAmount = _poolAmount.mul(poolRate.n).div(poolRate.d);

        // protect the liquidity
        addProtectedLiquidity(msg.sender, poolToken, reserveToken, _poolAmount, reserveAmount);

        // for network token liquidity, mint governance tokens to the caller
        if (reserveToken == networkToken) {
            govTokenGovernance.mint(msg.sender, reserveAmount);
        }
    }

    /**
     * @dev adds protected liquidity for the caller to the store
     *
     * @param _provider        protected liquidity provider
     * @param _poolToken       pool token
     * @param _reserveToken    reserve token
     * @param _poolAmount      amount of pool tokens to protect
     * @param _reserveAmount   amount of reserve tokens to protect
     * @return new protected liquidity id
     */
    function addProtectedLiquidity(
        address _provider,
        IDSToken _poolToken,
        IERC20Token _reserveToken,
        uint256 _poolAmount,
        uint256 _reserveAmount
    ) internal returns (uint256) {
        Fraction memory rate = reserveTokenAverageRate(_poolToken, _reserveToken);
        return
            store.addProtectedLiquidity(
                _provider,
                _poolToken,
                _reserveToken,
                _poolAmount,
                _reserveAmount,
                rate.n,
                rate.d,
                time()
            );
    }

    /**
     * @dev locks network tokens for the provider and emits the tokens locked event
     *
     * @param _provider    tokens provider
     * @param _amount      amount of network tokens
     */
    function lockTokens(address _provider, uint256 _amount) internal {
        uint256 expirationTime = time().add(lockDuration);
        store.addLockedBalance(_provider, _amount, expirationTime);
    }

    /**
     * @dev returns the rate of 1 pool token in reserve token units
     *
     * @param _poolToken       pool token
     * @param _reserveToken    reserve token
     */
    function poolTokenRate(IDSToken _poolToken, IERC20Token _reserveToken) internal view returns (Fraction memory) {
        // get the pool token supply
        uint256 poolTokenSupply = _poolToken.totalSupply();

        // get the reserve balance
        IConverter converter = IConverter(payable(_poolToken.owner()));
        uint256 reserveBalance = converter.getConnectorBalance(_reserveToken);

        // for standard pools, 50% of the pool supply value equals the value of each reserve
        return Fraction({ n: reserveBalance.mul(2), d: poolTokenSupply });
    }

    /**
     * @dev returns the average rate of 1 reserve token in the other reserve token units
     *
     * @param _poolToken       pool token
     * @param _reserveToken    reserve token
     */
    function reserveTokenAverageRate(IDSToken _poolToken, IERC20Token _reserveToken)
        internal
        view
        returns (Fraction memory)
    {
        (, , uint256 averageRateN, uint256 averageRateD) = reserveTokenRates(_poolToken, _reserveToken);
        return Fraction(averageRateN, averageRateD);
    }

    /**
     * @dev returns the spot rate and average rate of 1 reserve token in the other reserve token units
     *
     * @param _poolToken       pool token
     * @param _reserveToken    reserve token
     */
    function reserveTokenRates(IDSToken _poolToken, IERC20Token _reserveToken)
        internal
        view
        returns (
            uint256,
            uint256,
            uint256,
            uint256
        )
    {
        ILiquidityPoolV1Converter converter = ILiquidityPoolV1Converter(payable(_poolToken.owner()));

        IERC20Token otherReserve = converter.connectorTokens(0);
        if (otherReserve == _reserveToken) {
            otherReserve = converter.connectorTokens(1);
        }

        (uint256 spotRateN, uint256 spotRateD) = converterReserveBalances(converter, otherReserve, _reserveToken);
        (uint256 averageRateN, uint256 averageRateD) = converter.recentAverageRate(_reserveToken);

        require(
            averageRateInRange(spotRateN, spotRateD, averageRateN, averageRateD, averageRateMaxDeviation),
            "ERR_INVALID_RATE"
        );

        return (spotRateN, spotRateD, averageRateN, averageRateD);
    }

    /**
     * @dev returns the various rates between the reserves
     *
     * @param _poolToken       pool token
     * @param _reserveToken    reserve token
     * @param _addSpotRateN    add spot rate numerator
     * @param _addSpotRateD    add spot rate denominator
     * @return see `struct PackedRates`
     */
    function packRates(
        IDSToken _poolToken,
        IERC20Token _reserveToken,
        uint256 _addSpotRateN,
        uint256 _addSpotRateD
    ) internal view returns (PackedRates memory) {
        (
            uint256 removeSpotRateN,
            uint256 removeSpotRateD,
            uint256 removeAverageRateN,
            uint256 removeAverageRateD
        ) = reserveTokenRates(_poolToken, _reserveToken);

        require(
            (_addSpotRateN <= MAX_UINT128 && _addSpotRateD <= MAX_UINT128) &&
                (removeSpotRateN <= MAX_UINT128 && removeSpotRateD <= MAX_UINT128) &&
                (removeAverageRateN <= MAX_UINT128 && removeAverageRateD <= MAX_UINT128),
            "ERR_INVALID_RATE"
        );

        return
            PackedRates({
                addSpotRateN: uint128(_addSpotRateN),
                addSpotRateD: uint128(_addSpotRateD),
                removeSpotRateN: uint128(removeSpotRateN),
                removeSpotRateD: uint128(removeSpotRateD),
                removeAverageRateN: uint128(removeAverageRateN),
                removeAverageRateD: uint128(removeAverageRateD)
            });
    }

    /**
     * @dev returns whether or not the deviation of the average rate from the spot rate is within range
     * for example, if the maximum permitted deviation is 5%, then return `95/100 <= average/spot <= 100/95`
     *
     * @param _spotRateN       spot rate numerator
     * @param _spotRateD       spot rate denominator
     * @param _averageRateN    average rate numerator
     * @param _averageRateD    average rate denominator
     * @param _maxDeviation    the maximum permitted deviation of the average rate from the spot rate
     */
    function averageRateInRange(
        uint256 _spotRateN,
        uint256 _spotRateD,
        uint256 _averageRateN,
        uint256 _averageRateD,
        uint32 _maxDeviation
    ) internal pure returns (bool) {
        uint256 min = _spotRateN.mul(_averageRateD).mul(PPM_RESOLUTION - _maxDeviation).mul(
            PPM_RESOLUTION - _maxDeviation
        );
        uint256 mid = _spotRateD.mul(_averageRateN).mul(PPM_RESOLUTION - _maxDeviation).mul(PPM_RESOLUTION);
        uint256 max = _spotRateN.mul(_averageRateD).mul(PPM_RESOLUTION).mul(PPM_RESOLUTION);
        return min <= mid && mid <= max;
    }

    /**
     * @dev utility to add liquidity to a converter
     *
     * @param _converter       converter
     * @param _reserveToken1   reserve token 1
     * @param _reserveToken2   reserve token 2
     * @param _reserveAmount1  reserve amount 1
     * @param _reserveAmount2  reserve amount 2
     * @param _value           ETH amount to add
     */
    function addLiquidity(
        ILiquidityPoolV1Converter _converter,
        IERC20Token _reserveToken1,
        IERC20Token _reserveToken2,
        uint256 _reserveAmount1,
        uint256 _reserveAmount2,
        uint256 _value
    ) internal {
        IERC20Token[] memory reserveTokens = new IERC20Token[](2);
        uint256[] memory amounts = new uint256[](2);
        reserveTokens[0] = _reserveToken1;
        reserveTokens[1] = _reserveToken2;
        amounts[0] = _reserveAmount1;
        amounts[1] = _reserveAmount2;

        // ensure that the contract can receive ETH
        updatingLiquidity = true;
        _converter.addLiquidity{ value: _value }(reserveTokens, amounts, 1);
        updatingLiquidity = false;
    }

    /**
     * @dev utility to remove liquidity from a converter
     *
     * @param _poolToken       pool token of the converter
     * @param _poolAmount      amount of pool tokens to remove
     * @param _reserveToken1   reserve token 1
     * @param _reserveToken2   reserve token 2
     */
    function removeLiquidity(
        IDSToken _poolToken,
        uint256 _poolAmount,
        IERC20Token _reserveToken1,
        IERC20Token _reserveToken2
    ) internal {
        ILiquidityPoolV1Converter converter = ILiquidityPoolV1Converter(payable(_poolToken.owner()));

        IERC20Token[] memory reserveTokens = new IERC20Token[](2);
        uint256[] memory minReturns = new uint256[](2);
        reserveTokens[0] = _reserveToken1;
        reserveTokens[1] = _reserveToken2;
        minReturns[0] = 1;
        minReturns[1] = 1;

        // ensure that the contract can receive ETH
        updatingLiquidity = true;
        converter.removeLiquidity(_poolAmount, reserveTokens, minReturns);
        updatingLiquidity = false;
    }

    /**
     * @dev returns a protected liquidity from the store
     *
     * @param _id  protected liquidity id
     * @return protected liquidity
     */
    function protectedLiquidity(uint256 _id) internal view returns (ProtectedLiquidity memory) {
        ProtectedLiquidity memory liquidity;
        (
            liquidity.provider,
            liquidity.poolToken,
            liquidity.reserveToken,
            liquidity.poolAmount,
            liquidity.reserveAmount,
            liquidity.reserveRateN,
            liquidity.reserveRateD,
            liquidity.timestamp
        ) = store.protectedLiquidity(_id);

        return liquidity;
    }

    /**
     * @dev returns a protected liquidity from the store
     *
     * @param _id          protected liquidity id
     * @param _provider    authorized provider
     * @return protected liquidity
     */
    function protectedLiquidity(uint256 _id, address _provider) internal view returns (ProtectedLiquidity memory) {
        ProtectedLiquidity memory liquidity = protectedLiquidity(_id);
        require(liquidity.provider == _provider, "ERR_ACCESS_DENIED");
        return liquidity;
    }

    /**
     * @dev returns the protected amount of reserve tokens plus accumulated fee before compensation
     *
     * @param _poolToken       pool token
     * @param _reserveToken    reserve token
     * @param _poolAmount      pool token amount when the liquidity was added
     * @param _addRate         rate of 1 reserve token in the other reserve token units when the liquidity was added
     * @param _removeRate      rate of 1 reserve token in the other reserve token units when the liquidity is removed
     * @return protected amount of reserve tokens plus accumulated fee = sqrt(_removeRate / _addRate) * poolRate * _poolAmount
     */
    function protectedAmountPlusFee(
        IDSToken _poolToken,
        IERC20Token _reserveToken,
        uint256 _poolAmount,
        Fraction memory _addRate,
        Fraction memory _removeRate
    ) internal view returns (uint256) {
        Fraction memory poolRate = poolTokenRate(_poolToken, _reserveToken);
        uint256 n = Math.ceilSqrt(_addRate.d.mul(_removeRate.n)).mul(poolRate.n);
        uint256 d = Math.floorSqrt(_addRate.n.mul(_removeRate.d)).mul(poolRate.d);

        uint256 x = n * _poolAmount;
        if (x / n == _poolAmount) {
            return x / d;
        }

        (uint256 hi, uint256 lo) = n > _poolAmount ? (n, _poolAmount) : (_poolAmount, n);
        (uint256 p, uint256 q) = Math.reducedRatio(hi, d, uint256(-1) / lo);
        return (p * lo) / q;
    }

    /**
     * @dev returns the impermanent loss incurred due to the change in rates between the reserve tokens
     *
     * @param _prevRate    previous rate between the reserves
     * @param _newRate     new rate between the reserves
     * @return impermanent loss (as a ratio)
     */
    function impLoss(Fraction memory _prevRate, Fraction memory _newRate) internal pure returns (Fraction memory) {
        uint256 ratioN = _newRate.n.mul(_prevRate.d);
        uint256 ratioD = _newRate.d.mul(_prevRate.n);

        // no need for SafeMath - can't overflow
        uint256 prod = ratioN * ratioD;
        uint256 root = prod / ratioN == ratioD ? Math.floorSqrt(prod) : Math.floorSqrt(ratioN) * Math.floorSqrt(ratioD);
        uint256 sum = ratioN.add(ratioD);
        return Fraction({ n: sum.sub(root.mul(2)), d: sum });
    }

    /**
     * @dev returns the protection level based on the timestamp and protection delays
     *
     * @param _addTimestamp    time at which the liquidity was added
     * @param _removeTimestamp time at which the liquidity is removed
     * @return protection level (as a ratio)
     */
    function protectionLevel(uint256 _addTimestamp, uint256 _removeTimestamp) internal view returns (Fraction memory) {
        uint256 timeElapsed = _removeTimestamp.sub(_addTimestamp);
        if (timeElapsed < minProtectionDelay) {
            return Fraction({ n: 0, d: 1 });
        }

        if (timeElapsed >= maxProtectionDelay) {
            return Fraction({ n: 1, d: 1 });
        }

        return Fraction({ n: timeElapsed, d: maxProtectionDelay });
    }

    /**
     * @dev returns the compensation amount based on the impermanent loss and the protection level
     *
     * @param _amount  protected amount in units of the reserve token
     * @param _total   amount plus fee in units of the reserve token
     * @param _loss    protection level (as a ratio between 0 and 1)
     * @param _level   impermanent loss (as a ratio between 0 and 1)
     * @return compensation amount
     */
    function compensationAmount(
        uint256 _amount,
        uint256 _total,
        Fraction memory _loss,
        Fraction memory _level
    ) internal pure returns (uint256) {
        (uint256 lossN, uint256 lossD) = Math.reducedRatio(_loss.n, _loss.d, MAX_UINT128);
        return _total.mul(lossD.sub(lossN)).div(lossD).add(_amount.mul(lossN.mul(_level.n)).div(lossD.mul(_level.d)));
    }

    function getNetworkCompensation(
        uint256 _targetAmount,
        uint256 _baseAmount,
        PackedRates memory _packedRates
    ) internal view returns (uint256) {
        if (_targetAmount <= _baseAmount) {
            return 0;
        }

        // calculate the delta in network tokens
        uint256 delta = (_targetAmount - _baseAmount).mul(_packedRates.removeAverageRateN).div(
            _packedRates.removeAverageRateD
        );

        // the delta might be very small due to precision loss
        // in which case no compensation will take place (gas optimization)
        if (delta >= _minNetworkCompensation()) {
            return delta;
        }

        return 0;
    }

    /**
     * @dev transfers the ownership of a contract
     * can only be called by the contract owner
     *
     * @param _owned       the owned contract
     * @param _newOwner    the new owner of the contract
     */
    function transferOwnership(IOwned _owned, address _newOwner) internal ownerOnly {
        _owned.transferOwnership(_newOwner);
    }

    /**
     * @dev accepts the ownership of a contract
     * can only be called by the contract owner
     */
    function acceptOwnership(IOwned _owned) internal ownerOnly {
        _owned.acceptOwnership();
    }

    /**
     * @dev utility, checks whether allowance for the given spender exists and approves one if it doesn't.
     * note that we use the non standard erc-20 interface in which `approve` has no return value so that
     * this function will work for both standard and non standard tokens
     *
     * @param _token   token to check the allowance in
     * @param _spender approved address
     * @param _value   allowance amount
     */
    function ensureAllowance(
        IERC20Token _token,
        address _spender,
        uint256 _value
    ) private {
        uint256 allowance = _token.allowance(address(this), _spender);
        if (allowance < _value) {
            if (allowance > 0) safeApprove(_token, _spender, 0);
            safeApprove(_token, _spender, _value);
        }
    }

    // utility to get the reserve balances
    function converterReserveBalances(
        IConverter _converter,
        IERC20Token _reserveToken1,
        IERC20Token _reserveToken2
    ) private view returns (uint256, uint256) {
        return (_converter.getConnectorBalance(_reserveToken1), _converter.getConnectorBalance(_reserveToken2));
    }

    // utility to get the reserve weight (including from older converters that don't support the new converterReserveWeight function)
    function converterReserveWeight(IConverter _converter, IERC20Token _reserveToken) private view returns (uint32) {
        (, uint32 weight, , , ) = _converter.connectors(_reserveToken);
        return weight;
    }

    /**
     * @dev returns minimum network tokens compensation
     * utility to allow overrides for tests
     */
    function _minNetworkCompensation() internal view virtual returns (uint256) {
        return minNetworkCompensation;
    }

    /**
     * @dev returns the current time
     * utility to allow overrides for tests
     */
    function time() internal view virtual returns (uint256) {
        return block.timestamp;
    }
}<|MERGE_RESOLUTION|>--- conflicted
+++ resolved
@@ -802,33 +802,12 @@
         }
 
         // compensate the caller with network tokens if still needed
-<<<<<<< HEAD
-        if (baseBalance < targetAmount) {
-            uint256 delta = targetAmount - baseBalance;
-
-            // calculate the delta in network tokens
-            delta = delta.mul(packedRates.removeAverageRateN).div(packedRates.removeAverageRateD);
-
-            // the delta might be very small due to precision loss
-            // in which case no compensation will take place (gas optimization)
-            if (delta >= _minNetworkCompensation()) {
-                // check if there's enough network token balance, otherwise mint more
-                uint256 networkBalance = networkToken.balanceOf(address(this));
-                if (networkBalance < delta) {
-                    networkTokenGovernance.mint(address(this), delta - networkBalance);
-                }
-
-                // lock network tokens for the caller
-                safeTransfer(networkToken, address(store), delta);
-                lockTokens(msg.sender, delta);
-=======
         uint256 delta = getNetworkCompensation(targetAmount, baseBalance, packedRates);
         if (delta > 0) {
             // check if there's enough network token balance, otherwise mint more
             uint256 networkBalance = networkToken.balanceOf(address(this));
             if (networkBalance < delta) {
-                networkToken.issue(address(this), delta - networkBalance);
->>>>>>> b355058c
+                networkTokenGovernance.mint(address(this), delta - networkBalance);
             }
 
             // lock network tokens for the caller
