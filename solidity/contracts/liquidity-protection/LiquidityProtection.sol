// SPDX-License-Identifier: SEE LICENSE IN LICENSE
pragma solidity 0.6.12;

import "@openzeppelin/contracts/math/SafeMath.sol";
import "@openzeppelin/contracts/token/ERC20/IERC20.sol";
import "@openzeppelin/contracts/token/ERC20/SafeERC20.sol";

import "@bancor/token-governance/contracts/ITokenGovernance.sol";

import "../utility/interfaces/ICheckpointStore.sol";
import "../utility/MathEx.sol";
import "../utility/ReentrancyGuard.sol";
import "../utility/Owned.sol";
import "../utility/Types.sol";
import "../utility/Time.sol";
import "../utility/Utils.sol";
import "../utility/Owned.sol";
import "./interfaces/ILiquidityProtection.sol";
import "../token/interfaces/IDSToken.sol";
import "../converter/interfaces/IConverterAnchor.sol";
import "../converter/interfaces/IConverter.sol";
import "../converter/interfaces/IConverterRegistry.sol";

interface ILiquidityPoolConverter is IConverter {
    function addLiquidity(
        IERC20[] memory _reserveTokens,
        uint256[] memory _reserveAmounts,
        uint256 _minReturn
    ) external payable;

    function removeLiquidity(
        uint256 _amount,
        IERC20[] memory _reserveTokens,
        uint256[] memory _reserveMinReturnAmounts
    ) external;

    function recentAverageRate(IERC20 _reserveToken) external view returns (uint256, uint256);
}

/**
 * @dev This contract implements the liquidity protection mechanism.
 */
contract LiquidityProtection is ILiquidityProtection, Utils, Owned, ReentrancyGuard, Time {
    using SafeMath for uint256;
    using SafeERC20 for IERC20;
    using SafeERC20 for IDSToken;
    using MathEx for *;

    struct ProtectedLiquidity {
        address provider; // liquidity provider
        IDSToken poolToken; // pool token address
        IERC20 reserveToken; // reserve token address
        uint256 poolAmount; // pool token amount
        uint256 reserveAmount; // reserve token amount
        uint256 reserveRateN; // rate of 1 protected reserve token in units of the other reserve token (numerator)
        uint256 reserveRateD; // rate of 1 protected reserve token in units of the other reserve token (denominator)
        uint256 timestamp; // timestamp
    }

    // various rates between the two reserve tokens. the rate is of 1 unit of the protected reserve token in units of the other reserve token
    struct PackedRates {
        uint128 addSpotRateN; // spot rate of 1 A in units of B when liquidity was added (numerator)
        uint128 addSpotRateD; // spot rate of 1 A in units of B when liquidity was added (denominator)
        uint128 removeSpotRateN; // spot rate of 1 A in units of B when liquidity is removed (numerator)
        uint128 removeSpotRateD; // spot rate of 1 A in units of B when liquidity is removed (denominator)
        uint128 removeAverageRateN; // average rate of 1 A in units of B when liquidity is removed (numerator)
        uint128 removeAverageRateD; // average rate of 1 A in units of B when liquidity is removed (denominator)
    }

    IERC20 internal constant ETH_RESERVE_ADDRESS = IERC20(0xEeeeeEeeeEeEeeEeEeEeeEEEeeeeEeeeeeeeEEeE);
    uint32 internal constant PPM_RESOLUTION = 1000000;
    uint256 internal constant MAX_UINT128 = 2**128 - 1;
    uint256 internal constant MAX_UINT256 = uint256(-1);

    ILiquidityProtectionSettings public immutable override settings;
    ILiquidityProtectionStore public immutable override store;
    ILiquidityProtectionStats public immutable override stats;
    ILiquidityProtectionSystemStore public immutable override systemStore;
    ITokenHolder public immutable override wallet;
    IERC20 public immutable networkToken;
    ITokenGovernance public immutable networkTokenGovernance;
    IERC20 public immutable govToken;
    ITokenGovernance public immutable govTokenGovernance;
    ICheckpointStore public immutable lastRemoveCheckpointStore;

    // true if the contract is currently adding/removing liquidity from a converter, used for accepting ETH
    bool private updatingLiquidity = false;

    /**
     * @dev initializes a new LiquidityProtection contract
     *
     * @param _contractAddresses:
     * - [0] liquidity protection settings
     * - [1] liquidity protection store
     * - [2] liquidity protection stats
     * - [3] liquidity protection system store
     * - [4] liquidity protection wallet
     * - [5] network token governance
     * - [6] governance token governance
     * - [7] last liquidity removal/unprotection checkpoints store
     */
    constructor(address[8] memory _contractAddresses) public {
        for (uint256 i = 0; i < _contractAddresses.length; i++) {
            _validAddress(_contractAddresses[i]);
        }

        settings = ILiquidityProtectionSettings(_contractAddresses[0]);
        store = ILiquidityProtectionStore(_contractAddresses[1]);
        stats = ILiquidityProtectionStats(_contractAddresses[2]);
        systemStore = ILiquidityProtectionSystemStore(_contractAddresses[3]);
        wallet = ITokenHolder(_contractAddresses[4]);
        networkTokenGovernance = ITokenGovernance(_contractAddresses[5]);
        govTokenGovernance = ITokenGovernance(_contractAddresses[6]);
        lastRemoveCheckpointStore = ICheckpointStore(_contractAddresses[7]);

        networkToken = IERC20(address(ITokenGovernance(_contractAddresses[5]).token()));
        govToken = IERC20(address(ITokenGovernance(_contractAddresses[6]).token()));
    }

    // ensures that the contract is currently removing liquidity from a converter
    modifier updatingLiquidityOnly() {
        require(updatingLiquidity, "ERR_NOT_UPDATING_LIQUIDITY");
        _;
    }

    // ensures that the portion is valid
    modifier validPortion(uint32 _portion) {
        _validPortion(_portion);
        _;
    }

    // error message binary size optimization
    function _validPortion(uint32 _portion) internal pure {
        require(_portion > 0 && _portion <= PPM_RESOLUTION, "ERR_INVALID_PORTION");
    }

    // ensures that the pool is supported and whitelisted
    modifier poolSupportedAndWhitelisted(IConverterAnchor _poolAnchor) {
        _poolSupported(_poolAnchor);
        _poolWhitelisted(_poolAnchor);
        _;
    }

    // ensures that add liquidity is enabled
    modifier addLiquidityEnabled(IConverterAnchor _poolAnchor, IERC20 _reserveToken) {
        _addLiquidityEnabled(_poolAnchor, _reserveToken);
        _;
    }

    // error message binary size optimization
    function _poolSupported(IConverterAnchor _poolAnchor) internal view {
        require(settings.isPoolSupported(_poolAnchor), "ERR_POOL_NOT_SUPPORTED");
    }

    // error message binary size optimization
    function _poolWhitelisted(IConverterAnchor _poolAnchor) internal view {
        require(settings.isPoolWhitelisted(_poolAnchor), "ERR_POOL_NOT_WHITELISTED");
    }

    // error message binary size optimization
    function _addLiquidityEnabled(IConverterAnchor _poolAnchor, IERC20 _reserveToken) internal view {
        require(!settings.addLiquidityDisabled(_poolAnchor, _reserveToken), "ERR_ADD_LIQUIDITY_DISABLED");
    }

    // error message binary size optimization
    function verifyEthAmount(uint256 _value) internal view {
        require(msg.value == _value, "ERR_ETH_AMOUNT_MISMATCH");
    }

    /**
     * @dev accept ETH
     * used when removing liquidity from ETH converters
     */
    receive() external payable updatingLiquidityOnly() {}

    /**
     * @dev transfers the ownership of the store
     * can only be called by the contract owner
     *
     * @param _newOwner    the new owner of the store
     */
    function transferStoreOwnership(address _newOwner) external ownerOnly {
        store.transferOwnership(_newOwner);
    }

    /**
     * @dev accepts the ownership of the store
     * can only be called by the contract owner
     */
    function acceptStoreOwnership() external ownerOnly {
        store.acceptOwnership();
    }

    /**
     * @dev transfers the ownership of the wallet
     * can only be called by the contract owner
     *
     * @param _newOwner    the new owner of the wallet
     */
    function transferWalletOwnership(address _newOwner) external ownerOnly {
        wallet.transferOwnership(_newOwner);
    }

    /**
     * @dev accepts the ownership of the wallet
     * can only be called by the contract owner
     */
    function acceptWalletOwnership() external ownerOnly {
        wallet.acceptOwnership();
    }

    /**
     * @dev adds protected liquidity to a pool for a specific recipient
     * also mints new governance tokens for the caller if the caller adds network tokens
     *
     * @param _owner       protected liquidity owner
     * @param _poolAnchor      anchor of the pool
     * @param _reserveToken    reserve token to add to the pool
     * @param _amount          amount of tokens to add to the pool
     * @return new protected liquidity id
     */
    function addLiquidityFor(
        address _owner,
        IConverterAnchor _poolAnchor,
        IERC20 _reserveToken,
        uint256 _amount
    )
        external
        payable
        override
        protected
        validAddress(_owner)
        poolSupportedAndWhitelisted(_poolAnchor)
        addLiquidityEnabled(_poolAnchor, _reserveToken)
        greaterThanZero(_amount)
        returns (uint256)
    {
        return addLiquidity(_owner, _poolAnchor, _reserveToken, _amount);
    }

    /**
     * @dev adds protected liquidity to a pool
     * also mints new governance tokens for the caller if the caller adds network tokens
     *
     * @param _poolAnchor      anchor of the pool
     * @param _reserveToken    reserve token to add to the pool
     * @param _amount          amount of tokens to add to the pool
     * @return new protected liquidity id
     */
    function addLiquidity(
        IConverterAnchor _poolAnchor,
        IERC20 _reserveToken,
        uint256 _amount
    )
        external
        payable
        override
        protected
        poolSupportedAndWhitelisted(_poolAnchor)
        addLiquidityEnabled(_poolAnchor, _reserveToken)
        greaterThanZero(_amount)
        returns (uint256)
    {
        return addLiquidity(msg.sender, _poolAnchor, _reserveToken, _amount);
    }

    /**
     * @dev adds protected liquidity to a pool for a specific recipient
     * also mints new governance tokens for the caller if the caller adds network tokens
     *
     * @param _owner       protected liquidity owner
     * @param _poolAnchor      anchor of the pool
     * @param _reserveToken    reserve token to add to the pool
     * @param _amount          amount of tokens to add to the pool
     * @return new protected liquidity id
     */
    function addLiquidity(
        address _owner,
        IConverterAnchor _poolAnchor,
        IERC20 _reserveToken,
        uint256 _amount
    ) private returns (uint256) {
        // save a local copy of `networkToken`
        IERC20 networkTokenLocal = networkToken;

        if (_reserveToken == networkTokenLocal) {
            verifyEthAmount(0);
            return addNetworkTokenLiquidity(_owner, _poolAnchor, networkTokenLocal, _amount, false);
        }

        // verify that ETH was passed with the call if needed
        verifyEthAmount(_reserveToken == ETH_RESERVE_ADDRESS ? _amount : 0);
        return addBaseTokenLiquidity(_owner, _poolAnchor, _reserveToken, networkTokenLocal, _amount);
    }

    /**
     * @dev adds protected network token liquidity to a pool
     * also mints new governance tokens for the caller
     *
     * @param _owner    protected liquidity owner
     * @param _poolAnchor   anchor of the pool
     * @param _networkToken the network reserve token of the pool
     * @param _amount       amount of tokens to add to the pool
     * @param _addedFromAnotherPool liquidity is added from another pool
     * @return new protected liquidity id
     */
    function addNetworkTokenLiquidity(
        address _owner,
        IConverterAnchor _poolAnchor,
<<<<<<< HEAD
        IERC20Token _networkToken,
        uint256 _amount,
        bool _addedFromAnotherPool
=======
        IERC20 _networkToken,
        uint256 _amount
>>>>>>> d36b8176
    ) internal returns (uint256) {
        IDSToken poolToken = IDSToken(address(_poolAnchor));

        // get the rate between the pool token and the reserve
        Fraction memory poolRate = poolTokenRate(poolToken, _networkToken);

        // calculate the amount of pool tokens based on the amount of reserve tokens
        uint256 poolTokenAmount = _amount.mul(poolRate.d).div(poolRate.n);

        // remove the pool tokens from the system's ownership (will revert if not enough tokens are available)
        systemStore.decSystemBalance(poolToken, poolTokenAmount);

        // add protected liquidity for the recipient
        uint256 id = addProtectedLiquidity(_owner, poolToken, _networkToken, poolTokenAmount, _amount);

        // burns the network tokens from the caller. we need to transfer the tokens to the contract itself, since only
        // token holders can burn their tokens
<<<<<<< HEAD
        if (!_addedFromAnotherPool) {
            safeTransferFrom(_networkToken, msg.sender, address(this), _amount);
            burnNetworkTokens(_poolAnchor, _amount);
        }
=======
        _networkToken.safeTransferFrom(msg.sender, address(this), _amount);
        burnNetworkTokens(_poolAnchor, _amount);
>>>>>>> d36b8176

        // mint governance tokens to the recipient
        govTokenGovernance.mint(_owner, _amount);

        return id;
    }

    /**
     * @dev adds protected base token liquidity to a pool
     *
     * @param _owner    protected liquidity owner
     * @param _poolAnchor   anchor of the pool
     * @param _baseToken    the base reserve token of the pool
     * @param _networkToken the network reserve token of the pool
     * @param _amount       amount of tokens to add to the pool
     * @return new protected liquidity id
     */
    function addBaseTokenLiquidity(
        address _owner,
        IConverterAnchor _poolAnchor,
        IERC20 _baseToken,
        IERC20 _networkToken,
        uint256 _amount
    ) internal returns (uint256) {
        IDSToken poolToken = IDSToken(address(_poolAnchor));

        // get the reserve balances
        ILiquidityPoolConverter converter = ILiquidityPoolConverter(payable(ownedBy(_poolAnchor)));
        (uint256 reserveBalanceBase, uint256 reserveBalanceNetwork) =
            converterReserveBalances(converter, _baseToken, _networkToken);

        require(reserveBalanceNetwork >= settings.minNetworkTokenLiquidityForMinting(), "ERR_NOT_ENOUGH_LIQUIDITY");

        // calculate and mint the required amount of network tokens for adding liquidity
        uint256 newNetworkLiquidityAmount = _amount.mul(reserveBalanceNetwork).div(reserveBalanceBase);

        // verify network token minting limit
        uint256 mintingLimit = settings.networkTokenMintingLimits(_poolAnchor);
        if (mintingLimit == 0) {
            mintingLimit = settings.defaultNetworkTokenMintingLimit();
        }

        uint256 newNetworkTokensMinted = systemStore.networkTokensMinted(_poolAnchor).add(newNetworkLiquidityAmount);
        require(newNetworkTokensMinted <= mintingLimit, "ERR_MAX_AMOUNT_REACHED");

        // issue new network tokens to the system
        mintNetworkTokens(address(this), _poolAnchor, newNetworkLiquidityAmount);

        // transfer the base tokens from the caller and approve the converter
        ensureAllowance(_networkToken, address(converter), newNetworkLiquidityAmount);
        if (_baseToken != ETH_RESERVE_ADDRESS) {
            _baseToken.safeTransferFrom(msg.sender, address(this), _amount);
            ensureAllowance(_baseToken, address(converter), _amount);
        }

        // add liquidity
        addLiquidity(converter, _baseToken, _networkToken, _amount, newNetworkLiquidityAmount, msg.value);

        // transfer the new pool tokens to the wallet
        uint256 poolTokenAmount = poolToken.balanceOf(address(this));
        poolToken.safeTransfer(address(wallet), poolTokenAmount);

        // the system splits the pool tokens with the caller
        // increase the system's pool token balance and add protected liquidity for the caller
        systemStore.incSystemBalance(poolToken, poolTokenAmount - poolTokenAmount / 2); // account for rounding errors
        return addProtectedLiquidity(_owner, poolToken, _baseToken, poolTokenAmount / 2, _amount);
    }

    /**
     * @dev returns the single-side staking limits of a given pool
     *
     * @param _poolAnchor   anchor of the pool
     * @return maximum amount of base tokens that can be single-side staked in the pool
     * @return maximum amount of network tokens that can be single-side staked in the pool
     */
    function poolAvailableSpace(IConverterAnchor _poolAnchor)
        external
        view
        poolSupportedAndWhitelisted(_poolAnchor)
        returns (uint256, uint256)
    {
        IERC20 networkTokenLocal = networkToken;
        return (
            baseTokenAvailableSpace(_poolAnchor, networkTokenLocal),
            networkTokenAvailableSpace(_poolAnchor, networkTokenLocal)
        );
    }

    /**
     * @dev returns the base-token staking limits of a given pool
     *
     * @param _poolAnchor   anchor of the pool
     * @return maximum amount of base tokens that can be single-side staked in the pool
     */
    function baseTokenAvailableSpace(IConverterAnchor _poolAnchor)
        external
        view
        poolSupportedAndWhitelisted(_poolAnchor)
        returns (uint256)
    {
        return baseTokenAvailableSpace(_poolAnchor, networkToken);
    }

    /**
     * @dev returns the network-token staking limits of a given pool
     *
     * @param _poolAnchor   anchor of the pool
     * @return maximum amount of network tokens that can be single-side staked in the pool
     */
    function networkTokenAvailableSpace(IConverterAnchor _poolAnchor)
        external
        view
        poolSupportedAndWhitelisted(_poolAnchor)
        returns (uint256)
    {
        return networkTokenAvailableSpace(_poolAnchor, networkToken);
    }

    /**
     * @dev returns the base-token staking limits of a given pool
     *
     * @param _poolAnchor   anchor of the pool
     * @param _networkToken the network token
     * @return maximum amount of base tokens that can be single-side staked in the pool
     */
    function baseTokenAvailableSpace(IConverterAnchor _poolAnchor, IERC20 _networkToken)
        internal
        view
        returns (uint256)
    {
        // get the pool converter
        ILiquidityPoolConverter converter = ILiquidityPoolConverter(payable(ownedBy(_poolAnchor)));

        // get the base token
        IERC20 baseToken = converterOtherReserve(converter, _networkToken);

        // get the reserve balances
        (uint256 reserveBalanceBase, uint256 reserveBalanceNetwork) =
            converterReserveBalances(converter, baseToken, _networkToken);

        // get the network token minting limit
        uint256 mintingLimit = settings.networkTokenMintingLimits(_poolAnchor);
        if (mintingLimit == 0) {
            mintingLimit = settings.defaultNetworkTokenMintingLimit();
        }

        // get the amount of network tokens already minted for the pool
        uint256 networkTokensMinted = systemStore.networkTokensMinted(_poolAnchor);

        // get the amount of network tokens which can minted for the pool
        uint256 networkTokensCanBeMinted = MathEx.max(mintingLimit, networkTokensMinted) - networkTokensMinted;

        // return the maximum amount of base token liquidity that can be single-sided staked in the pool
        return networkTokensCanBeMinted.mul(reserveBalanceBase).div(reserveBalanceNetwork);
    }

    /**
     * @dev returns the network-token staking limits of a given pool
     *
     * @param _poolAnchor   anchor of the pool
     * @param _networkToken the network token
     * @return maximum amount of network tokens that can be single-side staked in the pool
     */
    function networkTokenAvailableSpace(IConverterAnchor _poolAnchor, IERC20 _networkToken)
        internal
        view
        returns (uint256)
    {
        // get the pool token
        IDSToken poolToken = IDSToken(address(_poolAnchor));

        // get the pool token rate
        Fraction memory poolRate = poolTokenRate(poolToken, _networkToken);

        // return the maximum amount of network token liquidity that can be single-sided staked in the pool
        return systemStore.systemBalance(poolToken).mul(poolRate.n).add(poolRate.n).sub(1).div(poolRate.d);
    }

    /**
     * @dev returns the expected/actual amounts the provider will receive for removing liquidity
     * it's also possible to provide the remove liquidity time to get an estimation
     * for the return at that given point
     *
     * @param _id              protected liquidity id
     * @param _portion         portion of liquidity to remove, in PPM
     * @param _removeTimestamp time at which the liquidity is removed
     * @return expected return amount in the reserve token
     * @return actual return amount in the reserve token
     * @return compensation in the network token
     */
    function removeLiquidityReturn(
        uint256 _id,
        uint32 _portion,
        uint256 _removeTimestamp
    )
        external
        view
        validPortion(_portion)
        returns (
            uint256,
            uint256,
            uint256
        )
    {
        ProtectedLiquidity memory liquidity = protectedLiquidity(_id);

        // verify input
        require(liquidity.provider != address(0), "ERR_INVALID_ID");
        require(_removeTimestamp >= liquidity.timestamp, "ERR_INVALID_TIMESTAMP");

        // calculate the portion of the liquidity to remove
        if (_portion != PPM_RESOLUTION) {
            liquidity.poolAmount = liquidity.poolAmount.mul(_portion) / PPM_RESOLUTION;
            liquidity.reserveAmount = liquidity.reserveAmount.mul(_portion) / PPM_RESOLUTION;
        }

        // get the various rates between the reserves upon adding liquidity and now
        PackedRates memory packedRates =
            packRates(
                liquidity.poolToken,
                liquidity.reserveToken,
                liquidity.reserveRateN,
                liquidity.reserveRateD,
                false
            );

        uint256 targetAmount =
            removeLiquidityTargetAmount(
                liquidity.poolToken,
                liquidity.reserveToken,
                liquidity.poolAmount,
                liquidity.reserveAmount,
                packedRates,
                liquidity.timestamp,
                _removeTimestamp
            );

        // for network token, the return amount is identical to the target amount
        if (liquidity.reserveToken == networkToken) {
            return (targetAmount, targetAmount, 0);
        }

        // handle base token return

        // calculate the amount of pool tokens required for liquidation
        // note that the amount is doubled since it's not possible to liquidate one reserve only
        Fraction memory poolRate = poolTokenRate(liquidity.poolToken, liquidity.reserveToken);
        uint256 poolAmount = targetAmount.mul(poolRate.d).div(poolRate.n / 2);

        // limit the amount of pool tokens by the amount the system/caller holds
        uint256 availableBalance = systemStore.systemBalance(liquidity.poolToken).add(liquidity.poolAmount);
        poolAmount = poolAmount > availableBalance ? availableBalance : poolAmount;

        // calculate the base token amount received by liquidating the pool tokens
        // note that the amount is divided by 2 since the pool amount represents both reserves
        uint256 baseAmount = poolAmount.mul(poolRate.n / 2).div(poolRate.d);
        uint256 networkAmount = getNetworkCompensation(targetAmount, baseAmount, packedRates);

        return (targetAmount, baseAmount, networkAmount);
    }

    /**
     * @dev removes protected liquidity from a pool
     * also burns governance tokens from the caller if the caller removes network tokens
     *
     * @param _id      id in the caller's list of protected liquidity
     * @param _portion portion of liquidity to remove, in PPM
     */
    function removeLiquidity(uint256 _id, uint32 _portion) external override protected validPortion(_portion) {
        removeLiquidity(msg.sender, _id, _portion, false);
    }

    /**
     * @dev moves protected liquidity from one pool to another pool
     *
     * @param _id           id in the caller's list of protected liquidity
     * @param _portion      portion of liquidity to move, in PPM
     * @param _poolAnchor   anchor of the pool to move liquidity into
     */
    function moveLiquidity(
        uint256 _id,
        uint32 _portion,
        IConverterAnchor _poolAnchor
    )
        external
        override
        protected
        validPortion(_portion)
        poolSupportedAndWhitelisted(_poolAnchor)
    {
        uint256 amount = removeLiquidity(msg.sender, _id, _portion, true);
        addNetworkTokenLiquidity(msg.sender, _poolAnchor, networkToken, amount, true);
    }

    /**
     * @dev removes protected liquidity from a pool
     * also burns governance tokens from the caller if the caller removes network tokens
     *
     * @param _provider protected liquidity provider
     * @param _id id in the caller's list of protected liquidity
     * @param _portion portion of liquidity to remove, in PPM
     * @param _addToAnotherPool add the liquidity to another pool
     * @return amount of liquidity removed
     */
    function removeLiquidity(
        address payable _provider,
        uint256 _id,
        uint32 _portion,
        bool _addToAnotherPool
    ) internal returns (uint256) {
        ProtectedLiquidity memory liquidity = protectedLiquidity(_id, _provider);

        // save a local copy of `networkToken`
        IERC20 networkTokenLocal = networkToken;

        // verify that the pool is whitelisted
        _poolWhitelisted(liquidity.poolToken);

        // verify that the protected liquidity is not removed on the same block in which it was added
        require(liquidity.timestamp < time(), "ERR_TOO_EARLY");

        if (_portion == PPM_RESOLUTION) {
            // notify event subscribers
            notifyEventSubscribersOnRemovingLiquidity(
                _id,
                _provider,
                liquidity.poolToken,
                liquidity.reserveToken,
                liquidity.poolAmount,
                liquidity.reserveAmount
            );

            // remove the protected liquidity from the provider
            store.removeProtectedLiquidity(_id);
        } else {
            // remove a portion of the protected liquidity from the provider
            uint256 fullPoolAmount = liquidity.poolAmount;
            uint256 fullReserveAmount = liquidity.reserveAmount;
            liquidity.poolAmount = liquidity.poolAmount.mul(_portion) / PPM_RESOLUTION;
            liquidity.reserveAmount = liquidity.reserveAmount.mul(_portion) / PPM_RESOLUTION;

            // notify event subscribers
            notifyEventSubscribersOnRemovingLiquidity(
                _id,
                _provider,
                liquidity.poolToken,
                liquidity.reserveToken,
                liquidity.poolAmount,
                liquidity.reserveAmount
            );

            store.updateProtectedLiquidityAmounts(
                _id,
                fullPoolAmount - liquidity.poolAmount,
                fullReserveAmount - liquidity.reserveAmount
            );
        }

        // update the statistics
        stats.decreaseTotalAmounts(
            liquidity.provider,
            liquidity.poolToken,
            liquidity.reserveToken,
            liquidity.poolAmount,
            liquidity.reserveAmount
        );

        // update last liquidity removal checkpoint
        lastRemoveCheckpointStore.addCheckpoint(_provider);

        // add the pool tokens to the system
        systemStore.incSystemBalance(liquidity.poolToken, liquidity.poolAmount);

        // if removing network token liquidity, burn the governance tokens from the caller. we need to transfer the
        // tokens to the contract itself, since only token holders can burn their tokens
        if (liquidity.reserveToken == networkTokenLocal) {
            govToken.safeTransferFrom(_provider, address(this), liquidity.reserveAmount);
            govTokenGovernance.burn(liquidity.reserveAmount);
        }

        // get the various rates between the reserves upon adding liquidity and now
        PackedRates memory packedRates =
            packRates(
                liquidity.poolToken,
                liquidity.reserveToken,
                liquidity.reserveRateN,
                liquidity.reserveRateD,
                true
            );

        // get the target token amount
        uint256 targetAmount =
            removeLiquidityTargetAmount(
                liquidity.poolToken,
                liquidity.reserveToken,
                liquidity.poolAmount,
                liquidity.reserveAmount,
                packedRates,
                liquidity.timestamp,
                time()
            );

        // remove network token liquidity
        if (liquidity.reserveToken == networkTokenLocal) {
            if (!_addToAnotherPool) {
                // mint network tokens for the caller and lock them
                mintNetworkTokens(address(wallet), liquidity.poolToken, targetAmount);
                lockTokens(_provider, targetAmount);
            }
            return targetAmount;
        }

        // remove base token liquidity

        // calculate the amount of pool tokens required for liquidation
        // note that the amount is doubled since it's not possible to liquidate one reserve only
        Fraction memory poolRate = poolTokenRate(liquidity.poolToken, liquidity.reserveToken);
        uint256 poolAmount = targetAmount.mul(poolRate.d).div(poolRate.n / 2);

        // limit the amount of pool tokens by the amount the system holds
        uint256 systemBalance = systemStore.systemBalance(liquidity.poolToken);
        poolAmount = poolAmount > systemBalance ? systemBalance : poolAmount;

        // withdraw the pool tokens from the wallet
        systemStore.decSystemBalance(liquidity.poolToken, poolAmount);
        wallet.withdrawTokens(liquidity.poolToken, address(this), poolAmount);

        // remove liquidity
        removeLiquidity(liquidity.poolToken, poolAmount, liquidity.reserveToken, networkTokenLocal);

        // transfer the base tokens to the caller
        uint256 baseBalance;
        if (liquidity.reserveToken == ETH_RESERVE_ADDRESS) {
            baseBalance = address(this).balance;
            _provider.transfer(baseBalance);
        } else {
            baseBalance = liquidity.reserveToken.balanceOf(address(this));
            liquidity.reserveToken.safeTransfer(_provider, baseBalance);
        }

        // compensate the caller with network tokens if still needed
        uint256 delta = getNetworkCompensation(targetAmount, baseBalance, packedRates);
        if (delta > 0) {
            // check if there's enough network token balance, otherwise mint more
            uint256 networkBalance = networkTokenLocal.balanceOf(address(this));
            if (networkBalance < delta) {
                networkTokenGovernance.mint(address(this), delta - networkBalance);
            }

            // lock network tokens for the caller
            networkTokenLocal.safeTransfer(address(wallet), delta);
            lockTokens(_provider, delta);
        }

        // if the contract still holds network tokens, burn them
        uint256 networkBalance = networkTokenLocal.balanceOf(address(this));
        if (networkBalance > 0) {
            burnNetworkTokens(liquidity.poolToken, networkBalance);
        }

        return targetAmount;
    }

    /**
     * @dev returns the amount the provider will receive for removing liquidity
     * it's also possible to provide the remove liquidity rate & time to get an estimation
     * for the return at that given point
     *
     * @param _poolToken       pool token
     * @param _reserveToken    reserve token
     * @param _poolAmount      pool token amount when the liquidity was added
     * @param _reserveAmount   reserve token amount that was added
     * @param _packedRates     see `struct PackedRates`
     * @param _addTimestamp    time at which the liquidity was added
     * @param _removeTimestamp time at which the liquidity is removed
     * @return amount received for removing liquidity
     */
    function removeLiquidityTargetAmount(
        IDSToken _poolToken,
        IERC20 _reserveToken,
        uint256 _poolAmount,
        uint256 _reserveAmount,
        PackedRates memory _packedRates,
        uint256 _addTimestamp,
        uint256 _removeTimestamp
    ) internal view returns (uint256) {
        // get the rate between the pool token and the reserve token
        Fraction memory poolRate = poolTokenRate(_poolToken, _reserveToken);

        // get the rate between the reserves upon adding liquidity and now
        Fraction memory addSpotRate = Fraction({ n: _packedRates.addSpotRateN, d: _packedRates.addSpotRateD });
        Fraction memory removeSpotRate = Fraction({ n: _packedRates.removeSpotRateN, d: _packedRates.removeSpotRateD });
        Fraction memory removeAverageRate =
            Fraction({ n: _packedRates.removeAverageRateN, d: _packedRates.removeAverageRateD });

        // calculate the protected amount of reserve tokens plus accumulated fee before compensation
        uint256 total = protectedAmountPlusFee(_poolAmount, poolRate, addSpotRate, removeSpotRate);

        // calculate the impermanent loss
        Fraction memory loss = impLoss(addSpotRate, removeAverageRate);

        // calculate the protection level
        Fraction memory level = protectionLevel(_addTimestamp, _removeTimestamp);

        // calculate the compensation amount
        return compensationAmount(_reserveAmount, MathEx.max(_reserveAmount, total), loss, level);
    }

    /**
     * @dev allows the caller to claim network token balance that is no longer locked
     * note that the function can revert if the range is too large
     *
     * @param _startIndex  start index in the caller's list of locked balances
     * @param _endIndex    end index in the caller's list of locked balances (exclusive)
     */
    function claimBalance(uint256 _startIndex, uint256 _endIndex) external protected {
        // get the locked balances from the store
        (uint256[] memory amounts, uint256[] memory expirationTimes) =
            store.lockedBalanceRange(msg.sender, _startIndex, _endIndex);

        uint256 totalAmount = 0;
        uint256 length = amounts.length;
        assert(length == expirationTimes.length);

        // reverse iteration since we're removing from the list
        for (uint256 i = length; i > 0; i--) {
            uint256 index = i - 1;
            if (expirationTimes[index] > time()) {
                continue;
            }

            // remove the locked balance item
            store.removeLockedBalance(msg.sender, _startIndex + index);
            totalAmount = totalAmount.add(amounts[index]);
        }

        if (totalAmount > 0) {
            // transfer the tokens to the caller in a single call
            wallet.withdrawTokens(networkToken, msg.sender, totalAmount);
        }
    }

    /**
     * @dev returns the ROI for removing liquidity in the current state after providing liquidity with the given args
     * the function assumes full protection is in effect
     * return value is in PPM and can be larger than PPM_RESOLUTION for positive ROI, 1M = 0% ROI
     *
     * @param _poolToken       pool token
     * @param _reserveToken    reserve token
     * @param _reserveAmount   reserve token amount that was added
     * @param _poolRateN       rate of 1 pool token in reserve token units when the liquidity was added (numerator)
     * @param _poolRateD       rate of 1 pool token in reserve token units when the liquidity was added (denominator)
     * @param _reserveRateN    rate of 1 reserve token in the other reserve token units when the liquidity was added (numerator)
     * @param _reserveRateD    rate of 1 reserve token in the other reserve token units when the liquidity was added (denominator)
     * @return ROI in PPM
     */
    function poolROI(
        IDSToken _poolToken,
        IERC20 _reserveToken,
        uint256 _reserveAmount,
        uint256 _poolRateN,
        uint256 _poolRateD,
        uint256 _reserveRateN,
        uint256 _reserveRateD
    ) external view returns (uint256) {
        // calculate the amount of pool tokens based on the amount of reserve tokens
        uint256 poolAmount = _reserveAmount.mul(_poolRateD).div(_poolRateN);

        // get the various rates between the reserves upon adding liquidity and now
        PackedRates memory packedRates = packRates(_poolToken, _reserveToken, _reserveRateN, _reserveRateD, false);

        // get the current return
        uint256 protectedReturn =
            removeLiquidityTargetAmount(
                _poolToken,
                _reserveToken,
                poolAmount,
                _reserveAmount,
                packedRates,
                time().sub(settings.maxProtectionDelay()),
                time()
            );

        // calculate the ROI as the ratio between the current fully protected return and the initial amount
        return protectedReturn.mul(PPM_RESOLUTION).div(_reserveAmount);
    }

    /**
     * @dev adds protected liquidity for the caller to the store
     *
     * @param _provider        protected liquidity provider
     * @param _poolToken       pool token
     * @param _reserveToken    reserve token
     * @param _poolAmount      amount of pool tokens to protect
     * @param _reserveAmount   amount of reserve tokens to protect
     * @return new protected liquidity id
     */
    function addProtectedLiquidity(
        address _provider,
        IDSToken _poolToken,
        IERC20 _reserveToken,
        uint256 _poolAmount,
        uint256 _reserveAmount
    ) internal returns (uint256) {
        // notify event subscribers
        address[] memory subscribers = settings.subscribers();
        uint256 length = subscribers.length;
        for (uint256 i = 0; i < length; i++) {
            ILiquidityProtectionEventsSubscriber(subscribers[i]).onAddingLiquidity(
                _provider,
                _poolToken,
                _reserveToken,
                _poolAmount,
                _reserveAmount
            );
        }

        ILiquidityPoolConverter converter = ILiquidityPoolConverter(payable(ownedBy(_poolToken)));
        IERC20 otherReserve = converterOtherReserve(converter, _reserveToken);
        (uint256 rateN, uint256 rateD) = converterReserveBalances(converter, otherReserve, _reserveToken);

        stats.increaseTotalAmounts(_provider, _poolToken, _reserveToken, _poolAmount, _reserveAmount);
        stats.addProviderPool(_provider, _poolToken);
        return
            store.addProtectedLiquidity(
                _provider,
                _poolToken,
                _reserveToken,
                _poolAmount,
                _reserveAmount,
                rateN,
                rateD,
                time()
            );
    }

    /**
     * @dev locks network tokens for the provider and emits the tokens locked event
     *
     * @param _provider    tokens provider
     * @param _amount      amount of network tokens
     */
    function lockTokens(address _provider, uint256 _amount) internal {
        uint256 expirationTime = time().add(settings.lockDuration());
        store.addLockedBalance(_provider, _amount, expirationTime);
    }

    /**
     * @dev returns the rate of 1 pool token in reserve token units
     *
     * @param _poolToken       pool token
     * @param _reserveToken    reserve token
     */
    function poolTokenRate(IDSToken _poolToken, IERC20 _reserveToken) internal view virtual returns (Fraction memory) {
        // get the pool token supply
        uint256 poolTokenSupply = _poolToken.totalSupply();

        // get the reserve balance
        IConverter converter = IConverter(payable(ownedBy(_poolToken)));
        uint256 reserveBalance = converter.getConnectorBalance(_reserveToken);

        // for standard pools, 50% of the pool supply value equals the value of each reserve
        return Fraction({ n: reserveBalance.mul(2), d: poolTokenSupply });
    }

    /**
     * @dev returns the spot rate and average rate of 1 reserve token in the other reserve token units
     *
     * @param _poolToken            pool token
     * @param _reserveToken         reserve token
     * @param _validateAverageRate  true to validate the average rate; false otherwise
     */
    function reserveTokenRates(
        IDSToken _poolToken,
        IERC20 _reserveToken,
        bool _validateAverageRate
    )
        internal
        view
        returns (
            uint256,
            uint256,
            uint256,
            uint256
        )
    {
        ILiquidityPoolConverter converter = ILiquidityPoolConverter(payable(ownedBy(_poolToken)));
        IERC20 otherReserve = converterOtherReserve(converter, _reserveToken);

        (uint256 spotRateN, uint256 spotRateD) = converterReserveBalances(converter, otherReserve, _reserveToken);
        (uint256 averageRateN, uint256 averageRateD) = converter.recentAverageRate(_reserveToken);

        require(
            !_validateAverageRate ||
                averageRateInRange(
                    spotRateN,
                    spotRateD,
                    averageRateN,
                    averageRateD,
                    settings.averageRateMaxDeviation()
                ),
            "ERR_INVALID_RATE"
        );

        return (spotRateN, spotRateD, averageRateN, averageRateD);
    }

    /**
     * @dev returns the various rates between the reserves
     *
     * @param _poolToken            pool token
     * @param _reserveToken         reserve token
     * @param _addSpotRateN         add spot rate numerator
     * @param _addSpotRateD         add spot rate denominator
     * @param _validateAverageRate  true to validate the average rate; false otherwise
     * @return see `struct PackedRates`
     */
    function packRates(
        IDSToken _poolToken,
        IERC20 _reserveToken,
        uint256 _addSpotRateN,
        uint256 _addSpotRateD,
        bool _validateAverageRate
    ) internal view returns (PackedRates memory) {
        (uint256 removeSpotRateN, uint256 removeSpotRateD, uint256 removeAverageRateN, uint256 removeAverageRateD) =
            reserveTokenRates(_poolToken, _reserveToken, _validateAverageRate);

        require(
            (_addSpotRateN <= MAX_UINT128 && _addSpotRateD <= MAX_UINT128) &&
                (removeSpotRateN <= MAX_UINT128 && removeSpotRateD <= MAX_UINT128) &&
                (removeAverageRateN <= MAX_UINT128 && removeAverageRateD <= MAX_UINT128),
            "ERR_INVALID_RATE"
        );

        return
            PackedRates({
                addSpotRateN: uint128(_addSpotRateN),
                addSpotRateD: uint128(_addSpotRateD),
                removeSpotRateN: uint128(removeSpotRateN),
                removeSpotRateD: uint128(removeSpotRateD),
                removeAverageRateN: uint128(removeAverageRateN),
                removeAverageRateD: uint128(removeAverageRateD)
            });
    }

    /**
     * @dev returns whether or not the deviation of the average rate from the spot rate is within range
     * for example, if the maximum permitted deviation is 5%, then return `95/100 <= average/spot <= 100/95`
     *
     * @param _spotRateN       spot rate numerator
     * @param _spotRateD       spot rate denominator
     * @param _averageRateN    average rate numerator
     * @param _averageRateD    average rate denominator
     * @param _maxDeviation    the maximum permitted deviation of the average rate from the spot rate
     */
    function averageRateInRange(
        uint256 _spotRateN,
        uint256 _spotRateD,
        uint256 _averageRateN,
        uint256 _averageRateD,
        uint32 _maxDeviation
    ) internal pure returns (bool) {
        uint256 ppmDelta = PPM_RESOLUTION - _maxDeviation;
        uint256 min = _spotRateN.mul(_averageRateD).mul(ppmDelta).mul(ppmDelta);
        uint256 mid = _spotRateD.mul(_averageRateN).mul(ppmDelta).mul(PPM_RESOLUTION);
        uint256 max = _spotRateN.mul(_averageRateD).mul(PPM_RESOLUTION).mul(PPM_RESOLUTION);
        return min <= mid && mid <= max;
    }

    /**
     * @dev utility to add liquidity to a converter
     *
     * @param _converter       converter
     * @param _reserveToken1   reserve token 1
     * @param _reserveToken2   reserve token 2
     * @param _reserveAmount1  reserve amount 1
     * @param _reserveAmount2  reserve amount 2
     * @param _value           ETH amount to add
     */
    function addLiquidity(
        ILiquidityPoolConverter _converter,
        IERC20 _reserveToken1,
        IERC20 _reserveToken2,
        uint256 _reserveAmount1,
        uint256 _reserveAmount2,
        uint256 _value
    ) internal {
        // ensure that the contract can receive ETH
        updatingLiquidity = true;

        IERC20[] memory reserveTokens = new IERC20[](2);
        uint256[] memory amounts = new uint256[](2);
        reserveTokens[0] = _reserveToken1;
        reserveTokens[1] = _reserveToken2;
        amounts[0] = _reserveAmount1;
        amounts[1] = _reserveAmount2;
        _converter.addLiquidity{ value: _value }(reserveTokens, amounts, 1);

        // ensure that the contract can receive ETH
        updatingLiquidity = false;
    }

    /**
     * @dev utility to remove liquidity from a converter
     *
     * @param _poolToken       pool token of the converter
     * @param _poolAmount      amount of pool tokens to remove
     * @param _reserveToken1   reserve token 1
     * @param _reserveToken2   reserve token 2
     */
    function removeLiquidity(
        IDSToken _poolToken,
        uint256 _poolAmount,
        IERC20 _reserveToken1,
        IERC20 _reserveToken2
    ) internal {
        ILiquidityPoolConverter converter = ILiquidityPoolConverter(payable(ownedBy(_poolToken)));

        // ensure that the contract can receive ETH
        updatingLiquidity = true;

        IERC20[] memory reserveTokens = new IERC20[](2);
        uint256[] memory minReturns = new uint256[](2);
        reserveTokens[0] = _reserveToken1;
        reserveTokens[1] = _reserveToken2;
        minReturns[0] = 1;
        minReturns[1] = 1;
        converter.removeLiquidity(_poolAmount, reserveTokens, minReturns);

        // ensure that the contract can receive ETH
        updatingLiquidity = false;
    }

    /**
     * @dev returns a protected liquidity from the store
     *
     * @param _id  protected liquidity id
     * @return protected liquidity
     */
    function protectedLiquidity(uint256 _id) internal view returns (ProtectedLiquidity memory) {
        ProtectedLiquidity memory liquidity;
        (
            liquidity.provider,
            liquidity.poolToken,
            liquidity.reserveToken,
            liquidity.poolAmount,
            liquidity.reserveAmount,
            liquidity.reserveRateN,
            liquidity.reserveRateD,
            liquidity.timestamp
        ) = store.protectedLiquidity(_id);

        return liquidity;
    }

    /**
     * @dev returns a protected liquidity from the store
     *
     * @param _id          protected liquidity id
     * @param _provider    authorized provider
     * @return protected liquidity
     */
    function protectedLiquidity(uint256 _id, address _provider) internal view returns (ProtectedLiquidity memory) {
        ProtectedLiquidity memory liquidity = protectedLiquidity(_id);
        require(liquidity.provider == _provider, "ERR_ACCESS_DENIED");
        return liquidity;
    }

    /**
     * @dev returns the protected amount of reserve tokens plus accumulated fee before compensation
     *
     * @param _poolAmount      pool token amount when the liquidity was added
     * @param _poolRate        rate of 1 pool token in the related reserve token units
     * @param _addRate         rate of 1 reserve token in the other reserve token units when the liquidity was added
     * @param _removeRate      rate of 1 reserve token in the other reserve token units when the liquidity is removed
     * @return protected amount of reserve tokens plus accumulated fee = sqrt(_removeRate / _addRate) * _poolRate * _poolAmount
     */
    function protectedAmountPlusFee(
        uint256 _poolAmount,
        Fraction memory _poolRate,
        Fraction memory _addRate,
        Fraction memory _removeRate
    ) internal pure returns (uint256) {
        uint256 n = MathEx.ceilSqrt(_addRate.d.mul(_removeRate.n)).mul(_poolRate.n);
        uint256 d = MathEx.floorSqrt(_addRate.n.mul(_removeRate.d)).mul(_poolRate.d);

        uint256 x = n * _poolAmount;
        if (x / n == _poolAmount) {
            return x / d;
        }

        (uint256 hi, uint256 lo) = n > _poolAmount ? (n, _poolAmount) : (_poolAmount, n);
        (uint256 p, uint256 q) = MathEx.reducedRatio(hi, d, MAX_UINT256 / lo);
        uint256 min = (hi / d).mul(lo);

        if (q > 0) {
            return MathEx.max(min, (p * lo) / q);
        }
        return min;
    }

    /**
     * @dev returns the impermanent loss incurred due to the change in rates between the reserve tokens
     *
     * @param _prevRate    previous rate between the reserves
     * @param _newRate     new rate between the reserves
     * @return impermanent loss (as a ratio)
     */
    function impLoss(Fraction memory _prevRate, Fraction memory _newRate) internal pure returns (Fraction memory) {
        uint256 ratioN = _newRate.n.mul(_prevRate.d);
        uint256 ratioD = _newRate.d.mul(_prevRate.n);

        uint256 prod = ratioN * ratioD;
        uint256 root =
            prod / ratioN == ratioD ? MathEx.floorSqrt(prod) : MathEx.floorSqrt(ratioN) * MathEx.floorSqrt(ratioD);
        uint256 sum = ratioN.add(ratioD);

        // the arithmetic below is safe because `x + y >= sqrt(x * y) * 2`
        if (sum % 2 == 0) {
            sum /= 2;
            return Fraction({ n: sum - root, d: sum });
        }
        return Fraction({ n: sum - root * 2, d: sum });
    }

    /**
     * @dev returns the protection level based on the timestamp and protection delays
     *
     * @param _addTimestamp    time at which the liquidity was added
     * @param _removeTimestamp time at which the liquidity is removed
     * @return protection level (as a ratio)
     */
    function protectionLevel(uint256 _addTimestamp, uint256 _removeTimestamp) internal view returns (Fraction memory) {
        uint256 timeElapsed = _removeTimestamp.sub(_addTimestamp);
        uint256 minProtectionDelay = settings.minProtectionDelay();
        uint256 maxProtectionDelay = settings.maxProtectionDelay();
        if (timeElapsed < minProtectionDelay) {
            return Fraction({ n: 0, d: 1 });
        }

        if (timeElapsed >= maxProtectionDelay) {
            return Fraction({ n: 1, d: 1 });
        }

        return Fraction({ n: timeElapsed, d: maxProtectionDelay });
    }

    /**
     * @dev returns the compensation amount based on the impermanent loss and the protection level
     *
     * @param _amount  protected amount in units of the reserve token
     * @param _total   amount plus fee in units of the reserve token
     * @param _loss    protection level (as a ratio between 0 and 1)
     * @param _level   impermanent loss (as a ratio between 0 and 1)
     * @return compensation amount
     */
    function compensationAmount(
        uint256 _amount,
        uint256 _total,
        Fraction memory _loss,
        Fraction memory _level
    ) internal pure returns (uint256) {
        uint256 levelN = _level.n.mul(_amount);
        uint256 levelD = _level.d;
        uint256 maxVal = MathEx.max(MathEx.max(levelN, levelD), _total);
        (uint256 lossN, uint256 lossD) = MathEx.reducedRatio(_loss.n, _loss.d, MAX_UINT256 / maxVal);
        return _total.mul(lossD.sub(lossN)).div(lossD).add(lossN.mul(levelN).div(lossD.mul(levelD)));
    }

    function getNetworkCompensation(
        uint256 _targetAmount,
        uint256 _baseAmount,
        PackedRates memory _packedRates
    ) internal view returns (uint256) {
        if (_targetAmount <= _baseAmount) {
            return 0;
        }

        // calculate the delta in network tokens
        uint256 delta =
            (_targetAmount - _baseAmount).mul(_packedRates.removeAverageRateN).div(_packedRates.removeAverageRateD);

        // the delta might be very small due to precision loss
        // in which case no compensation will take place (gas optimization)
        if (delta >= settings.minNetworkCompensation()) {
            return delta;
        }

        return 0;
    }

    /**
     * @dev utility, checks whether allowance for the given spender exists and approves one if it doesn't.
     * note that we use the non standard erc-20 interface in which `approve` has no return value so that
     * this function will work for both standard and non standard tokens
     *
     * @param _token   token to check the allowance in
     * @param _spender approved address
     * @param _value   allowance amount
     */
    function ensureAllowance(
        IERC20 _token,
        address _spender,
        uint256 _value
    ) private {
        uint256 allowance = _token.allowance(address(this), _spender);
        if (allowance < _value) {
            if (allowance > 0) {
                _token.safeApprove(_spender, 0);
            }
            _token.safeApprove(_spender, _value);
        }
    }

    // utility to mint network tokens
    function mintNetworkTokens(
        address _owner,
        IConverterAnchor _poolAnchor,
        uint256 _amount
    ) private {
        networkTokenGovernance.mint(_owner, _amount);
        systemStore.incNetworkTokensMinted(_poolAnchor, _amount);
    }

    // utility to burn network tokens
    function burnNetworkTokens(IConverterAnchor _poolAnchor, uint256 _amount) private {
        networkTokenGovernance.burn(_amount);
        systemStore.decNetworkTokensMinted(_poolAnchor, _amount);
    }

    // utility to notify event subscribers on removing liquidity
    function notifyEventSubscribersOnRemovingLiquidity(
        uint256 _id,
        address _provider,
        IDSToken _poolToken,
        IERC20 _reserveToken,
        uint256 _poolAmount,
        uint256 _reserveAmount
    ) private {
        address[] memory subscribers = settings.subscribers();
        uint256 length = subscribers.length;
        for (uint256 i = 0; i < length; i++) {
            ILiquidityProtectionEventsSubscriber(subscribers[i]).onRemovingLiquidity(
                _id,
                _provider,
                _poolToken,
                _reserveToken,
                _poolAmount,
                _reserveAmount
            );
        }
    }

    // utility to get the reserve balances
    function converterReserveBalances(
        IConverter _converter,
        IERC20 _reserveToken1,
        IERC20 _reserveToken2
    ) private view returns (uint256, uint256) {
        return (_converter.getConnectorBalance(_reserveToken1), _converter.getConnectorBalance(_reserveToken2));
    }

    // utility to get the other reserve
    function converterOtherReserve(IConverter _converter, IERC20 _thisReserve) private view returns (IERC20) {
        IERC20 otherReserve = _converter.connectorTokens(0);
        return otherReserve != _thisReserve ? otherReserve : _converter.connectorTokens(1);
    }

    // utility to get the owner
    function ownedBy(IOwned _owned) private view returns (address) {
        return _owned.owner();
    }
}<|MERGE_RESOLUTION|>--- conflicted
+++ resolved
@@ -307,14 +307,9 @@
     function addNetworkTokenLiquidity(
         address _owner,
         IConverterAnchor _poolAnchor,
-<<<<<<< HEAD
-        IERC20Token _networkToken,
+        IERC20 _networkToken,
         uint256 _amount,
         bool _addedFromAnotherPool
-=======
-        IERC20 _networkToken,
-        uint256 _amount
->>>>>>> d36b8176
     ) internal returns (uint256) {
         IDSToken poolToken = IDSToken(address(_poolAnchor));
 
@@ -332,15 +327,10 @@
 
         // burns the network tokens from the caller. we need to transfer the tokens to the contract itself, since only
         // token holders can burn their tokens
-<<<<<<< HEAD
         if (!_addedFromAnotherPool) {
-            safeTransferFrom(_networkToken, msg.sender, address(this), _amount);
+            _networkToken.safeTransferFrom(msg.sender, address(this), _amount);
             burnNetworkTokens(_poolAnchor, _amount);
         }
-=======
-        _networkToken.safeTransferFrom(msg.sender, address(this), _amount);
-        burnNetworkTokens(_poolAnchor, _amount);
->>>>>>> d36b8176
 
         // mint governance tokens to the recipient
         govTokenGovernance.mint(_owner, _amount);
