// SPDX-License-Identifier: SEE LICENSE IN LICENSE
pragma solidity 0.6.12;

import "@openzeppelin/contracts/math/SafeMath.sol";

import "@bancor/token-governance/contracts/ITokenGovernance.sol";

import "../utility/interfaces/ICheckpointStore.sol";
import "../utility/MathEx.sol";
import "../utility/ReentrancyGuard.sol";
import "../utility/Types.sol";
import "../utility/Time.sol";
import "../utility/Utils.sol";
import "../utility/Owned.sol";

import "../token/interfaces/IDSToken.sol";
import "../token/ReserveToken.sol";

import "../converter/interfaces/IConverterAnchor.sol";
import "../converter/interfaces/IConverter.sol";
import "../converter/interfaces/IConverterRegistry.sol";

import "./interfaces/ILiquidityProtection.sol";

interface ILiquidityPoolConverter is IConverter {
    function addLiquidity(
        IReserveToken[] memory reserveTokens,
        uint256[] memory reserveAmounts,
        uint256 _minReturn
    ) external payable;

    function removeLiquidity(
        uint256 amount,
        IReserveToken[] memory reserveTokens,
        uint256[] memory _reserveMinReturnAmounts
    ) external;

    function recentAverageRate(IReserveToken reserveToken) external view returns (uint256, uint256);
}

/**
 * @dev This contract implements the liquidity protection mechanism.
 */
contract LiquidityProtection is ILiquidityProtection, Utils, Owned, ReentrancyGuard, Time {
    using SafeMath for uint256;
    using ReserveToken for IReserveToken;
    using SafeERC20 for IERC20;
    using SafeERC20 for IDSToken;
    using SafeERC20Ex for IERC20;
    using MathEx for *;

    struct ProtectedLiquidity {
        address provider; // liquidity provider
        IDSToken poolToken; // pool token address
        IReserveToken reserveToken; // reserve token address
        uint256 poolAmount; // pool token amount
        uint256 reserveAmount; // reserve token amount
        uint256 reserveRateN; // rate of 1 protected reserve token in units of the other reserve token (numerator)
        uint256 reserveRateD; // rate of 1 protected reserve token in units of the other reserve token (denominator)
        uint256 timestamp; // timestamp
    }

    // various rates between the two reserve tokens. the rate is of 1 unit of the protected reserve token in units of the other reserve token
    struct PackedRates {
        uint128 addSpotRateN; // spot rate of 1 A in units of B when liquidity was added (numerator)
        uint128 addSpotRateD; // spot rate of 1 A in units of B when liquidity was added (denominator)
        uint128 removeSpotRateN; // spot rate of 1 A in units of B when liquidity is removed (numerator)
        uint128 removeSpotRateD; // spot rate of 1 A in units of B when liquidity is removed (denominator)
        uint128 removeAverageRateN; // average rate of 1 A in units of B when liquidity is removed (numerator)
        uint128 removeAverageRateD; // average rate of 1 A in units of B when liquidity is removed (denominator)
    }

    uint256 internal constant MAX_UINT128 = 2**128 - 1;
    uint256 internal constant MAX_UINT256 = uint256(-1);

    ILiquidityProtectionSettings private immutable _settings;
    ILiquidityProtectionStore private immutable _store;
    ILiquidityProtectionStats private immutable _stats;
    ILiquidityProtectionUserStore private immutable _userStore;
    ILiquidityProtectionSystemStore private immutable _systemStore;
    ITokenHolder private immutable _wallet;
    IERC20 private immutable _networkToken;
    ITokenGovernance private immutable _networkTokenGovernance;
    IERC20 private immutable _govToken;
    ITokenGovernance private immutable _govTokenGovernance;
    ICheckpointStore private immutable _lastRemoveCheckpointStore;

    /**
     * @dev initializes a new LiquidityProtection contract
     *
     * @param settings liquidity protection settings
     * @param store liquidity protection store
     * @param stats liquidity protection stats
     * @param userStore liquidity protection user store
     * @param systemStore liquidity protection system store
     * @param wallet liquidity protection wallet
     * @param networkTokenGovernance network token governance
     * @param govTokenGovernance governance token governance
     * @param lastRemoveCheckpointStore last liquidity removal/unprotection checkpoints store
     */
    constructor(
        ILiquidityProtectionSettings settings,
        ILiquidityProtectionStore store,
        ILiquidityProtectionStats stats,
        ILiquidityProtectionUserStore userStore,
        ILiquidityProtectionSystemStore systemStore,
        ITokenHolder wallet,
        ITokenGovernance networkTokenGovernance,
        ITokenGovernance govTokenGovernance,
        ICheckpointStore lastRemoveCheckpointStore
    )
        public
        validAddress(address(settings))
        validAddress(address(store))
        validAddress(address(stats))
        validAddress(address(userStore))
        validAddress(address(systemStore))
        validAddress(address(wallet))
        validAddress(address(lastRemoveCheckpointStore))
    {
        _settings = settings;
        _store = store;
        _stats = stats;
        _userStore = userStore;
        _systemStore = systemStore;
        _wallet = wallet;
        _networkTokenGovernance = networkTokenGovernance;
        _govTokenGovernance = govTokenGovernance;
        _lastRemoveCheckpointStore = lastRemoveCheckpointStore;

        _networkToken = networkTokenGovernance.token();
        _govToken = govTokenGovernance.token();
    }

    // ensures that the pool is supported and whitelisted
    modifier poolSupportedAndWhitelisted(IConverterAnchor poolAnchor) {
        _poolSupported(poolAnchor);
        _poolWhitelisted(poolAnchor);

        _;
    }

    // ensures that add liquidity is enabled
    modifier addLiquidityEnabled(IConverterAnchor poolAnchor, IReserveToken reserveToken) {
        _addLiquidityEnabled(poolAnchor, reserveToken);

        _;
    }

    // error message binary size optimization
    function _poolSupported(IConverterAnchor poolAnchor) internal view {
        require(_settings.isPoolSupported(poolAnchor), "ERR_POOL_NOT_SUPPORTED");
    }

    // error message binary size optimization
    function _poolWhitelisted(IConverterAnchor poolAnchor) internal view {
        require(_settings.isPoolWhitelisted(poolAnchor), "ERR_POOL_NOT_WHITELISTED");
    }

    // error message binary size optimization
    function _addLiquidityEnabled(IConverterAnchor poolAnchor, IReserveToken reserveToken) internal view {
        require(!_settings.addLiquidityDisabled(poolAnchor, reserveToken), "ERR_ADD_LIQUIDITY_DISABLED");
    }

    // error message binary size optimization
    function verifyEthAmount(uint256 value) internal view {
        require(msg.value == value, "ERR_ETH_AMOUNT_MISMATCH");
    }

    /**
     * @dev returns the LP store
     *
     * @return the LP store
     */
    function store() external view override returns (ILiquidityProtectionStore) {
        return _store;
    }

    /**
     * @dev returns the LP stats
     *
     * @return the LP stats
     */
    function stats() external view override returns (ILiquidityProtectionStats) {
        return _stats;
    }

    /**
     * @dev returns the LP settings
     *
     * @return the LP settings
     */
    function settings() external view override returns (ILiquidityProtectionSettings) {
        return _settings;
    }

    /**
     * @dev returns the LP user store
     *
     * @return the LP user store
     */
    function userStore() external view override returns (ILiquidityProtectionUserStore) {
        return _userStore;
    }

    /**
     * @dev returns the LP system store
     *
     * @return the LP system store
     */
    function systemStore() external view override returns (ILiquidityProtectionSystemStore) {
        return _systemStore;
    }

    /**
     * @dev returns the LP wallet
     *
     * @return the LP wallet
     */
    function wallet() external view override returns (ITokenHolder) {
        return _wallet;
    }

    /**
     * @dev accept ETH
     */
    receive() external payable {}

    /**
     * @dev transfers the ownership of the store
     * can only be called by the contract owner
     *
     * @param newOwner the new owner of the store
     */
    function transferStoreOwnership(address newOwner) external ownerOnly {
        _store.transferOwnership(newOwner);
    }

    /**
     * @dev accepts the ownership of the store
     * can only be called by the contract owner
     */
    function acceptStoreOwnership() external ownerOnly {
        _store.acceptOwnership();
    }

    /**
     * @dev transfers the ownership of the wallet
     * can only be called by the contract owner
     *
     * @param newOwner the new owner of the wallet
     */
    function transferWalletOwnership(address newOwner) external ownerOnly {
        _wallet.transferOwnership(newOwner);
    }

    /**
     * @dev accepts the ownership of the wallet
     * can only be called by the contract owner
     */
    function acceptWalletOwnership() external ownerOnly {
        _wallet.acceptOwnership();
    }

    /**
     * @dev adds protected liquidity to a pool for a specific recipient
     * also mints new governance tokens for the caller if the caller adds network tokens
     *
     * @param owner protected liquidity owner
     * @param poolAnchor anchor of the pool
     * @param reserveToken reserve token to add to the pool
     * @param amount amount of tokens to add to the pool
     *
     * @return new protected liquidity id
     */
    function addLiquidityFor(
        address owner,
        IConverterAnchor poolAnchor,
        IReserveToken reserveToken,
        uint256 amount
    )
        external
        payable
        override
        protected
        validAddress(owner)
        poolSupportedAndWhitelisted(poolAnchor)
        addLiquidityEnabled(poolAnchor, reserveToken)
        greaterThanZero(amount)
        returns (uint256)
    {
        return addLiquidity(owner, poolAnchor, reserveToken, amount);
    }

    /**
     * @dev adds protected liquidity to a pool
     * also mints new governance tokens for the caller if the caller adds network tokens
     *
     * @param poolAnchor anchor of the pool
     * @param reserveToken reserve token to add to the pool
     * @param amount amount of tokens to add to the pool
     *
     * @return new protected liquidity id
     */
    function addLiquidity(
        IConverterAnchor poolAnchor,
        IReserveToken reserveToken,
        uint256 amount
    )
        external
        payable
        override
        protected
        poolSupportedAndWhitelisted(poolAnchor)
        addLiquidityEnabled(poolAnchor, reserveToken)
        greaterThanZero(amount)
        returns (uint256)
    {
        return addLiquidity(msg.sender, poolAnchor, reserveToken, amount);
    }

    /**
     * @dev adds protected liquidity to a pool for a specific recipient
     * also mints new governance tokens for the caller if the caller adds network tokens
     *
     * @param owner protected liquidity owner
     * @param poolAnchor anchor of the pool
     * @param reserveToken reserve token to add to the pool
     * @param amount amount of tokens to add to the pool
     *
     * @return new protected liquidity id
     */
    function addLiquidity(
        address owner,
        IConverterAnchor poolAnchor,
        IReserveToken reserveToken,
        uint256 amount
    ) private returns (uint256) {
        if (isNetworkToken(reserveToken)) {
            verifyEthAmount(0);
            return addNetworkTokenLiquidity(owner, poolAnchor, amount);
        }

        // verify that ETH was passed with the call if needed
        verifyEthAmount(reserveToken.isNativeToken() ? amount : 0);
        return addBaseTokenLiquidity(owner, poolAnchor, reserveToken, amount);
    }

    /**
     * @dev adds protected network token liquidity to a pool
     * also mints new governance tokens for the caller
     *
     * @param owner protected liquidity owner
     * @param poolAnchor anchor of the pool
     * @param amount amount of tokens to add to the pool
     *
     * @return new protected liquidity id
     */
    function addNetworkTokenLiquidity(
        address owner,
        IConverterAnchor poolAnchor,
        uint256 amount
    ) internal returns (uint256) {
        IDSToken poolToken = IDSToken(address(poolAnchor));
        IReserveToken networkToken = IReserveToken(address(_networkToken));

        // get the rate between the pool token and the reserve
        Fraction memory poolRate = poolTokenRate(poolToken, networkToken);

        // calculate the amount of pool tokens based on the amount of reserve tokens
        uint256 poolTokenAmount = amount.mul(poolRate.d).div(poolRate.n);

        // remove the pool tokens from the system's ownership (will revert if not enough tokens are available)
        _systemStore.decSystemBalance(poolToken, poolTokenAmount);

        // add protected liquidity for the recipient
        uint256 id = addProtectedLiquidity(owner, poolToken, networkToken, poolTokenAmount, amount, time());

        // burns the network tokens from the caller. we need to transfer the tokens to the contract itself, since only
        // token holders can burn their tokens
        _networkToken.safeTransferFrom(msg.sender, address(this), amount);
        burnNetworkTokens(poolAnchor, amount);

        // mint governance tokens to the recipient
        _govTokenGovernance.mint(owner, amount);

        return id;
    }

    /**
     * @dev adds protected base token liquidity to a pool
     *
     * @param owner protected liquidity owner
     * @param poolAnchor anchor of the pool
     * @param baseToken the base reserve token of the pool
     * @param amount amount of tokens to add to the pool
     *
     * @return new protected liquidity id
     */
    function addBaseTokenLiquidity(
        address owner,
        IConverterAnchor poolAnchor,
        IReserveToken baseToken,
        uint256 amount
    ) internal returns (uint256) {
        IDSToken poolToken = IDSToken(address(poolAnchor));
        IReserveToken networkToken = IReserveToken(address(_networkToken));

        // get the reserve balances
        ILiquidityPoolConverter converter = ILiquidityPoolConverter(payable(ownedBy(poolAnchor)));
        (uint256 reserveBalanceBase, uint256 reserveBalanceNetwork) =
            converterReserveBalances(converter, baseToken, networkToken);

        require(reserveBalanceNetwork >= _settings.minNetworkTokenLiquidityForMinting(), "ERR_NOT_ENOUGH_LIQUIDITY");

        // calculate and mint the required amount of network tokens for adding liquidity
        uint256 newNetworkLiquidityAmount = amount.mul(reserveBalanceNetwork).div(reserveBalanceBase);

        // verify network token minting limit
        uint256 mintingLimit = _settings.networkTokenMintingLimits(poolAnchor);
        if (mintingLimit == 0) {
            mintingLimit = _settings.defaultNetworkTokenMintingLimit();
        }

        uint256 newNetworkTokensMinted = _systemStore.networkTokensMinted(poolAnchor).add(newNetworkLiquidityAmount);
        require(newNetworkTokensMinted <= mintingLimit, "ERR_MAX_AMOUNT_REACHED");

        // issue new network tokens to the system
        mintNetworkTokens(address(this), poolAnchor, newNetworkLiquidityAmount);

        // transfer the base tokens from the caller and approve the converter
        networkToken.ensureApprove(address(converter), newNetworkLiquidityAmount);

        if (!baseToken.isNativeToken()) {
            baseToken.safeTransferFrom(msg.sender, address(this), amount);
            baseToken.ensureApprove(address(converter), amount);
        }

        // add liquidity
        addLiquidity(converter, baseToken, networkToken, amount, newNetworkLiquidityAmount, msg.value);

        // transfer the new pool tokens to the wallet
        uint256 poolTokenAmount = poolToken.balanceOf(address(this));
        poolToken.safeTransfer(address(_wallet), poolTokenAmount);

        // the system splits the pool tokens with the caller
        // increase the system's pool token balance and add protected liquidity for the caller
        _systemStore.incSystemBalance(poolToken, poolTokenAmount - poolTokenAmount / 2); // account for rounding errors

        return addProtectedLiquidity(owner, poolToken, baseToken, poolTokenAmount / 2, amount, time());
    }

    /**
     * @dev returns the single-side staking limits of a given pool
     *
     * @param poolAnchor anchor of the pool
     *
     * @return maximum amount of base tokens that can be single-side staked in the pool
     * @return maximum amount of network tokens that can be single-side staked in the pool
     */
    function poolAvailableSpace(IConverterAnchor poolAnchor)
        external
        view
        poolSupportedAndWhitelisted(poolAnchor)
        returns (uint256, uint256)
    {
        return (baseTokenAvailableSpace(poolAnchor), networkTokenAvailableSpace(poolAnchor));
    }

    /**
     * @dev returns the base-token staking limits of a given pool
     *
     * @param poolAnchor anchor of the pool
     *
     * @return maximum amount of base tokens that can be single-side staked in the pool
     */
    function baseTokenAvailableSpace(IConverterAnchor poolAnchor) internal view returns (uint256) {
        // get the pool converter
        ILiquidityPoolConverter converter = ILiquidityPoolConverter(payable(ownedBy(poolAnchor)));

        // get the base token
        IReserveToken networkToken = IReserveToken(address(_networkToken));
        IReserveToken baseToken = converterOtherReserve(converter, networkToken);

        // get the reserve balances
        (uint256 reserveBalanceBase, uint256 reserveBalanceNetwork) =
            converterReserveBalances(converter, baseToken, networkToken);

        // get the network token minting limit
        uint256 mintingLimit = _settings.networkTokenMintingLimits(poolAnchor);
        if (mintingLimit == 0) {
            mintingLimit = _settings.defaultNetworkTokenMintingLimit();
        }

        // get the amount of network tokens already minted for the pool
        uint256 networkTokensMinted = _systemStore.networkTokensMinted(poolAnchor);

        // get the amount of network tokens which can minted for the pool
        uint256 networkTokensCanBeMinted = MathEx.max(mintingLimit, networkTokensMinted) - networkTokensMinted;

        // return the maximum amount of base token liquidity that can be single-sided staked in the pool
        return networkTokensCanBeMinted.mul(reserveBalanceBase).div(reserveBalanceNetwork);
    }

    /**
     * @dev returns the network-token staking limits of a given pool
     *
     * @param poolAnchor anchor of the pool
     *
     * @return maximum amount of network tokens that can be single-side staked in the pool
     */
    function networkTokenAvailableSpace(IConverterAnchor poolAnchor) internal view returns (uint256) {
        // get the pool token
        IDSToken poolToken = IDSToken(address(poolAnchor));
        IReserveToken networkToken = IReserveToken(address(_networkToken));

        // get the pool token rate
        Fraction memory poolRate = poolTokenRate(poolToken, networkToken);

        // return the maximum amount of network token liquidity that can be single-sided staked in the pool
        return _systemStore.systemBalance(poolToken).mul(poolRate.n).add(poolRate.n).sub(1).div(poolRate.d);
    }

    /**
     * @dev returns the expected/actual amounts the provider will receive for removing liquidity
     * it's also possible to provide the remove liquidity time to get an estimation
     * for the return at that given point
     *
     * @param id protected liquidity id
     * @param portion portion of liquidity to remove, in PPM
     * @param removeTimestamp time at which the liquidity is removed
     *
     * @return expected return amount in the reserve token
     * @return actual return amount in the reserve token
     * @return compensation in the network token
     */
    function removeLiquidityReturn(
        uint256 id,
        uint32 portion,
        uint256 removeTimestamp
    )
        external
        view
        validPortion(portion)
        returns (
            uint256,
            uint256,
            uint256
        )
    {
        ProtectedLiquidity memory liquidity = protectedLiquidity(id);

        // verify input
        require(liquidity.provider != address(0), "ERR_INVALID_ID");
        require(removeTimestamp >= liquidity.timestamp, "ERR_INVALID_TIMESTAMP");

        // calculate the portion of the liquidity to remove
        if (portion != PPM_RESOLUTION) {
            liquidity.poolAmount = liquidity.poolAmount.mul(portion) / PPM_RESOLUTION;
            liquidity.reserveAmount = liquidity.reserveAmount.mul(portion) / PPM_RESOLUTION;
        }

        // get the various rates between the reserves upon adding liquidity and now
        PackedRates memory packedRates =
            packRates(liquidity.poolToken, liquidity.reserveToken, liquidity.reserveRateN, liquidity.reserveRateD);

        uint256 targetAmount =
            removeLiquidityTargetAmount(
                liquidity.poolToken,
                liquidity.reserveToken,
                liquidity.poolAmount,
                liquidity.reserveAmount,
                packedRates,
                liquidity.timestamp,
                removeTimestamp
            );

        // for network token, the return amount is identical to the target amount
        if (isNetworkToken(liquidity.reserveToken)) {
            return (targetAmount, targetAmount, 0);
        }

        // handle base token return

        // calculate the amount of pool tokens required for liquidation
        // note that the amount is doubled since it's not possible to liquidate one reserve only
        Fraction memory poolRate = poolTokenRate(liquidity.poolToken, liquidity.reserveToken);
        uint256 poolAmount = targetAmount.mul(poolRate.d).div(poolRate.n / 2);

        // limit the amount of pool tokens by the amount the system/caller holds
        uint256 availableBalance = _systemStore.systemBalance(liquidity.poolToken).add(liquidity.poolAmount);
        poolAmount = poolAmount > availableBalance ? availableBalance : poolAmount;

        // calculate the base token amount received by liquidating the pool tokens
        // note that the amount is divided by 2 since the pool amount represents both reserves
        uint256 baseAmount = poolAmount.mul(poolRate.n / 2).div(poolRate.d);
        uint256 networkAmount = networkCompensation(targetAmount, baseAmount, packedRates);

        return (targetAmount, baseAmount, networkAmount);
    }

    /**
     * @dev removes protected liquidity from a pool
     * also burns governance tokens from the caller if the caller removes network tokens
     *
     * @param id id in the caller's list of protected liquidity
     * @param portion portion of liquidity to remove, in PPM
     */
    function removeLiquidity(uint256 id, uint32 portion) external override protected validPortion(portion) {
        removeLiquidity(msg.sender, id, portion);
    }

    /**
     * @dev removes protected liquidity from a pool
     * also burns governance tokens from the caller if the caller removes network tokens
     *
     * @param provider protected liquidity provider
     * @param id id in the caller's list of protected liquidity
     * @param portion portion of liquidity to remove, in PPM
     */
    function removeLiquidity(
        address payable provider,
        uint256 id,
        uint32 portion
    ) internal {
        // remove the protected liquidity from the store and update the stats and the last removal checkpoint
        ProtectedLiquidity memory removedLiquidity = removeProtectedLiquidity(provider, id, portion);

        // add the pool tokens to the system
        _systemStore.incSystemBalance(removedLiquidity.poolToken, removedLiquidity.poolAmount);

        // if removing network token liquidity, burn the governance tokens from the caller. we need to transfer the
        // tokens to the contract itself, since only token holders can burn their tokens
        if (isNetworkToken(removedLiquidity.reserveToken)) {
            _govToken.safeTransferFrom(provider, address(this), removedLiquidity.reserveAmount);
            _govTokenGovernance.burn(removedLiquidity.reserveAmount);
        }

        // get the various rates between the reserves upon adding liquidity and now
        PackedRates memory packedRates =
            packRates(
                removedLiquidity.poolToken,
                removedLiquidity.reserveToken,
                removedLiquidity.reserveRateN,
                removedLiquidity.reserveRateD
            );

        // verify rate deviation as early as possible in order to reduce gas-cost for failing transactions
        verifyRateDeviation(
            packedRates.removeSpotRateN,
            packedRates.removeSpotRateD,
            packedRates.removeAverageRateN,
            packedRates.removeAverageRateD
        );

<<<<<<< HEAD
        if (portion == PPM_RESOLUTION) {
            // notify event subscribers
            notifyEventSubscribersOnRemovingLiquidity(
                id,
                provider,
                liquidity.poolToken,
                liquidity.reserveToken,
                liquidity.poolAmount,
                liquidity.reserveAmount
            );

            // migrate the position from `_store` to `_userStore` if needed
            migratePosition(id);

            // remove the position of the provider
            _userStore.removePosition(id);
        } else {
            // remove a portion of the protected liquidity from the provider
            uint256 fullPoolAmount = liquidity.poolAmount;
            uint256 fullReserveAmount = liquidity.reserveAmount;
            liquidity.poolAmount = liquidity.poolAmount.mul(portion) / PPM_RESOLUTION;
            liquidity.reserveAmount = liquidity.reserveAmount.mul(portion) / PPM_RESOLUTION;

            // notify event subscribers
            notifyEventSubscribersOnRemovingLiquidity(
                id,
                provider,
                liquidity.poolToken,
                liquidity.reserveToken,
                liquidity.poolAmount,
                liquidity.reserveAmount
            );

            // migrate the position from `_store` to `_userStore` if needed
            migratePosition(id);

            // update the position amounts of the provider
            _userStore.updatePositionAmounts(
                id,
                fullPoolAmount - liquidity.poolAmount,
                fullReserveAmount - liquidity.reserveAmount
            );
        }

        // update the statistics
        _stats.decreaseTotalAmounts(
            liquidity.provider,
            liquidity.poolToken,
            liquidity.reserveToken,
            liquidity.poolAmount,
            liquidity.reserveAmount
        );

        // update last liquidity removal checkpoint
        _lastRemoveCheckpointStore.addCheckpoint(provider);

        // add the pool tokens to the system
        _systemStore.incSystemBalance(liquidity.poolToken, liquidity.poolAmount);

        // if removing network token liquidity, burn the governance tokens from the caller. we need to transfer the
        // tokens to the contract itself, since only token holders can burn their tokens
        if (isNetworkToken(liquidity.reserveToken)) {
            _govToken.safeTransferFrom(provider, address(this), liquidity.reserveAmount);
            _govTokenGovernance.burn(liquidity.reserveAmount);
        }

=======
>>>>>>> 7da35733
        // get the target token amount
        uint256 targetAmount =
            removeLiquidityTargetAmount(
                removedLiquidity.poolToken,
                removedLiquidity.reserveToken,
                removedLiquidity.poolAmount,
                removedLiquidity.reserveAmount,
                packedRates,
                removedLiquidity.timestamp,
                time()
            );

        // remove network token liquidity
        if (isNetworkToken(removedLiquidity.reserveToken)) {
            // mint network tokens for the caller and lock them
            mintNetworkTokens(address(_wallet), removedLiquidity.poolToken, targetAmount);
            lockTokens(provider, targetAmount);

            return;
        }

        // remove base token liquidity

        // calculate the amount of pool tokens required for liquidation
        // note that the amount is doubled since it's not possible to liquidate one reserve only
        Fraction memory poolRate = poolTokenRate(removedLiquidity.poolToken, removedLiquidity.reserveToken);
        uint256 poolAmount = targetAmount.mul(poolRate.d).div(poolRate.n / 2);

        // limit the amount of pool tokens by the amount the system holds
        uint256 systemBalance = _systemStore.systemBalance(removedLiquidity.poolToken);
        poolAmount = poolAmount > systemBalance ? systemBalance : poolAmount;

        // withdraw the pool tokens from the wallet
        IReserveToken poolToken = IReserveToken(address(removedLiquidity.poolToken));
        _systemStore.decSystemBalance(removedLiquidity.poolToken, poolAmount);
        _wallet.withdrawTokens(poolToken, address(this), poolAmount);

        // remove liquidity
        removeLiquidity(
            removedLiquidity.poolToken,
            poolAmount,
            removedLiquidity.reserveToken,
            IReserveToken(address(_networkToken))
        );

        // transfer the base tokens to the caller
        uint256 baseBalance = removedLiquidity.reserveToken.balanceOf(address(this));
        removedLiquidity.reserveToken.safeTransfer(provider, baseBalance);

        // compensate the caller with network tokens if still needed
        uint256 delta = networkCompensation(targetAmount, baseBalance, packedRates);
        if (delta > 0) {
            // check if there's enough network token balance, otherwise mint more
            uint256 networkBalance = _networkToken.balanceOf(address(this));
            if (networkBalance < delta) {
                _networkTokenGovernance.mint(address(this), delta - networkBalance);
            }

            // lock network tokens for the caller
            _networkToken.safeTransfer(address(_wallet), delta);
            lockTokens(provider, delta);
        }

        // if the contract still holds network tokens, burn them
        uint256 networkBalance = _networkToken.balanceOf(address(this));
        if (networkBalance > 0) {
            burnNetworkTokens(removedLiquidity.poolToken, networkBalance);
        }
    }

    /**
     * @dev returns the amount the provider will receive for removing liquidity
     * it's also possible to provide the remove liquidity rate & time to get an estimation
     * for the return at that given point
     *
     * @param poolToken pool token
     * @param reserveToken reserve token
     * @param poolAmount pool token amount when the liquidity was added
     * @param reserveAmount reserve token amount that was added
     * @param packedRates see `struct PackedRates`
     * @param addTimestamp time at which the liquidity was added
     * @param removeTimestamp time at which the liquidity is removed
     *
     * @return amount received for removing liquidity
     */
    function removeLiquidityTargetAmount(
        IDSToken poolToken,
        IReserveToken reserveToken,
        uint256 poolAmount,
        uint256 reserveAmount,
        PackedRates memory packedRates,
        uint256 addTimestamp,
        uint256 removeTimestamp
    ) internal view returns (uint256) {
        // get the rate between the pool token and the reserve token
        Fraction memory poolRate = poolTokenRate(poolToken, reserveToken);

        // get the rate between the reserves upon adding liquidity and now
        Fraction memory addSpotRate = Fraction({ n: packedRates.addSpotRateN, d: packedRates.addSpotRateD });
        Fraction memory removeSpotRate = Fraction({ n: packedRates.removeSpotRateN, d: packedRates.removeSpotRateD });
        Fraction memory removeAverageRate =
            Fraction({ n: packedRates.removeAverageRateN, d: packedRates.removeAverageRateD });

        // calculate the protected amount of reserve tokens plus accumulated fee before compensation
        uint256 total = protectedAmountPlusFee(poolAmount, poolRate, addSpotRate, removeSpotRate);

        // calculate the impermanent loss
        Fraction memory loss = impLoss(addSpotRate, removeAverageRate);

        // calculate the protection level
        Fraction memory level = protectionLevel(addTimestamp, removeTimestamp);

        // calculate the compensation amount
        return compensationAmount(reserveAmount, MathEx.max(reserveAmount, total), loss, level);
    }

    /**
     * @dev transfers protected liquidity to a new provider
     *
     * @param id id in the caller's list of protected liquidity
     * @param newProvider new provider
     *
     * @return new protected liquidity id
     */
    function transferLiquidity(uint256 id, address newProvider)
        external
        protected
        validAddress(newProvider)
        returns (uint256)
    {
        // remove the protected liquidity from the store and update the stats and the last removal checkpoint
        ProtectedLiquidity memory removedLiquidity = removeProtectedLiquidity(msg.sender, id, PPM_RESOLUTION);

        // add protected liquidity to the store, update the stats, and return the new id
        return
            addProtectedLiquidity(
                newProvider,
                removedLiquidity.poolToken,
                removedLiquidity.reserveToken,
                removedLiquidity.poolAmount,
                removedLiquidity.reserveAmount,
                removedLiquidity.timestamp
            );
    }

    /**
     * @dev allows the caller to claim network token balance that is no longer locked
     * note that the function can revert if the range is too large
     *
     * @param startIndex start index in the caller's list of locked balances
     * @param endIndex end index in the caller's list of locked balances (exclusive)
     */
    function claimBalance(uint256 startIndex, uint256 endIndex) external protected {
        // get the locked balances from the store
        (uint256[] memory amounts, uint256[] memory expirationTimes) =
            _userStore.lockedBalanceRange(msg.sender, startIndex, endIndex);

        uint256 totalAmount = 0;
        uint256 length = amounts.length;
        assert(length == expirationTimes.length);

        // reverse iteration since we're removing from the list
        for (uint256 i = length; i > 0; i--) {
            uint256 index = i - 1;
            if (expirationTimes[index] > time()) {
                continue;
            }

            // remove the locked balance item
            _userStore.removeLockedBalance(msg.sender, startIndex + index);
            totalAmount = totalAmount.add(amounts[index]);
        }

        if (totalAmount > 0) {
            // transfer the tokens to the caller in a single call
            _wallet.withdrawTokens(IReserveToken(address(_networkToken)), msg.sender, totalAmount);
        }
    }

    /**
     * @dev returns the ROI for removing liquidity in the current state after providing liquidity with the given args
     * the function assumes full protection is in effect
     * return value is in PPM and can be larger than PPM_RESOLUTION for positive ROI, 1M = 0% ROI
     *
     * @param poolToken pool token
     * @param reserveToken reserve token
     * @param reserveAmount reserve token amount that was added
     * @param poolRateN rate of 1 pool token in reserve token units when the liquidity was added (numerator)
     * @param poolRateD rate of 1 pool token in reserve token units when the liquidity was added (denominator)
     * @param reserveRateN rate of 1 reserve token in the other reserve token units when the liquidity was added (numerator)
     * @param reserveRateD rate of 1 reserve token in the other reserve token units when the liquidity was added (denominator)
     *
     * @return ROI in PPM
     */
    function poolROI(
        IDSToken poolToken,
        IReserveToken reserveToken,
        uint256 reserveAmount,
        uint256 poolRateN,
        uint256 poolRateD,
        uint256 reserveRateN,
        uint256 reserveRateD
    ) external view returns (uint256) {
        // calculate the amount of pool tokens based on the amount of reserve tokens
        uint256 poolAmount = reserveAmount.mul(poolRateD).div(poolRateN);

        // get the various rates between the reserves upon adding liquidity and now
        PackedRates memory packedRates = packRates(poolToken, reserveToken, reserveRateN, reserveRateD);

        // get the current return
        uint256 protectedReturn =
            removeLiquidityTargetAmount(
                poolToken,
                reserveToken,
                poolAmount,
                reserveAmount,
                packedRates,
                time().sub(_settings.maxProtectionDelay()),
                time()
            );

        // calculate the ROI as the ratio between the current fully protected return and the initial amount
        return protectedReturn.mul(PPM_RESOLUTION).div(reserveAmount);
    }

    /**
     * @dev adds protected liquidity to the store and updates the stats
     *
     * @param provider protected liquidity provider
     * @param poolToken pool token
     * @param reserveToken reserve token
     * @param poolAmount amount of pool tokens to protect
     * @param reserveAmount amount of reserve tokens to protect
     * @param timestamp the timestamp of the position
     *
     * @return new protected liquidity id
     */
    function addProtectedLiquidity(
        address provider,
        IDSToken poolToken,
        IReserveToken reserveToken,
        uint256 poolAmount,
        uint256 reserveAmount,
        uint256 timestamp
    ) internal returns (uint256) {
        // verify rate deviation as early as possible in order to reduce gas-cost for failing transactions
        (Fraction memory spotRate, Fraction memory averageRate) = reserveTokenRates(poolToken, reserveToken);
        verifyRateDeviation(spotRate.n, spotRate.d, averageRate.n, averageRate.d);

        notifyEventSubscribersOnAddingLiquidity(provider, poolToken, reserveToken, poolAmount, reserveAmount);

        _stats.increaseTotalAmounts(provider, poolToken, reserveToken, poolAmount, reserveAmount);
        _stats.addProviderPool(provider, poolToken);

        return
            _userStore.addPosition(
                provider,
                poolToken,
                reserveToken,
                poolAmount,
                reserveAmount,
                spotRate.n,
                spotRate.d,
                timestamp
            );
    }

    /**
     * @dev removes the protected liquidity from the store and updates the stats and the last removal checkpoint
     *
     * @param provider protected liquidity provider
     * @param id protected liquidity id
     * @param portion portion of liquidity to remove, in PPM
     *
     * @return a ProtectedLiquidity struct representing the removed liquidity
     */
    function removeProtectedLiquidity(
        address provider,
        uint256 id,
        uint32 portion
    ) private returns (ProtectedLiquidity memory) {
        ProtectedLiquidity memory liquidity = protectedLiquidity(id, provider);

        // verify that the pool is whitelisted
        _poolWhitelisted(liquidity.poolToken);

        // verify that the protected liquidity is not removed on the same block in which it was added
        require(liquidity.timestamp < time(), "ERR_TOO_EARLY");

        if (portion == PPM_RESOLUTION) {
            notifyEventSubscribersOnRemovingLiquidity(
                id,
                liquidity.provider,
                liquidity.poolToken,
                liquidity.reserveToken,
                liquidity.poolAmount,
                liquidity.reserveAmount
            );

            // remove the protected liquidity from the provider
            _store.removeProtectedLiquidity(id);
        } else {
            // remove a portion of the protected liquidity from the provider
            uint256 fullPoolAmount = liquidity.poolAmount;
            uint256 fullReserveAmount = liquidity.reserveAmount;
            liquidity.poolAmount = liquidity.poolAmount.mul(portion) / PPM_RESOLUTION;
            liquidity.reserveAmount = liquidity.reserveAmount.mul(portion) / PPM_RESOLUTION;

            notifyEventSubscribersOnRemovingLiquidity(
                id,
                liquidity.provider,
                liquidity.poolToken,
                liquidity.reserveToken,
                liquidity.poolAmount,
                liquidity.reserveAmount
            );

            _store.updateProtectedLiquidityAmounts(
                id,
                fullPoolAmount - liquidity.poolAmount,
                fullReserveAmount - liquidity.reserveAmount
            );
        }

        // update the statistics
        _stats.decreaseTotalAmounts(
            liquidity.provider,
            liquidity.poolToken,
            liquidity.reserveToken,
            liquidity.poolAmount,
            liquidity.reserveAmount
        );

        // update last liquidity removal checkpoint
        _lastRemoveCheckpointStore.addCheckpoint(provider);

        return liquidity;
    }

    /**
     * @dev locks network tokens for the provider and emits the tokens locked event
     *
     * @param provider tokens provider
     * @param amount amount of network tokens
     */
    function lockTokens(address provider, uint256 amount) internal {
        uint256 expirationTime = time().add(_settings.lockDuration());
        _userStore.addLockedBalance(provider, amount, expirationTime);
    }

    /**
     * @dev returns the rate of 1 pool token in reserve token units
     *
     * @param poolToken pool token
     * @param reserveToken reserve token
     */
    function poolTokenRate(IDSToken poolToken, IReserveToken reserveToken)
        internal
        view
        virtual
        returns (Fraction memory)
    {
        // get the pool token supply
        uint256 poolTokenSupply = poolToken.totalSupply();

        // get the reserve balance
        IConverter converter = IConverter(payable(ownedBy(poolToken)));
        uint256 reserveBalance = converter.getConnectorBalance(reserveToken);

        // for standard pools, 50% of the pool supply value equals the value of each reserve
        return Fraction({ n: reserveBalance.mul(2), d: poolTokenSupply });
    }

    /**
     * @dev returns the spot rate and average rate of 1 reserve token in the other reserve token units
     *
     * @param poolToken pool token
     * @param reserveToken reserve token
     *
     * @return spot rate
     * @return average rate
     */
    function reserveTokenRates(IDSToken poolToken, IReserveToken reserveToken)
        internal
        view
        returns (Fraction memory, Fraction memory)
    {
        ILiquidityPoolConverter converter = ILiquidityPoolConverter(payable(ownedBy(poolToken)));
        IReserveToken otherReserve = converterOtherReserve(converter, reserveToken);

        (uint256 spotRateN, uint256 spotRateD) = converterReserveBalances(converter, otherReserve, reserveToken);
        (uint256 averageRateN, uint256 averageRateD) = converter.recentAverageRate(reserveToken);

        return (Fraction({ n: spotRateN, d: spotRateD }), Fraction({ n: averageRateN, d: averageRateD }));
    }

    /**
     * @dev returns the various rates between the reserves
     *
     * @param poolToken pool token
     * @param reserveToken reserve token
     * @param addSpotRateN add spot rate numerator
     * @param addSpotRateD add spot rate denominator
     *
     * @return see `struct PackedRates`
     */
    function packRates(
        IDSToken poolToken,
        IReserveToken reserveToken,
        uint256 addSpotRateN,
        uint256 addSpotRateD
    ) internal view returns (PackedRates memory) {
        (Fraction memory removeSpotRate, Fraction memory removeAverageRate) =
            reserveTokenRates(poolToken, reserveToken);

        assert(
            addSpotRateN <= MAX_UINT128 &&
                addSpotRateD <= MAX_UINT128 &&
                removeSpotRate.n <= MAX_UINT128 &&
                removeSpotRate.d <= MAX_UINT128 &&
                removeAverageRate.n <= MAX_UINT128 &&
                removeAverageRate.d <= MAX_UINT128
        );

        return
            PackedRates({
                addSpotRateN: uint128(addSpotRateN),
                addSpotRateD: uint128(addSpotRateD),
                removeSpotRateN: uint128(removeSpotRate.n),
                removeSpotRateD: uint128(removeSpotRate.d),
                removeAverageRateN: uint128(removeAverageRate.n),
                removeAverageRateD: uint128(removeAverageRate.d)
            });
    }

    /**
     * @dev verifies that the deviation of the average rate from the spot rate is within the permitted range
     * for example, if the maximum permitted deviation is 5%, then verify `95/100 <= average/spot <= 100/95`
     *
     * @param spotRateN spot rate numerator
     * @param spotRateD spot rate denominator
     * @param averageRateN average rate numerator
     * @param averageRateD average rate denominator
     */
    function verifyRateDeviation(
        uint256 spotRateN,
        uint256 spotRateD,
        uint256 averageRateN,
        uint256 averageRateD
    ) internal view {
        uint256 ppmDelta = PPM_RESOLUTION - _settings.averageRateMaxDeviation();
        uint256 min = spotRateN.mul(averageRateD).mul(ppmDelta).mul(ppmDelta);
        uint256 mid = spotRateD.mul(averageRateN).mul(ppmDelta).mul(PPM_RESOLUTION);
        uint256 max = spotRateN.mul(averageRateD).mul(PPM_RESOLUTION).mul(PPM_RESOLUTION);
        require(min <= mid && mid <= max, "ERR_INVALID_RATE");
    }

    /**
     * @dev utility to add liquidity to a converter
     *
     * @param converter converter
     * @param reserveToken1 reserve token 1
     * @param reserveToken2 reserve token 2
     * @param reserveAmount1 reserve amount 1
     * @param reserveAmount2 reserve amount 2
     * @param value ETH amount to add
     */
    function addLiquidity(
        ILiquidityPoolConverter converter,
        IReserveToken reserveToken1,
        IReserveToken reserveToken2,
        uint256 reserveAmount1,
        uint256 reserveAmount2,
        uint256 value
    ) internal {
        IReserveToken[] memory reserveTokens = new IReserveToken[](2);
        uint256[] memory amounts = new uint256[](2);
        reserveTokens[0] = reserveToken1;
        reserveTokens[1] = reserveToken2;
        amounts[0] = reserveAmount1;
        amounts[1] = reserveAmount2;
        converter.addLiquidity{ value: value }(reserveTokens, amounts, 1);
    }

    /**
     * @dev utility to remove liquidity from a converter
     *
     * @param poolToken pool token of the converter
     * @param poolAmount amount of pool tokens to remove
     * @param reserveToken1 reserve token 1
     * @param reserveToken2 reserve token 2
     */
    function removeLiquidity(
        IDSToken poolToken,
        uint256 poolAmount,
        IReserveToken reserveToken1,
        IReserveToken reserveToken2
    ) internal {
        ILiquidityPoolConverter converter = ILiquidityPoolConverter(payable(ownedBy(poolToken)));

        IReserveToken[] memory reserveTokens = new IReserveToken[](2);
        uint256[] memory minReturns = new uint256[](2);
        reserveTokens[0] = reserveToken1;
        reserveTokens[1] = reserveToken2;
        minReturns[0] = 1;
        minReturns[1] = 1;
        converter.removeLiquidity(poolAmount, reserveTokens, minReturns);
    }

    /**
     * @dev returns a protected liquidity from the store
     *
     * @param id protected liquidity id
     *
     * @return protected liquidity
     */
    function protectedLiquidity(uint256 id) internal view returns (ProtectedLiquidity memory) {
        ProtectedLiquidity memory liquidity = oldProtectedLiquidity(id);

        if (liquidity.provider == address(0)) {
            (
                liquidity.provider,
                liquidity.poolToken,
                liquidity.reserveToken,
                liquidity.poolAmount,
                liquidity.reserveAmount,
                liquidity.reserveRateN,
                liquidity.reserveRateD,
                liquidity.timestamp
            ) = _userStore.position(id);
        }

        return liquidity;
    }

    /**
     * @dev returns a protected liquidity from the store
     *
     * @param id protected liquidity id
     * @param provider authorized provider
     *
     * @return protected liquidity
     */
    function protectedLiquidity(uint256 id, address provider) internal view returns (ProtectedLiquidity memory) {
        ProtectedLiquidity memory liquidity = protectedLiquidity(id);
        require(liquidity.provider == provider, "ERR_ACCESS_DENIED");

        return liquidity;
    }

    /**
     * @dev returns the protected amount of reserve tokens plus accumulated fee before compensation
     *
     * @param poolAmount pool token amount when the liquidity was added
     * @param poolRate rate of 1 pool token in the related reserve token units
     * @param addRate rate of 1 reserve token in the other reserve token units when the liquidity was added
     * @param removeRate rate of 1 reserve token in the other reserve token units when the liquidity is removed
     *
     * @return protected amount of reserve tokens plus accumulated fee = sqrt(removeRate / addRate) * poolRate * poolAmount
     */
    function protectedAmountPlusFee(
        uint256 poolAmount,
        Fraction memory poolRate,
        Fraction memory addRate,
        Fraction memory removeRate
    ) internal pure returns (uint256) {
        uint256 n = MathEx.ceilSqrt(addRate.d.mul(removeRate.n)).mul(poolRate.n);
        uint256 d = MathEx.floorSqrt(addRate.n.mul(removeRate.d)).mul(poolRate.d);

        uint256 x = n * poolAmount;
        if (x / n == poolAmount) {
            return x / d;
        }

        (uint256 hi, uint256 lo) = n > poolAmount ? (n, poolAmount) : (poolAmount, n);
        (uint256 p, uint256 q) = MathEx.reducedRatio(hi, d, MAX_UINT256 / lo);
        uint256 min = (hi / d).mul(lo);

        if (q > 0) {
            return MathEx.max(min, (p * lo) / q);
        }
        return min;
    }

    /**
     * @dev returns the impermanent loss incurred due to the change in rates between the reserve tokens
     *
     * @param prevRate previous rate between the reserves
     * @param newRate new rate between the reserves
     *
     * @return impermanent loss (as a ratio)
     */
    function impLoss(Fraction memory prevRate, Fraction memory newRate) internal pure returns (Fraction memory) {
        uint256 ratioN = newRate.n.mul(prevRate.d);
        uint256 ratioD = newRate.d.mul(prevRate.n);

        uint256 prod = ratioN * ratioD;
        uint256 root =
            prod / ratioN == ratioD ? MathEx.floorSqrt(prod) : MathEx.floorSqrt(ratioN) * MathEx.floorSqrt(ratioD);
        uint256 sum = ratioN.add(ratioD);

        // the arithmetic below is safe because `x + y >= sqrt(x * y) * 2`
        if (sum % 2 == 0) {
            sum /= 2;
            return Fraction({ n: sum - root, d: sum });
        }
        return Fraction({ n: sum - root * 2, d: sum });
    }

    /**
     * @dev returns the protection level based on the timestamp and protection delays
     *
     * @param addTimestamp time at which the liquidity was added
     * @param removeTimestamp time at which the liquidity is removed
     *
     * @return protection level (as a ratio)
     */
    function protectionLevel(uint256 addTimestamp, uint256 removeTimestamp) internal view returns (Fraction memory) {
        uint256 timeElapsed = removeTimestamp.sub(addTimestamp);
        uint256 minProtectionDelay = _settings.minProtectionDelay();
        uint256 maxProtectionDelay = _settings.maxProtectionDelay();
        if (timeElapsed < minProtectionDelay) {
            return Fraction({ n: 0, d: 1 });
        }

        if (timeElapsed >= maxProtectionDelay) {
            return Fraction({ n: 1, d: 1 });
        }

        return Fraction({ n: timeElapsed, d: maxProtectionDelay });
    }

    /**
     * @dev returns the compensation amount based on the impermanent loss and the protection level
     *
     * @param amount protected amount in units of the reserve token
     * @param total amount plus fee in units of the reserve token
     * @param loss protection level (as a ratio between 0 and 1)
     * @param level impermanent loss (as a ratio between 0 and 1)
     *
     * @return compensation amount
     */
    function compensationAmount(
        uint256 amount,
        uint256 total,
        Fraction memory loss,
        Fraction memory level
    ) internal pure returns (uint256) {
        uint256 levelN = level.n.mul(amount);
        uint256 levelD = level.d;
        uint256 maxVal = MathEx.max(MathEx.max(levelN, levelD), total);
        (uint256 lossN, uint256 lossD) = MathEx.reducedRatio(loss.n, loss.d, MAX_UINT256 / maxVal);
        return total.mul(lossD.sub(lossN)).div(lossD).add(lossN.mul(levelN).div(lossD.mul(levelD)));
    }

    function networkCompensation(
        uint256 targetAmount,
        uint256 baseAmount,
        PackedRates memory packedRates
    ) internal view returns (uint256) {
        if (targetAmount <= baseAmount) {
            return 0;
        }

        // calculate the delta in network tokens
        uint256 delta =
            (targetAmount - baseAmount).mul(packedRates.removeAverageRateN).div(packedRates.removeAverageRateD);

        // the delta might be very small due to precision loss
        // in which case no compensation will take place (gas optimization)
        if (delta >= _settings.minNetworkCompensation()) {
            return delta;
        }

        return 0;
    }

    // utility to mint network tokens
    function mintNetworkTokens(
        address owner,
        IConverterAnchor poolAnchor,
        uint256 amount
    ) private {
        _systemStore.incNetworkTokensMinted(poolAnchor, amount);
        _networkTokenGovernance.mint(owner, amount);
    }

    // utility to burn network tokens
    function burnNetworkTokens(IConverterAnchor poolAnchor, uint256 amount) private {
        _systemStore.decNetworkTokensMinted(poolAnchor, amount);
        _networkTokenGovernance.burn(amount);
    }

    /**
     * @dev notify event subscribers on adding liquidity
     *
     * @param provider protected liquidity provider
     * @param poolToken pool token
     * @param reserveToken reserve token
     * @param poolAmount amount of pool tokens to protect
     * @param reserveAmount amount of reserve tokens to protect
     */
    function notifyEventSubscribersOnAddingLiquidity(
        address provider,
        IDSToken poolToken,
        IReserveToken reserveToken,
        uint256 poolAmount,
        uint256 reserveAmount
    ) private {
        address[] memory subscribers = _settings.subscribers();
        uint256 length = subscribers.length;
        for (uint256 i = 0; i < length; i++) {
            ILiquidityProtectionEventsSubscriber(subscribers[i]).onAddingLiquidity(
                provider,
                poolToken,
                reserveToken,
                poolAmount,
                reserveAmount
            );
        }
    }

    /**
     * @dev notify event subscribers on removing liquidity
     *
     * @param id protected liquidity id
     * @param provider protected liquidity provider
     * @param poolToken pool token
     * @param reserveToken reserve token
     * @param poolAmount amount of pool tokens to protect
     * @param reserveAmount amount of reserve tokens to protect
     */
    function notifyEventSubscribersOnRemovingLiquidity(
        uint256 id,
        address provider,
        IDSToken poolToken,
        IReserveToken reserveToken,
        uint256 poolAmount,
        uint256 reserveAmount
    ) private {
        address[] memory subscribers = _settings.subscribers();
        uint256 length = subscribers.length;
        for (uint256 i = 0; i < length; i++) {
            ILiquidityProtectionEventsSubscriber(subscribers[i]).onRemovingLiquidity(
                id,
                provider,
                poolToken,
                reserveToken,
                poolAmount,
                reserveAmount
            );
        }
    }

    // utility to get the reserve balances
    function converterReserveBalances(
        IConverter converter,
        IReserveToken reserveToken1,
        IReserveToken reserveToken2
    ) private view returns (uint256, uint256) {
        return (converter.getConnectorBalance(reserveToken1), converter.getConnectorBalance(reserveToken2));
    }

    // utility to get the other reserve
    function converterOtherReserve(IConverter converter, IReserveToken thisReserve)
        private
        view
        returns (IReserveToken)
    {
        IReserveToken otherReserve = converter.connectorTokens(0);
        return otherReserve != thisReserve ? otherReserve : converter.connectorTokens(1);
    }

    // utility to get the owner
    function ownedBy(IOwned owned) private view returns (address) {
        return owned.owner();
    }

    function migratePosition(uint256 id) private {
        ProtectedLiquidity memory liquidity = oldProtectedLiquidity(id);

        if (liquidity.provider != address(0)) {
            _store.removeProtectedLiquidity(id);
            _userStore.seedPosition(
                id,
                liquidity.provider,
                liquidity.poolToken,
                liquidity.reserveToken,
                liquidity.poolAmount,
                liquidity.reserveAmount,
                liquidity.reserveRateN,
                liquidity.reserveRateD,
                liquidity.timestamp
            );
        }
    }

    function oldProtectedLiquidity(uint256 id) internal view returns (ProtectedLiquidity memory) {
        ProtectedLiquidity memory liquidity;
        (
            liquidity.provider,
            liquidity.poolToken,
            liquidity.reserveToken,
            liquidity.poolAmount,
            liquidity.reserveAmount,
            liquidity.reserveRateN,
            liquidity.reserveRateD,
            liquidity.timestamp
        ) = _store.protectedLiquidity(id);
        return liquidity;
    }

    /**
     * @dev returns whether the provided reserve token is the network token
     *
     * @return whether the provided reserve token is the network token
     */
    function isNetworkToken(IReserveToken reserveToken) private view returns (bool) {
        return address(reserveToken) == address(_networkToken);
    }
}<|MERGE_RESOLUTION|>--- conflicted
+++ resolved
@@ -653,75 +653,6 @@
             packedRates.removeAverageRateD
         );
 
-<<<<<<< HEAD
-        if (portion == PPM_RESOLUTION) {
-            // notify event subscribers
-            notifyEventSubscribersOnRemovingLiquidity(
-                id,
-                provider,
-                liquidity.poolToken,
-                liquidity.reserveToken,
-                liquidity.poolAmount,
-                liquidity.reserveAmount
-            );
-
-            // migrate the position from `_store` to `_userStore` if needed
-            migratePosition(id);
-
-            // remove the position of the provider
-            _userStore.removePosition(id);
-        } else {
-            // remove a portion of the protected liquidity from the provider
-            uint256 fullPoolAmount = liquidity.poolAmount;
-            uint256 fullReserveAmount = liquidity.reserveAmount;
-            liquidity.poolAmount = liquidity.poolAmount.mul(portion) / PPM_RESOLUTION;
-            liquidity.reserveAmount = liquidity.reserveAmount.mul(portion) / PPM_RESOLUTION;
-
-            // notify event subscribers
-            notifyEventSubscribersOnRemovingLiquidity(
-                id,
-                provider,
-                liquidity.poolToken,
-                liquidity.reserveToken,
-                liquidity.poolAmount,
-                liquidity.reserveAmount
-            );
-
-            // migrate the position from `_store` to `_userStore` if needed
-            migratePosition(id);
-
-            // update the position amounts of the provider
-            _userStore.updatePositionAmounts(
-                id,
-                fullPoolAmount - liquidity.poolAmount,
-                fullReserveAmount - liquidity.reserveAmount
-            );
-        }
-
-        // update the statistics
-        _stats.decreaseTotalAmounts(
-            liquidity.provider,
-            liquidity.poolToken,
-            liquidity.reserveToken,
-            liquidity.poolAmount,
-            liquidity.reserveAmount
-        );
-
-        // update last liquidity removal checkpoint
-        _lastRemoveCheckpointStore.addCheckpoint(provider);
-
-        // add the pool tokens to the system
-        _systemStore.incSystemBalance(liquidity.poolToken, liquidity.poolAmount);
-
-        // if removing network token liquidity, burn the governance tokens from the caller. we need to transfer the
-        // tokens to the contract itself, since only token holders can burn their tokens
-        if (isNetworkToken(liquidity.reserveToken)) {
-            _govToken.safeTransferFrom(provider, address(this), liquidity.reserveAmount);
-            _govTokenGovernance.burn(liquidity.reserveAmount);
-        }
-
-=======
->>>>>>> 7da35733
         // get the target token amount
         uint256 targetAmount =
             removeLiquidityTargetAmount(
@@ -1012,17 +943,21 @@
         require(liquidity.timestamp < time(), "ERR_TOO_EARLY");
 
         if (portion == PPM_RESOLUTION) {
+            // notify event subscribers
             notifyEventSubscribersOnRemovingLiquidity(
                 id,
-                liquidity.provider,
+                provider,
                 liquidity.poolToken,
                 liquidity.reserveToken,
                 liquidity.poolAmount,
                 liquidity.reserveAmount
             );
 
-            // remove the protected liquidity from the provider
-            _store.removeProtectedLiquidity(id);
+            // migrate the position from `_store` to `_userStore` if needed
+            migratePosition(id);
+
+            // remove the position of the provider
+            _userStore.removePosition(id);
         } else {
             // remove a portion of the protected liquidity from the provider
             uint256 fullPoolAmount = liquidity.poolAmount;
@@ -1030,16 +965,21 @@
             liquidity.poolAmount = liquidity.poolAmount.mul(portion) / PPM_RESOLUTION;
             liquidity.reserveAmount = liquidity.reserveAmount.mul(portion) / PPM_RESOLUTION;
 
+            // notify event subscribers
             notifyEventSubscribersOnRemovingLiquidity(
                 id,
-                liquidity.provider,
+                provider,
                 liquidity.poolToken,
                 liquidity.reserveToken,
                 liquidity.poolAmount,
                 liquidity.reserveAmount
             );
 
-            _store.updateProtectedLiquidityAmounts(
+            // migrate the position from `_store` to `_userStore` if needed
+            migratePosition(id);
+
+            // update the position amounts of the provider
+            _userStore.updatePositionAmounts(
                 id,
                 fullPoolAmount - liquidity.poolAmount,
                 fullReserveAmount - liquidity.reserveAmount
