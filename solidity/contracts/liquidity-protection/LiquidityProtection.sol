--- conflicted
+++ resolved
@@ -106,26 +106,15 @@
         settings = ILiquidityProtectionSettings(_contractAddresses[0]);
         store = ILiquidityProtectionStore(_contractAddresses[1]);
         stats = ILiquidityProtectionStats(_contractAddresses[2]);
-<<<<<<< HEAD
         userStore = ILiquidityProtectionUserStore(_contractAddresses[3]);
         systemStore = ILiquidityProtectionSystemStore(_contractAddresses[4]);
-        wallet = ITokenHolder(_contractAddresses[5]);
+        wallet = ITokenHolder(payable(_contractAddresses[5]));
         networkTokenGovernance = ITokenGovernance(_contractAddresses[6]);
         govTokenGovernance = ITokenGovernance(_contractAddresses[7]);
         lastRemoveCheckpointStore = ICheckpointStore(_contractAddresses[8]);
 
         networkToken = IERC20(address(ITokenGovernance(_contractAddresses[6]).token()));
         govToken = IERC20(address(ITokenGovernance(_contractAddresses[7]).token()));
-=======
-        systemStore = ILiquidityProtectionSystemStore(_contractAddresses[3]);
-        wallet = ITokenHolder(payable(_contractAddresses[4]));
-        networkTokenGovernance = ITokenGovernance(_contractAddresses[5]);
-        govTokenGovernance = ITokenGovernance(_contractAddresses[6]);
-        lastRemoveCheckpointStore = ICheckpointStore(_contractAddresses[7]);
-
-        networkToken = IERC20(address(ITokenGovernance(_contractAddresses[5]).token()));
-        govToken = IERC20(address(ITokenGovernance(_contractAddresses[6]).token()));
->>>>>>> b0cdf49f
     }
 
     // ensures that the contract is currently removing liquidity from a converter
