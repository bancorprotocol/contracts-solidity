// SPDX-License-Identifier: SEE LICENSE IN LICENSE
pragma solidity 0.6.12;

import "@bancor/token-governance/contracts/ITokenGovernance.sol";

import "../utility/ReentrancyGuard.sol";
import "../utility/Owned.sol";
import "../utility/SafeMath.sol";
import "../utility/Math.sol";
import "../utility/TokenHandler.sol";
import "../utility/Types.sol";
import "../utility/Time.sol";
import "../utility/Utils.sol";
import "../utility/Owned.sol";
import "./interfaces/ILiquidityProtectionStore.sol";
import "./interfaces/ILiquidityProtectionSettings.sol";
import "./interfaces/ICheckpointStore.sol";
import "../token/interfaces/IDSToken.sol";
import "../token/interfaces/IERC20Token.sol";
import "../converter/interfaces/IConverterAnchor.sol";
import "../converter/interfaces/IConverter.sol";
import "../converter/interfaces/IConverterRegistry.sol";

interface ILiquidityPoolConverter is IConverter {
    function addLiquidity(
        IERC20Token[] memory _reserveTokens,
        uint256[] memory _reserveAmounts,
        uint256 _minReturn
    ) external payable;

    function removeLiquidity(
        uint256 _amount,
        IERC20Token[] memory _reserveTokens,
        uint256[] memory _reserveMinReturnAmounts
    ) external;

    function addLiquidity(
        IERC20Token[2] memory _reserveTokens,
        uint256[2] memory _reserveAmounts,
        uint256 _minReturn
    ) external payable;

    function removeLiquidity(
        uint256 _amount,
        IERC20Token[2] memory _reserveTokens,
        uint256[2] memory _reserveMinReturnAmounts
    ) external;

    function recentAverageRate(IERC20Token _reserveToken) external view returns (uint256, uint256);
}

/**
 * @dev This contract implements the liquidity protection mechanism.
 */
contract LiquidityProtection is TokenHandler, Utils, Owned, ReentrancyGuard, Time {
    using SafeMath for uint256;
    using Math for *;

    struct ProtectedLiquidity {
        address provider; // liquidity provider
        IDSToken poolToken; // pool token address
        IERC20Token reserveToken; // reserve token address
        uint256 poolAmount; // pool token amount
        uint256 reserveAmount; // reserve token amount
        uint256 reserveRateN; // rate of 1 protected reserve token in units of the other reserve token (numerator)
        uint256 reserveRateD; // rate of 1 protected reserve token in units of the other reserve token (denominator)
        uint256 timestamp; // timestamp
    }

    // various rates between the two reserve tokens. the rate is of 1 unit of the protected reserve token in units of the other reserve token
    struct PackedRates {
        uint128 addSpotRateN; // spot rate of 1 A in units of B when liquidity was added (numerator)
        uint128 addSpotRateD; // spot rate of 1 A in units of B when liquidity was added (denominator)
        uint128 removeSpotRateN; // spot rate of 1 A in units of B when liquidity is removed (numerator)
        uint128 removeSpotRateD; // spot rate of 1 A in units of B when liquidity is removed (denominator)
        uint128 removeAverageRateN; // average rate of 1 A in units of B when liquidity is removed (numerator)
        uint128 removeAverageRateD; // average rate of 1 A in units of B when liquidity is removed (denominator)
    }

    IERC20Token internal constant ETH_RESERVE_ADDRESS = IERC20Token(0xEeeeeEeeeEeEeeEeEeEeeEEEeeeeEeeeeeeeEEeE);
    uint32 internal constant PPM_RESOLUTION = 1000000;
    uint256 internal constant MAX_UINT128 = 2**128 - 1;
    uint256 internal constant MAX_UINT256 = uint256(-1);

    ILiquidityProtectionSettings public immutable settings;
    ILiquidityProtectionStore public immutable store;
    IERC20Token public immutable networkToken;
    ITokenGovernance public immutable networkTokenGovernance;
    IERC20Token public immutable govToken;
    ITokenGovernance public immutable govTokenGovernance;
    ICheckpointStore public immutable lastRemoveCheckpointStore;

    // true if the contract is currently adding/removing liquidity from a converter, used for accepting ETH
    bool private updatingLiquidity = false;

    /**
     * @dev initializes a new LiquidityProtection contract
     *
     * @param _settings liquidity protection settings
     * @param _store liquidity protection store
     * @param _networkTokenGovernance network token governance
     * @param _govTokenGovernance governance token governance
     * @param _lastRemoveCheckpointStore last liquidity removal/unprotection checkpoints store
     */
    constructor(
        ILiquidityProtectionSettings _settings,
        ILiquidityProtectionStore _store,
        ITokenGovernance _networkTokenGovernance,
        ITokenGovernance _govTokenGovernance,
        ICheckpointStore _lastRemoveCheckpointStore
    )
        public
        validAddress(address(_settings))
        validAddress(address(_store))
        validAddress(address(_networkTokenGovernance))
        validAddress(address(_govTokenGovernance))
        notThis(address(_settings))
        notThis(address(_store))
        notThis(address(_networkTokenGovernance))
        notThis(address(_govTokenGovernance))
    {
        settings = _settings;
        store = _store;

        networkTokenGovernance = _networkTokenGovernance;
        networkToken = IERC20Token(address(_networkTokenGovernance.token()));
        govTokenGovernance = _govTokenGovernance;
        govToken = IERC20Token(address(_govTokenGovernance.token()));

        lastRemoveCheckpointStore = _lastRemoveCheckpointStore;
    }

    // ensures that the contract is currently removing liquidity from a converter
    modifier updatingLiquidityOnly() {
        _updatingLiquidityOnly();
        _;
    }

    // error message binary size optimization
    function _updatingLiquidityOnly() internal view {
        require(updatingLiquidity, "ERR_NOT_UPDATING_LIQUIDITY");
    }

    // ensures that the portion is valid
    modifier validPortion(uint32 _portion) {
        _validPortion(_portion);
        _;
    }

    // error message binary size optimization
    function _validPortion(uint32 _portion) internal pure {
        require(_portion > 0 && _portion <= PPM_RESOLUTION, "ERR_INVALID_PORTION");
    }

    // ensures that the pool is supported
    modifier poolSupported(IConverterAnchor _poolAnchor) {
        _poolSupported(_poolAnchor);
        _;
    }

    // error message binary size optimization
    function _poolSupported(IConverterAnchor _poolAnchor) internal view {
        require(settings.isPoolSupported(_poolAnchor), "ERR_POOL_NOT_SUPPORTED");
    }

    // ensures that the pool is whitelisted
    modifier poolWhitelisted(IConverterAnchor _poolAnchor) {
        _poolWhitelisted(_poolAnchor);
        _;
    }

    // error message binary size optimization
    function _poolWhitelisted(IConverterAnchor _poolAnchor) internal view {
        require(settings.isPoolWhitelisted(_poolAnchor), "ERR_POOL_NOT_WHITELISTED");
    }

    /**
     * @dev accept ETH
     * used when removing liquidity from ETH converters
     */
    receive() external payable updatingLiquidityOnly() {}

    /**
     * @dev transfers the ownership of the store
     * can only be called by the contract owner
     *
     * @param _newOwner    the new owner of the store
     */
    function transferStoreOwnership(address _newOwner) external ownerOnly {
        store.transferOwnership(_newOwner);
    }

    /**
     * @dev accepts the ownership of the store
     * can only be called by the contract owner
     */
    function acceptStoreOwnership() external ownerOnly {
        store.acceptOwnership();
    }

    /**
     * @dev adds protection to existing pool tokens
     * also mints new governance tokens for the caller
     *
     * @param _poolAnchor  anchor of the pool
     * @param _amount      amount of pool tokens to protect
     */
    function protectLiquidity(IConverterAnchor _poolAnchor, uint256 _amount)
        external
        protected
        poolSupported(_poolAnchor)
        poolWhitelisted(_poolAnchor)
        greaterThanZero(_amount)
    {
        // get the converter
        IConverter converter = IConverter(payable(ownedBy(_poolAnchor)));

        // save a local copy of `networkToken`
        IERC20Token networkTokenLocal = networkToken;

        // protect both reserves
        IDSToken poolToken = IDSToken(address(_poolAnchor));
        protectLiquidity(poolToken, converter, networkTokenLocal, 0, _amount / 2);
        protectLiquidity(poolToken, converter, networkTokenLocal, 1, _amount - _amount / 2);

        // transfer the pool tokens from the caller directly to the store
        safeTransferFrom(poolToken, msg.sender, address(store), _amount);
    }

    /**
     * @dev cancels the protection and returns the pool tokens to the caller
     * also burns governance tokens from the caller
     * must be called with the indices of both the base token and the network token protections
     *
     * @param _id1 id in the caller's list of protected liquidity
     * @param _id2 matching id in the caller's list of protected liquidity
     */
    function unprotectLiquidity(uint256 _id1, uint256 _id2) external protected {
        require(_id1 != _id2, "ERR_SAME_ID");

        ProtectedLiquidity memory liquidity1 = protectedLiquidity(_id1, msg.sender);
        ProtectedLiquidity memory liquidity2 = protectedLiquidity(_id2, msg.sender);

        // save a local copy of `networkToken`
        IERC20Token networkTokenLocal = networkToken;

        // verify that the two protected liquidities were added together (using `protect`)
        require(
            liquidity1.poolToken == liquidity2.poolToken &&
                liquidity1.reserveToken != liquidity2.reserveToken &&
                (liquidity1.reserveToken == networkTokenLocal || liquidity2.reserveToken == networkTokenLocal) &&
                liquidity1.timestamp == liquidity2.timestamp &&
                liquidity1.poolAmount <= liquidity2.poolAmount.add(1) &&
                liquidity2.poolAmount <= liquidity1.poolAmount.add(1),
            "ERR_PROTECTIONS_MISMATCH"
        );

        // verify that the two protected liquidities are not removed on the same block in which they were added
        require(liquidity1.timestamp < time(), "ERR_TOO_EARLY");

        // burn the governance tokens from the caller. we need to transfer the tokens to the contract itself, since only
        // token holders can burn their tokens
        uint256 amount =
            liquidity1.reserveToken == networkTokenLocal ? liquidity1.reserveAmount : liquidity2.reserveAmount;
        safeTransferFrom(govToken, msg.sender, address(this), amount);
        govTokenGovernance.burn(amount);

        // update last liquidity removal checkpoint
        lastRemoveCheckpointStore.addCheckpoint(msg.sender);

        // remove the two protected liquidities from the provider
        store.removeProtectedLiquidity(_id1);
        store.removeProtectedLiquidity(_id2);

        // transfer the pool tokens back to the caller
        store.withdrawTokens(liquidity1.poolToken, msg.sender, liquidity1.poolAmount.add(liquidity2.poolAmount));
    }

    /**
     * @dev adds protected liquidity to a pool for a specific recipient
     * also mints new governance tokens for the caller if the caller adds network tokens
     *
     * @param _owner       protected liquidity owner
     * @param _poolAnchor      anchor of the pool
     * @param _reserveToken    reserve token to add to the pool
     * @param _amount          amount of tokens to add to the pool
     * @return new protected liquidity id
     */
    function addLiquidityFor(
        address _owner,
        IConverterAnchor _poolAnchor,
        IERC20Token _reserveToken,
        uint256 _amount
    )
        external
        payable
        protected
        validAddress(_owner)
        poolSupported(_poolAnchor)
        poolWhitelisted(_poolAnchor)
        greaterThanZero(_amount)
        returns (uint256)
    {
        return addLiquidity(_owner, _poolAnchor, _reserveToken, _amount);
    }

    /**
     * @dev adds protected liquidity to a pool
     * also mints new governance tokens for the caller if the caller adds network tokens
     *
     * @param _poolAnchor      anchor of the pool
     * @param _reserveToken    reserve token to add to the pool
     * @param _amount          amount of tokens to add to the pool
     * @return new protected liquidity id
     */
    function addLiquidity(
        IConverterAnchor _poolAnchor,
        IERC20Token _reserveToken,
        uint256 _amount
    )
        external
        payable
        protected
        poolSupported(_poolAnchor)
        poolWhitelisted(_poolAnchor)
        greaterThanZero(_amount)
        returns (uint256)
    {
        return addLiquidity(msg.sender, _poolAnchor, _reserveToken, _amount);
    }

    /**
     * @dev adds protected liquidity to a pool for a specific recipient
     * also mints new governance tokens for the caller if the caller adds network tokens
     *
     * @param _owner       protected liquidity owner
     * @param _poolAnchor      anchor of the pool
     * @param _reserveToken    reserve token to add to the pool
     * @param _amount          amount of tokens to add to the pool
     * @return new protected liquidity id
     */
    function addLiquidity(
        address _owner,
        IConverterAnchor _poolAnchor,
        IERC20Token _reserveToken,
        uint256 _amount
    ) private returns (uint256) {
        // save a local copy of `networkToken`
        IERC20Token networkTokenLocal = networkToken;

        if (_reserveToken == networkTokenLocal) {
            require(msg.value == 0, "ERR_ETH_AMOUNT_MISMATCH");
            return addNetworkTokenLiquidity(_owner, _poolAnchor, networkTokenLocal, _amount);
        }

        // verify that ETH was passed with the call if needed
        uint256 val = _reserveToken == ETH_RESERVE_ADDRESS ? _amount : 0;
        require(msg.value == val, "ERR_ETH_AMOUNT_MISMATCH");
        return addBaseTokenLiquidity(_owner, _poolAnchor, _reserveToken, networkTokenLocal, _amount);
    }

    /**
     * @dev adds protected network token liquidity to a pool
     * also mints new governance tokens for the caller
     *
     * @param _owner    protected liquidity owner
     * @param _poolAnchor   anchor of the pool
     * @param _networkToken the network reserve token of the pool
     * @param _amount       amount of tokens to add to the pool
     * @return new protected liquidity id
     */
    function addNetworkTokenLiquidity(
        address _owner,
        IConverterAnchor _poolAnchor,
        IERC20Token _networkToken,
        uint256 _amount
    ) internal returns (uint256) {
        IDSToken poolToken = IDSToken(address(_poolAnchor));

        // get the rate between the pool token and the reserve
        Fraction memory poolRate = poolTokenRate(poolToken, _networkToken);

        // calculate the amount of pool tokens based on the amount of reserve tokens
        uint256 poolTokenAmount = _amount.mul(poolRate.d).div(poolRate.n);

        // remove the pool tokens from the system's ownership (will revert if not enough tokens are available)
        store.decSystemBalance(poolToken, poolTokenAmount);

        // add protected liquidity for the recipient
        uint256 id = addProtectedLiquidity(_owner, poolToken, _networkToken, poolTokenAmount, _amount);

        // burns the network tokens from the caller. we need to transfer the tokens to the contract itself, since only
        // token holders can burn their tokens
        safeTransferFrom(_networkToken, msg.sender, address(this), _amount);
        networkTokenGovernance.burn(_amount);
        settings.decNetworkTokensMinted(_poolAnchor, _amount);

        // mint governance tokens to the recipient
        govTokenGovernance.mint(_owner, _amount);

        return id;
    }

    /**
     * @dev adds protected base token liquidity to a pool
     *
     * @param _owner    protected liquidity owner
     * @param _poolAnchor   anchor of the pool
     * @param _baseToken    the base reserve token of the pool
     * @param _networkToken the network reserve token of the pool
     * @param _amount       amount of tokens to add to the pool
     * @return new protected liquidity id
     */
    function addBaseTokenLiquidity(
        address _owner,
        IConverterAnchor _poolAnchor,
        IERC20Token _baseToken,
        IERC20Token _networkToken,
        uint256 _amount
    ) internal returns (uint256) {
        IDSToken poolToken = IDSToken(address(_poolAnchor));

        // get the reserve balances
<<<<<<< HEAD
        ILiquidityPoolConverter converter = ILiquidityPoolConverter(payable(ownedBy(_poolAnchor)));
        (uint256 reserveBalanceBase, uint256 reserveBalanceNetwork) = converterReserveBalances(
            converter,
            _baseToken,
            _networkToken
        );

        // calculate and mint the required amount of network tokens for adding liquidity
        uint256 networkLiquidityAmount = _amount.mul(reserveBalanceNetwork).div(reserveBalanceBase);
=======
        ILiquidityPoolV1Converter converter = ILiquidityPoolV1Converter(payable(ownedBy(_poolAnchor)));
        (uint256 reserveBalanceBase, uint256 reserveBalanceNetwork) =
            converterReserveBalances(converter, _baseToken, _networkToken);
>>>>>>> f70bdfdb

        require(reserveBalanceNetwork >= settings.minNetworkTokenLiquidityForMinting(), "ERR_NOT_ENOUGH_LIQUIDITY");

        // calculate and mint the required amount of network tokens for adding liquidity
        uint256 newNetworkLiquidityAmount = _amount.mul(reserveBalanceNetwork).div(reserveBalanceBase);

        // verify network token minting limit
        uint256 mintingLimit = settings.networkTokenMintingLimits(_poolAnchor);
        if (mintingLimit == 0) {
            mintingLimit = settings.defaultNetworkTokenMintingLimit();
        }

        uint256 newNetworkTokensMinted = settings.networkTokensMinted(_poolAnchor).add(newNetworkLiquidityAmount);
        require(newNetworkTokensMinted <= mintingLimit, "ERR_MAX_AMOUNT_REACHED");

        // issue new network tokens to the system
        networkTokenGovernance.mint(address(this), newNetworkLiquidityAmount);
        settings.incNetworkTokensMinted(_poolAnchor, newNetworkLiquidityAmount);

        // transfer the base tokens from the caller and approve the converter
        ensureAllowance(_networkToken, address(converter), newNetworkLiquidityAmount);
        if (_baseToken != ETH_RESERVE_ADDRESS) {
            safeTransferFrom(_baseToken, msg.sender, address(this), _amount);
            ensureAllowance(_baseToken, address(converter), _amount);
        }

        // add liquidity
        addLiquidity(converter, _baseToken, _networkToken, _amount, newNetworkLiquidityAmount, msg.value);

        // transfer the new pool tokens to the store
        uint256 poolTokenAmount = poolToken.balanceOf(address(this));
        safeTransfer(poolToken, address(store), poolTokenAmount);

        // the system splits the pool tokens with the caller
        // increase the system's pool token balance and add protected liquidity for the caller
        store.incSystemBalance(poolToken, poolTokenAmount - poolTokenAmount / 2); // account for rounding errors
        return addProtectedLiquidity(_owner, poolToken, _baseToken, poolTokenAmount / 2, _amount);
    }

    /**
     * @dev returns the expected/actual amounts the provider will receive for removing liquidity
     * it's also possible to provide the remove liquidity time to get an estimation
     * for the return at that given point
     *
     * @param _id              protected liquidity id
     * @param _portion         portion of liquidity to remove, in PPM
     * @param _removeTimestamp time at which the liquidity is removed
     * @return expected return amount in the reserve token
     * @return actual return amount in the reserve token
     * @return compensation in the network token
     */
    function removeLiquidityReturn(
        uint256 _id,
        uint32 _portion,
        uint256 _removeTimestamp
    )
        external
        view
        validPortion(_portion)
        returns (
            uint256,
            uint256,
            uint256
        )
    {
        ProtectedLiquidity memory liquidity = protectedLiquidity(_id);

        // verify input
        require(liquidity.provider != address(0), "ERR_INVALID_ID");
        require(_removeTimestamp >= liquidity.timestamp, "ERR_INVALID_TIMESTAMP");

        // calculate the portion of the liquidity to remove
        if (_portion != PPM_RESOLUTION) {
            liquidity.poolAmount = liquidity.poolAmount.mul(_portion) / PPM_RESOLUTION;
            liquidity.reserveAmount = liquidity.reserveAmount.mul(_portion) / PPM_RESOLUTION;
        }

        // get the various rates between the reserves upon adding liquidity and now
        PackedRates memory packedRates =
            packRates(
                liquidity.poolToken,
                liquidity.reserveToken,
                liquidity.reserveRateN,
                liquidity.reserveRateD,
                false
            );

        uint256 targetAmount =
            removeLiquidityTargetAmount(
                liquidity.poolToken,
                liquidity.reserveToken,
                liquidity.poolAmount,
                liquidity.reserveAmount,
                packedRates,
                liquidity.timestamp,
                _removeTimestamp
            );

        // for network token, the return amount is identical to the target amount
        if (liquidity.reserveToken == networkToken) {
            return (targetAmount, targetAmount, 0);
        }

        // handle base token return

        // calculate the amount of pool tokens required for liquidation
        // note that the amount is doubled since it's not possible to liquidate one reserve only
        Fraction memory poolRate = poolTokenRate(liquidity.poolToken, liquidity.reserveToken);
        uint256 poolAmount = targetAmount.mul(poolRate.d).div(poolRate.n / 2);

        // limit the amount of pool tokens by the amount the system/caller holds
        uint256 availableBalance = store.systemBalance(liquidity.poolToken).add(liquidity.poolAmount);
        poolAmount = poolAmount > availableBalance ? availableBalance : poolAmount;

        // calculate the base token amount received by liquidating the pool tokens
        // note that the amount is divided by 2 since the pool amount represents both reserves
        uint256 baseAmount = poolAmount.mul(poolRate.n / 2).div(poolRate.d);
        uint256 networkAmount = getNetworkCompensation(targetAmount, baseAmount, packedRates);

        return (targetAmount, baseAmount, networkAmount);
    }

    /**
     * @dev removes protected liquidity from a pool
     * also burns governance tokens from the caller if the caller removes network tokens
     *
     * @param _id      id in the caller's list of protected liquidity
     * @param _portion portion of liquidity to remove, in PPM
     */
    function removeLiquidity(uint256 _id, uint32 _portion) external validPortion(_portion) protected {
        ProtectedLiquidity memory liquidity = protectedLiquidity(_id, msg.sender);

        // save a local copy of `networkToken`
        IERC20Token networkTokenLocal = networkToken;

        // verify that the pool is whitelisted
        _poolWhitelisted(liquidity.poolToken);

        // verify that the protected liquidity is not removed on the same block in which it was added
        require(liquidity.timestamp < time(), "ERR_TOO_EARLY");

        if (_portion == PPM_RESOLUTION) {
            // remove the protected liquidity from the provider
            store.removeProtectedLiquidity(_id);
        } else {
            // remove a portion of the protected liquidity from the provider
            uint256 fullPoolAmount = liquidity.poolAmount;
            uint256 fullReserveAmount = liquidity.reserveAmount;
            liquidity.poolAmount = liquidity.poolAmount.mul(_portion) / PPM_RESOLUTION;
            liquidity.reserveAmount = liquidity.reserveAmount.mul(_portion) / PPM_RESOLUTION;

            store.updateProtectedLiquidityAmounts(
                _id,
                fullPoolAmount - liquidity.poolAmount,
                fullReserveAmount - liquidity.reserveAmount
            );
        }

        // update last liquidity removal checkpoint
        lastRemoveCheckpointStore.addCheckpoint(msg.sender);

        // add the pool tokens to the system
        store.incSystemBalance(liquidity.poolToken, liquidity.poolAmount);

        // if removing network token liquidity, burn the governance tokens from the caller. we need to transfer the
        // tokens to the contract itself, since only token holders can burn their tokens
        if (liquidity.reserveToken == networkTokenLocal) {
            safeTransferFrom(govToken, msg.sender, address(this), liquidity.reserveAmount);
            govTokenGovernance.burn(liquidity.reserveAmount);
        }

        // get the various rates between the reserves upon adding liquidity and now
        PackedRates memory packedRates =
            packRates(
                liquidity.poolToken,
                liquidity.reserveToken,
                liquidity.reserveRateN,
                liquidity.reserveRateD,
                true
            );

        // get the target token amount
        uint256 targetAmount =
            removeLiquidityTargetAmount(
                liquidity.poolToken,
                liquidity.reserveToken,
                liquidity.poolAmount,
                liquidity.reserveAmount,
                packedRates,
                liquidity.timestamp,
                time()
            );

        // remove network token liquidity
        if (liquidity.reserveToken == networkTokenLocal) {
            // mint network tokens for the caller and lock them
            networkTokenGovernance.mint(address(store), targetAmount);
            settings.incNetworkTokensMinted(liquidity.poolToken, targetAmount);
            lockTokens(msg.sender, targetAmount);
            return;
        }

        // remove base token liquidity

        // calculate the amount of pool tokens required for liquidation
        // note that the amount is doubled since it's not possible to liquidate one reserve only
        Fraction memory poolRate = poolTokenRate(liquidity.poolToken, liquidity.reserveToken);
        uint256 poolAmount = targetAmount.mul(poolRate.d).div(poolRate.n / 2);

        // limit the amount of pool tokens by the amount the system holds
        uint256 systemBalance = store.systemBalance(liquidity.poolToken);
        poolAmount = poolAmount > systemBalance ? systemBalance : poolAmount;

        // withdraw the pool tokens from the store
        store.decSystemBalance(liquidity.poolToken, poolAmount);
        store.withdrawTokens(liquidity.poolToken, address(this), poolAmount);

        // remove liquidity
        removeLiquidity(liquidity.poolToken, poolAmount, liquidity.reserveToken, networkTokenLocal);

        // transfer the base tokens to the caller
        uint256 baseBalance;
        if (liquidity.reserveToken == ETH_RESERVE_ADDRESS) {
            baseBalance = address(this).balance;
            msg.sender.transfer(baseBalance);
        } else {
            baseBalance = liquidity.reserveToken.balanceOf(address(this));
            safeTransfer(liquidity.reserveToken, msg.sender, baseBalance);
        }

        // compensate the caller with network tokens if still needed
        uint256 delta = getNetworkCompensation(targetAmount, baseBalance, packedRates);
        if (delta > 0) {
            // check if there's enough network token balance, otherwise mint more
            uint256 networkBalance = networkTokenLocal.balanceOf(address(this));
            if (networkBalance < delta) {
                networkTokenGovernance.mint(address(this), delta - networkBalance);
            }

            // lock network tokens for the caller
            safeTransfer(networkTokenLocal, address(store), delta);
            lockTokens(msg.sender, delta);
        }

        // if the contract still holds network tokens, burn them
        uint256 networkBalance = networkTokenLocal.balanceOf(address(this));
        if (networkBalance > 0) {
            networkTokenGovernance.burn(networkBalance);
            settings.decNetworkTokensMinted(liquidity.poolToken, networkBalance);
        }
    }

    /**
     * @dev returns the amount the provider will receive for removing liquidity
     * it's also possible to provide the remove liquidity rate & time to get an estimation
     * for the return at that given point
     *
     * @param _poolToken       pool token
     * @param _reserveToken    reserve token
     * @param _poolAmount      pool token amount when the liquidity was added
     * @param _reserveAmount   reserve token amount that was added
     * @param _packedRates     see `struct PackedRates`
     * @param _addTimestamp    time at which the liquidity was added
     * @param _removeTimestamp time at which the liquidity is removed
     * @return amount received for removing liquidity
     */
    function removeLiquidityTargetAmount(
        IDSToken _poolToken,
        IERC20Token _reserveToken,
        uint256 _poolAmount,
        uint256 _reserveAmount,
        PackedRates memory _packedRates,
        uint256 _addTimestamp,
        uint256 _removeTimestamp
    ) internal view returns (uint256) {
        // get the rate between the pool token and the reserve token
        Fraction memory poolRate = poolTokenRate(_poolToken, _reserveToken);

        // get the rate between the reserves upon adding liquidity and now
        Fraction memory addSpotRate = Fraction({ n: _packedRates.addSpotRateN, d: _packedRates.addSpotRateD });
        Fraction memory removeSpotRate = Fraction({ n: _packedRates.removeSpotRateN, d: _packedRates.removeSpotRateD });
        Fraction memory removeAverageRate =
            Fraction({ n: _packedRates.removeAverageRateN, d: _packedRates.removeAverageRateD });

        // calculate the protected amount of reserve tokens plus accumulated fee before compensation
        uint256 total = protectedAmountPlusFee(_poolAmount, poolRate, addSpotRate, removeSpotRate);

        // calculate the impermanent loss
        Fraction memory loss = impLoss(addSpotRate, removeAverageRate);

        // calculate the protection level
        Fraction memory level = protectionLevel(_addTimestamp, _removeTimestamp);

        // calculate the compensation amount
        return compensationAmount(_reserveAmount, Math.max(_reserveAmount, total), loss, level);
    }

    /**
     * @dev allows the caller to claim network token balance that is no longer locked
     * note that the function can revert if the range is too large
     *
     * @param _startIndex  start index in the caller's list of locked balances
     * @param _endIndex    end index in the caller's list of locked balances (exclusive)
     */
    function claimBalance(uint256 _startIndex, uint256 _endIndex) external protected {
        // get the locked balances from the store
        (uint256[] memory amounts, uint256[] memory expirationTimes) =
            store.lockedBalanceRange(msg.sender, _startIndex, _endIndex);

        uint256 totalAmount = 0;
        uint256 length = amounts.length;
        assert(length == expirationTimes.length);

        // reverse iteration since we're removing from the list
        for (uint256 i = length; i > 0; i--) {
            uint256 index = i - 1;
            if (expirationTimes[index] > time()) {
                continue;
            }

            // remove the locked balance item
            store.removeLockedBalance(msg.sender, _startIndex + index);
            totalAmount = totalAmount.add(amounts[index]);
        }

        if (totalAmount > 0) {
            // transfer the tokens to the caller in a single call
            store.withdrawTokens(networkToken, msg.sender, totalAmount);
        }
    }

    /**
     * @dev returns the ROI for removing liquidity in the current state after providing liquidity with the given args
     * the function assumes full protection is in effect
     * return value is in PPM and can be larger than PPM_RESOLUTION for positive ROI, 1M = 0% ROI
     *
     * @param _poolToken       pool token
     * @param _reserveToken    reserve token
     * @param _reserveAmount   reserve token amount that was added
     * @param _poolRateN       rate of 1 pool token in reserve token units when the liquidity was added (numerator)
     * @param _poolRateD       rate of 1 pool token in reserve token units when the liquidity was added (denominator)
     * @param _reserveRateN    rate of 1 reserve token in the other reserve token units when the liquidity was added (numerator)
     * @param _reserveRateD    rate of 1 reserve token in the other reserve token units when the liquidity was added (denominator)
     * @return ROI in PPM
     */
    function poolROI(
        IDSToken _poolToken,
        IERC20Token _reserveToken,
        uint256 _reserveAmount,
        uint256 _poolRateN,
        uint256 _poolRateD,
        uint256 _reserveRateN,
        uint256 _reserveRateD
    ) external view returns (uint256) {
        // calculate the amount of pool tokens based on the amount of reserve tokens
        uint256 poolAmount = _reserveAmount.mul(_poolRateD).div(_poolRateN);

        // get the various rates between the reserves upon adding liquidity and now
        PackedRates memory packedRates = packRates(_poolToken, _reserveToken, _reserveRateN, _reserveRateD, false);

        // get the current return
        uint256 protectedReturn =
            removeLiquidityTargetAmount(
                _poolToken,
                _reserveToken,
                poolAmount,
                _reserveAmount,
                packedRates,
                time().sub(settings.maxProtectionDelay()),
                time()
            );

        // calculate the ROI as the ratio between the current fully protected return and the initial amount
        return protectedReturn.mul(PPM_RESOLUTION).div(_reserveAmount);
    }

    /**
     * @dev utility to protect existing liquidity
     * also mints new governance tokens for the caller when protecting the network token reserve
     *
     * @param _poolAnchor      pool anchor
     * @param _converter       pool converter
     * @param _networkToken    the network reserve token of the pool
     * @param _reserveIndex    index of the reserve to protect
     * @param _poolAmount      amount of pool tokens to protect
     */
    function protectLiquidity(
        IDSToken _poolAnchor,
        IConverter _converter,
        IERC20Token _networkToken,
        uint256 _reserveIndex,
        uint256 _poolAmount
    ) internal {
        // get the reserves token
        IERC20Token reserveToken = _converter.connectorTokens(_reserveIndex);

        // get the pool token rate
        IDSToken poolToken = IDSToken(address(_poolAnchor));
        Fraction memory poolRate = poolTokenRate(poolToken, reserveToken);

        // calculate the reserve balance based on the amount provided and the pool token rate
        uint256 reserveAmount = _poolAmount.mul(poolRate.n).div(poolRate.d);

        // protect the liquidity
        addProtectedLiquidity(msg.sender, poolToken, reserveToken, _poolAmount, reserveAmount);

        // for network token liquidity, mint governance tokens to the caller
        if (reserveToken == _networkToken) {
            govTokenGovernance.mint(msg.sender, reserveAmount);
        }
    }

    /**
     * @dev adds protected liquidity for the caller to the store
     *
     * @param _provider        protected liquidity provider
     * @param _poolToken       pool token
     * @param _reserveToken    reserve token
     * @param _poolAmount      amount of pool tokens to protect
     * @param _reserveAmount   amount of reserve tokens to protect
     * @return new protected liquidity id
     */
    function addProtectedLiquidity(
        address _provider,
        IDSToken _poolToken,
        IERC20Token _reserveToken,
        uint256 _poolAmount,
        uint256 _reserveAmount
    ) internal returns (uint256) {
        Fraction memory rate = reserveTokenAverageRate(_poolToken, _reserveToken, true);
        return
            store.addProtectedLiquidity(
                _provider,
                _poolToken,
                _reserveToken,
                _poolAmount,
                _reserveAmount,
                rate.n,
                rate.d,
                time()
            );
    }

    /**
     * @dev locks network tokens for the provider and emits the tokens locked event
     *
     * @param _provider    tokens provider
     * @param _amount      amount of network tokens
     */
    function lockTokens(address _provider, uint256 _amount) internal {
        uint256 expirationTime = time().add(settings.lockDuration());
        store.addLockedBalance(_provider, _amount, expirationTime);
    }

    /**
     * @dev returns the rate of 1 pool token in reserve token units
     *
     * @param _poolToken       pool token
     * @param _reserveToken    reserve token
     */
    function poolTokenRate(IDSToken _poolToken, IERC20Token _reserveToken) internal view virtual returns (Fraction memory) {
        // get the pool token supply
        uint256 poolTokenSupply = _poolToken.totalSupply();

        // get the reserve balance
        IConverter converter = IConverter(payable(ownedBy(_poolToken)));
        uint256 reserveBalance = converter.getConnectorBalance(_reserveToken);

        // for standard pools, 50% of the pool supply value equals the value of each reserve
        return Fraction({ n: reserveBalance.mul(2), d: poolTokenSupply });
    }

    /**
     * @dev returns the average rate of 1 reserve token in the other reserve token units
     *
     * @param _poolToken            pool token
     * @param _reserveToken         reserve token
     * @param _validateAverageRate  true to validate the average rate; false otherwise
     */
    function reserveTokenAverageRate(
        IDSToken _poolToken,
        IERC20Token _reserveToken,
        bool _validateAverageRate
    ) internal view returns (Fraction memory) {
        (, , uint256 averageRateN, uint256 averageRateD) =
            reserveTokenRates(_poolToken, _reserveToken, _validateAverageRate);
        return Fraction(averageRateN, averageRateD);
    }

    /**
     * @dev returns the spot rate and average rate of 1 reserve token in the other reserve token units
     *
     * @param _poolToken            pool token
     * @param _reserveToken         reserve token
     * @param _validateAverageRate  true to validate the average rate; false otherwise
     */
    function reserveTokenRates(
        IDSToken _poolToken,
        IERC20Token _reserveToken,
        bool _validateAverageRate
    )
        internal
        view
        returns (
            uint256,
            uint256,
            uint256,
            uint256
        )
    {
        ILiquidityPoolConverter converter = ILiquidityPoolConverter(payable(ownedBy(_poolToken)));

        IERC20Token otherReserve = converter.connectorTokens(0);
        if (otherReserve == _reserveToken) {
            otherReserve = converter.connectorTokens(1);
        }

        (uint256 spotRateN, uint256 spotRateD) = converterReserveBalances(converter, otherReserve, _reserveToken);
        (uint256 averageRateN, uint256 averageRateD) = converter.recentAverageRate(_reserveToken);

        require(
            !_validateAverageRate ||
                averageRateInRange(
                    spotRateN,
                    spotRateD,
                    averageRateN,
                    averageRateD,
                    settings.averageRateMaxDeviation()
                ),
            "ERR_INVALID_RATE"
        );

        return (spotRateN, spotRateD, averageRateN, averageRateD);
    }

    /**
     * @dev returns the various rates between the reserves
     *
     * @param _poolToken            pool token
     * @param _reserveToken         reserve token
     * @param _addSpotRateN         add spot rate numerator
     * @param _addSpotRateD         add spot rate denominator
     * @param _validateAverageRate  true to validate the average rate; false otherwise
     * @return see `struct PackedRates`
     */
    function packRates(
        IDSToken _poolToken,
        IERC20Token _reserveToken,
        uint256 _addSpotRateN,
        uint256 _addSpotRateD,
        bool _validateAverageRate
    ) internal view returns (PackedRates memory) {
        (uint256 removeSpotRateN, uint256 removeSpotRateD, uint256 removeAverageRateN, uint256 removeAverageRateD) =
            reserveTokenRates(_poolToken, _reserveToken, _validateAverageRate);

        require(
            (_addSpotRateN <= MAX_UINT128 && _addSpotRateD <= MAX_UINT128) &&
                (removeSpotRateN <= MAX_UINT128 && removeSpotRateD <= MAX_UINT128) &&
                (removeAverageRateN <= MAX_UINT128 && removeAverageRateD <= MAX_UINT128),
            "ERR_INVALID_RATE"
        );

        return
            PackedRates({
                addSpotRateN: uint128(_addSpotRateN),
                addSpotRateD: uint128(_addSpotRateD),
                removeSpotRateN: uint128(removeSpotRateN),
                removeSpotRateD: uint128(removeSpotRateD),
                removeAverageRateN: uint128(removeAverageRateN),
                removeAverageRateD: uint128(removeAverageRateD)
            });
    }

    /**
     * @dev returns whether or not the deviation of the average rate from the spot rate is within range
     * for example, if the maximum permitted deviation is 5%, then return `95/100 <= average/spot <= 100/95`
     *
     * @param _spotRateN       spot rate numerator
     * @param _spotRateD       spot rate denominator
     * @param _averageRateN    average rate numerator
     * @param _averageRateD    average rate denominator
     * @param _maxDeviation    the maximum permitted deviation of the average rate from the spot rate
     */
    function averageRateInRange(
        uint256 _spotRateN,
        uint256 _spotRateD,
        uint256 _averageRateN,
        uint256 _averageRateD,
        uint32 _maxDeviation
    ) internal pure returns (bool) {
        uint256 min =
            _spotRateN.mul(_averageRateD).mul(PPM_RESOLUTION - _maxDeviation).mul(PPM_RESOLUTION - _maxDeviation);
        uint256 mid = _spotRateD.mul(_averageRateN).mul(PPM_RESOLUTION - _maxDeviation).mul(PPM_RESOLUTION);
        uint256 max = _spotRateN.mul(_averageRateD).mul(PPM_RESOLUTION).mul(PPM_RESOLUTION);
        return min <= mid && mid <= max;
    }

    /**
     * @dev utility to add liquidity to a converter
     *
     * @param _converter       converter
     * @param _reserveToken1   reserve token 1
     * @param _reserveToken2   reserve token 2
     * @param _reserveAmount1  reserve amount 1
     * @param _reserveAmount2  reserve amount 2
     * @param _value           ETH amount to add
     */
    function addLiquidity(
        ILiquidityPoolConverter _converter,
        IERC20Token _reserveToken1,
        IERC20Token _reserveToken2,
        uint256 _reserveAmount1,
        uint256 _reserveAmount2,
        uint256 _value
    ) internal {
        // ensure that the contract can receive ETH
        updatingLiquidity = true;

        if (isStandardPool(_converter)) {
            IERC20Token[2] memory reserveTokens;
            uint256[2] memory amounts;
            reserveTokens[0] = _reserveToken1;
            reserveTokens[1] = _reserveToken2;
            amounts[0] = _reserveAmount1;
            amounts[1] = _reserveAmount2;
            _converter.addLiquidity{ value: _value }(reserveTokens, amounts, 1);
        } else {
            IERC20Token[] memory reserveTokens = new IERC20Token[](2);
            uint256[] memory amounts = new uint256[](2);
            reserveTokens[0] = _reserveToken1;
            reserveTokens[1] = _reserveToken2;
            amounts[0] = _reserveAmount1;
            amounts[1] = _reserveAmount2;
            _converter.addLiquidity{ value: _value }(reserveTokens, amounts, 1);
        }

        // ensure that the contract can receive ETH
        updatingLiquidity = false;
    }

    /**
     * @dev utility to remove liquidity from a converter
     *
     * @param _poolToken       pool token of the converter
     * @param _poolAmount      amount of pool tokens to remove
     * @param _reserveToken1   reserve token 1
     * @param _reserveToken2   reserve token 2
     */
    function removeLiquidity(
        IDSToken _poolToken,
        uint256 _poolAmount,
        IERC20Token _reserveToken1,
        IERC20Token _reserveToken2
    ) internal {
        ILiquidityPoolConverter converter = ILiquidityPoolConverter(payable(ownedBy(_poolToken)));

        // ensure that the contract can receive ETH
        updatingLiquidity = true;

        if (isStandardPool(converter)) {
            IERC20Token[2] memory reserveTokens;
            uint256[2] memory minReturns;
            reserveTokens[0] = _reserveToken1;
            reserveTokens[1] = _reserveToken2;
            minReturns[0] = 1;
            minReturns[1] = 1;
            converter.removeLiquidity(_poolAmount, reserveTokens, minReturns);
        } else {
            IERC20Token[] memory reserveTokens = new IERC20Token[](2);
            uint256[] memory minReturns = new uint256[](2);
            reserveTokens[0] = _reserveToken1;
            reserveTokens[1] = _reserveToken2;
            minReturns[0] = 1;
            minReturns[1] = 1;
            converter.removeLiquidity(_poolAmount, reserveTokens, minReturns);
        }

        // ensure that the contract can receive ETH
        updatingLiquidity = false;
    }

    /**
     * @dev returns a protected liquidity from the store
     *
     * @param _id  protected liquidity id
     * @return protected liquidity
     */
    function protectedLiquidity(uint256 _id) internal view returns (ProtectedLiquidity memory) {
        ProtectedLiquidity memory liquidity;
        (
            liquidity.provider,
            liquidity.poolToken,
            liquidity.reserveToken,
            liquidity.poolAmount,
            liquidity.reserveAmount,
            liquidity.reserveRateN,
            liquidity.reserveRateD,
            liquidity.timestamp
        ) = store.protectedLiquidity(_id);

        return liquidity;
    }

    /**
     * @dev returns a protected liquidity from the store
     *
     * @param _id          protected liquidity id
     * @param _provider    authorized provider
     * @return protected liquidity
     */
    function protectedLiquidity(uint256 _id, address _provider) internal view returns (ProtectedLiquidity memory) {
        ProtectedLiquidity memory liquidity = protectedLiquidity(_id);
        require(liquidity.provider == _provider, "ERR_ACCESS_DENIED");
        return liquidity;
    }

    /**
     * @dev returns the protected amount of reserve tokens plus accumulated fee before compensation
     *
     * @param _poolAmount      pool token amount when the liquidity was added
     * @param _poolRate        rate of 1 pool token in the related reserve token units
     * @param _addRate         rate of 1 reserve token in the other reserve token units when the liquidity was added
     * @param _removeRate      rate of 1 reserve token in the other reserve token units when the liquidity is removed
     * @return protected amount of reserve tokens plus accumulated fee = sqrt(_removeRate / _addRate) * _poolRate * _poolAmount
     */
    function protectedAmountPlusFee(
        uint256 _poolAmount,
        Fraction memory _poolRate,
        Fraction memory _addRate,
        Fraction memory _removeRate
    ) internal pure returns (uint256) {
        uint256 n = Math.ceilSqrt(_addRate.d.mul(_removeRate.n)).mul(_poolRate.n);
        uint256 d = Math.floorSqrt(_addRate.n.mul(_removeRate.d)).mul(_poolRate.d);

        uint256 x = n * _poolAmount;
        if (x / n == _poolAmount) {
            return x / d;
        }

        (uint256 hi, uint256 lo) = n > _poolAmount ? (n, _poolAmount) : (_poolAmount, n);
        (uint256 p, uint256 q) = Math.reducedRatio(hi, d, MAX_UINT256 / lo);
        uint256 min = (hi / d).mul(lo);

        if (q > 0) {
            return Math.max(min, p * lo / q);
        }
        return min;
    }

    /**
     * @dev returns the impermanent loss incurred due to the change in rates between the reserve tokens
     *
     * @param _prevRate    previous rate between the reserves
     * @param _newRate     new rate between the reserves
     * @return impermanent loss (as a ratio)
     */
    function impLoss(Fraction memory _prevRate, Fraction memory _newRate) internal pure returns (Fraction memory) {
        uint256 ratioN = _newRate.n.mul(_prevRate.d);
        uint256 ratioD = _newRate.d.mul(_prevRate.n);

        uint256 prod = ratioN * ratioD;
        uint256 root = prod / ratioN == ratioD ? Math.floorSqrt(prod) : Math.floorSqrt(ratioN) * Math.floorSqrt(ratioD);
        uint256 sum = ratioN.add(ratioD);

        // the arithmetic below is safe because `x + y >= sqrt(x * y) * 2`
        if (sum % 2 == 0) {
            sum /= 2;
            return Fraction({ n: sum - root, d: sum });
        }
        return Fraction({ n: sum - root * 2, d: sum });
    }

    /**
     * @dev returns the protection level based on the timestamp and protection delays
     *
     * @param _addTimestamp    time at which the liquidity was added
     * @param _removeTimestamp time at which the liquidity is removed
     * @return protection level (as a ratio)
     */
    function protectionLevel(uint256 _addTimestamp, uint256 _removeTimestamp) internal view returns (Fraction memory) {
        uint256 timeElapsed = _removeTimestamp.sub(_addTimestamp);
        uint256 minProtectionDelay = settings.minProtectionDelay();
        uint256 maxProtectionDelay = settings.maxProtectionDelay();
        if (timeElapsed < minProtectionDelay) {
            return Fraction({ n: 0, d: 1 });
        }

        if (timeElapsed >= maxProtectionDelay) {
            return Fraction({ n: 1, d: 1 });
        }

        return Fraction({ n: timeElapsed, d: maxProtectionDelay });
    }

    /**
     * @dev returns the compensation amount based on the impermanent loss and the protection level
     *
     * @param _amount  protected amount in units of the reserve token
     * @param _total   amount plus fee in units of the reserve token
     * @param _loss    protection level (as a ratio between 0 and 1)
     * @param _level   impermanent loss (as a ratio between 0 and 1)
     * @return compensation amount
     */
    function compensationAmount(
        uint256 _amount,
        uint256 _total,
        Fraction memory _loss,
        Fraction memory _level
    ) internal pure returns (uint256) {
        uint256 levelN = _level.n.mul(_amount);
        uint256 levelD = _level.d;
        uint256 maxVal = Math.max(Math.max(levelN, levelD), _total);
        (uint256 lossN, uint256 lossD) = Math.reducedRatio(_loss.n, _loss.d, MAX_UINT256 / maxVal);
        return _total.mul(lossD.sub(lossN)).div(lossD).add(lossN.mul(levelN).div(lossD.mul(levelD)));
    }

    function getNetworkCompensation(
        uint256 _targetAmount,
        uint256 _baseAmount,
        PackedRates memory _packedRates
    ) internal view returns (uint256) {
        if (_targetAmount <= _baseAmount) {
            return 0;
        }

        // calculate the delta in network tokens
        uint256 delta =
            (_targetAmount - _baseAmount).mul(_packedRates.removeAverageRateN).div(_packedRates.removeAverageRateD);

        // the delta might be very small due to precision loss
        // in which case no compensation will take place (gas optimization)
        if (delta >= settings.minNetworkCompensation()) {
            return delta;
        }

        return 0;
    }

    /**
     * @dev utility, checks whether allowance for the given spender exists and approves one if it doesn't.
     * note that we use the non standard erc-20 interface in which `approve` has no return value so that
     * this function will work for both standard and non standard tokens
     *
     * @param _token   token to check the allowance in
     * @param _spender approved address
     * @param _value   allowance amount
     */
    function ensureAllowance(
        IERC20Token _token,
        address _spender,
        uint256 _value
    ) private {
        uint256 allowance = _token.allowance(address(this), _spender);
        if (allowance < _value) {
            if (allowance > 0) safeApprove(_token, _spender, 0);
            safeApprove(_token, _spender, _value);
        }
    }

    // utility to get the reserve balances
    function converterReserveBalances(
        IConverter _converter,
        IERC20Token _reserveToken1,
        IERC20Token _reserveToken2
    ) private view returns (uint256, uint256) {
        return (_converter.getConnectorBalance(_reserveToken1), _converter.getConnectorBalance(_reserveToken2));
    }

    // utility to get the owner
    function ownedBy(IOwned _owned) private view returns (address) {
        return _owned.owner();
    }

    /**
     * @dev checks whether or not a given converter implements a standard pool
     *
     * @param _converter   converter
     *
     * @return true if the given converter implements a standard pool, false otherwise
     */
    function isStandardPool(ILiquidityPoolConverter _converter) internal pure returns (bool) {
        return _converter.converterType() == 3;
    }
}<|MERGE_RESOLUTION|>--- conflicted
+++ resolved
@@ -421,21 +421,9 @@
         IDSToken poolToken = IDSToken(address(_poolAnchor));
 
         // get the reserve balances
-<<<<<<< HEAD
-        ILiquidityPoolConverter converter = ILiquidityPoolConverter(payable(ownedBy(_poolAnchor)));
-        (uint256 reserveBalanceBase, uint256 reserveBalanceNetwork) = converterReserveBalances(
-            converter,
-            _baseToken,
-            _networkToken
-        );
-
-        // calculate and mint the required amount of network tokens for adding liquidity
-        uint256 networkLiquidityAmount = _amount.mul(reserveBalanceNetwork).div(reserveBalanceBase);
-=======
         ILiquidityPoolV1Converter converter = ILiquidityPoolV1Converter(payable(ownedBy(_poolAnchor)));
         (uint256 reserveBalanceBase, uint256 reserveBalanceNetwork) =
             converterReserveBalances(converter, _baseToken, _networkToken);
->>>>>>> f70bdfdb
 
         require(reserveBalanceNetwork >= settings.minNetworkTokenLiquidityForMinting(), "ERR_NOT_ENOUGH_LIQUIDITY");
 
