--- conflicted
+++ resolved
@@ -1357,7 +1357,6 @@
         return owned.owner();
     }
 
-<<<<<<< HEAD
     function migratePosition(uint256 id) private {
         ProtectedLiquidity memory liquidity = oldProtectedLiquidity(id);
 
@@ -1390,7 +1389,8 @@
             liquidity.timestamp
         ) = _store.protectedLiquidity(id);
         return liquidity;
-=======
+    }
+
     /**
      * @dev returns whether the provided reserve token is the network token
      *
@@ -1398,6 +1398,5 @@
      */
     function isNetworkToken(IReserveToken reserveToken) private view returns (bool) {
         return address(reserveToken) == address(_networkToken);
->>>>>>> 7ea74a1b
     }
 }