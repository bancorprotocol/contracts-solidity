pragma solidity 0.4.26;
import './IBancorNetwork.sol';
import './FeatureIds.sol';
import './converter/interfaces/IBancorConverter.sol';
import './converter/interfaces/IBancorFormula.sol';
import './utility/TokenHolder.sol';
import './utility/SafeMath.sol';
import './utility/ContractRegistryClient.sol';
import './utility/interfaces/IContractFeatures.sol';
import './utility/interfaces/IWhitelist.sol';
import './token/interfaces/IEtherToken.sol';
import './token/interfaces/ISmartToken.sol';
import './token/interfaces/INonStandardERC20.sol';
import './bancorx/interfaces/IBancorX.sol';

/**
  * @dev The BancorNetwork contract is the main entry point for Bancor token conversions.
  * It also allows for the conversion of any token in the Bancor Network to any other token in a single transaction by providing a conversion path.
  * 
  * A note on Conversion Path: Conversion path is a data structure that is used when converting a token to another token in the Bancor Network,
  * when the conversion cannot necessarily be done by a single converter and might require multiple 'hops'.
  * The path defines which converters should be used and what kind of conversion should be done in each step.
  * 
  * The path format doesn't include complex structure; instead, it is represented by a single array in which each 'hop' is represented by a 2-tuple - smart token & to token.
  * In addition, the first element is always the source token.
  * The smart token is only used as a pointer to a converter (since converter addresses are more likely to change as opposed to smart token addresses).
  * 
  * Format:
  * [source token, smart token, to token, smart token, to token...]
*/
contract BancorNetwork is IBancorNetwork, TokenHolder, ContractRegistryClient, FeatureIds {
    using SafeMath for uint256;

    uint256 private constant CONVERSION_FEE_RESOLUTION = 1000000;
    uint256 private constant AFFILIATE_FEE_RESOLUTION = 1000000;

    uint256 public maxAffiliateFee = 30000;     // maximum affiliate-fee

    mapping (address => bool) public etherTokens;       // list of all supported ether tokens
    mapping (bytes32 => bool) public conversionHashes;  // list of conversion hashes, to prevent re-use of the same hash

    /**
      * @dev triggered when a conversion between two tokens occurs
      * 
      * @param _smartToken      smart token governed by the converter
      * @param _fromToken       ERC20 token converted from
      * @param _toToken         ERC20 token converted to
      * @param _fromAmount      amount converted, in fromToken
      * @param _toAmount        amount returned, minus conversion fee
      * @param _trader          wallet that initiated the trade
    */
    event Conversion(
        address indexed _smartToken,
        address indexed _fromToken,
        address indexed _toToken,
        uint256 _fromAmount,
        uint256 _toAmount,
        address _trader
    );

    /**
      * @dev initializes a new BancorNetwork instance
      * 
      * @param _registry    address of a contract registry contract
    */
    constructor(IContractRegistry _registry) ContractRegistryClient(_registry) public {
        etherTokens[address(0)] = true;
    }

    /**
      * @dev allows the owner to update the maximum affiliate-fee
      * 
      * @param _maxAffiliateFee   maximum affiliate-fee
    */
    function setMaxAffiliateFee(uint256 _maxAffiliateFee)
        public
        ownerOnly
    {
        require(_maxAffiliateFee <= AFFILIATE_FEE_RESOLUTION);
        maxAffiliateFee = _maxAffiliateFee;
    }

    /**
      * @dev allows the owner to register/unregister ether tokens
      * 
      * @param _token       ether token contract address
      * @param _register    true to register, false to unregister
    */
    function registerEtherToken(IEtherToken _token, bool _register)
        public
        ownerOnly
        validAddress(_token)
        notThis(_token)
    {
        etherTokens[_token] = _register;
    }

    /**
      * @dev converts the token to any other token in the bancor network by following
      * a predefined conversion path and transfers the result tokens to a target account
      * note that the network should already own the source tokens
      * 
      * @param _path                conversion path, see conversion path format above
      * @param _amount              amount to convert from (in the initial source token)
      * @param _minReturn           if the conversion results in an amount smaller than the minimum return - it is cancelled, must be nonzero
      * @param _for                 account that will receive the conversion result
      * @param _affiliateAccount    affiliate account
      * @param _affiliateFee        affiliate fee in PPM
      * 
      * @return tokens issued in return
    */
    function convertFor2(IERC20Token[] _path, uint256 _amount, uint256 _minReturn, address _for, address _affiliateAccount, uint256 _affiliateFee) public payable returns (uint256) {
        // verify that the number of elements is odd and that maximum number of 'hops' is 10
        require(_path.length > 2 && _path.length <= (1 + 2 * 10) && _path.length % 2 == 1);

        // verify that the account which should receive the conversion result is whitelisted
        require(isWhitelisted(_path, _for));

<<<<<<< HEAD
        // handle the first token
        handleFirstToken(_path, _amount, false);
=======
        // handle msg.value
        if (etherTokens[_path[0]]) {
            require(msg.value == _amount);
            IEtherToken(_path[0]).deposit.value(msg.value)();
        }
        else {
            require(msg.value == 0);
        }
>>>>>>> f4d8f8d0

        // convert and get the resulting amount
        uint256 amount = convertByPath(_path, _amount, _minReturn, _affiliateAccount, _affiliateFee);

<<<<<<< HEAD
        // handle the last token
        handleLastToken(_path, amount, _for);
=======
        // finished the conversion, transfer the funds to the target account
        // if the target token is an ether token, withdraw the tokens and send them as ETH
        // otherwise, transfer the tokens as is
        IERC20Token toToken = _path[_path.length - 1];
        if (etherTokens[toToken])
            IEtherToken(toToken).withdrawTo(_for, amount);
        else {
            uint256 prevBalance = toToken.balanceOf(_for);
            INonStandardERC20(toToken).transfer(_for, amount);
            uint256 postBalance = toToken.balanceOf(_for);
            require(postBalance > prevBalance);
        }
>>>>>>> f4d8f8d0

        return amount;
    }

    /**
      * @dev converts any other token to BNT in the bancor network
      * by following a predefined conversion path and transfers the resulting
      * tokens to BancorX.
      * note that the network should already have been given allowance of the source token (if not ETH)
      * 
      * @param _path                conversion path, see conversion path format above
      * @param _amount              amount to convert from (in the initial source token)
      * @param _minReturn           if the conversion results in an amount smaller than the minimum return - it is cancelled, must be nonzero
      * @param _toBlockchain        blockchain BNT will be issued on
      * @param _to                  address/account on _toBlockchain to send the BNT to
      * @param _conversionId        pre-determined unique (if non zero) id which refers to this transaction 
      * @param _affiliateAccount    affiliate account
      * @param _affiliateFee        affiliate fee in PPM
      * 
      * @return the amount of BNT received from this conversion
    */
    function xConvert2(
        IERC20Token[] _path,
        uint256 _amount,
        uint256 _minReturn,
        bytes32 _toBlockchain,
        bytes32 _to,
        uint256 _conversionId,
        address _affiliateAccount,
        uint256 _affiliateFee
    )
        public
        payable
        returns (uint256)
    {
        // verify that the number of elements is odd and that maximum number of 'hops' is 10
        require(_path.length > 2 && _path.length <= (1 + 2 * 10) && _path.length % 2 == 1);

        // verify that the destination token is BNT
        require(_path[_path.length - 1] == addressOf(BNT_TOKEN));

<<<<<<< HEAD
        // handle the first token
        handleFirstToken(_path, _amount, true);
=======
        // handle msg.value
        if (etherTokens[_path[0]]) {
            require(msg.value == _amount);
            IEtherToken(_path[0]).deposit.value(msg.value)();
        }
        else {
            require(msg.value == 0);
            uint256 prevBalance = _path[0].balanceOf(this);
            INonStandardERC20(_path[0]).transferFrom(msg.sender, this, _amount);
            uint256 postBalance = _path[0].balanceOf(this);
            require(postBalance > prevBalance);
        }
>>>>>>> f4d8f8d0

        // convert and get the resulting amount
        uint256 amount = convertByPath(_path, _amount, _minReturn, _affiliateAccount, _affiliateFee);

        // transfer the resulting amount to BancorX
        IBancorX(addressOf(BANCOR_X)).xTransfer(_toBlockchain, _to, amount, _conversionId);

        return amount;
    }

    /**
      * @dev executes the actual conversion by following the conversion path
      * 
      * @param _path                conversion path, see conversion path format above
      * @param _amount              amount to convert from (in the initial source token)
      * @param _minReturn           if the conversion results in an amount smaller than the minimum return - it is cancelled, must be nonzero
      * @param _affiliateAccount    affiliate account
      * @param _affiliateFee        affiliate fee in PPM
      * 
      * @return amount of tokens issued
    */
    function convertByPath(
        IERC20Token[] _path,
        uint256 _amount,
        uint256 _minReturn,
        address _affiliateAccount,
        uint256 _affiliateFee
    ) private returns (uint256) {
        uint256 toAmount;
        uint256 fromAmount = _amount;
        uint256 lastIndex = _path.length - 1;

        address bntToken;
        if (address(_affiliateAccount) == 0) {
            require(_affiliateFee == 0);
            bntToken = address(0);
        }
        else {
            require(0 < _affiliateFee && _affiliateFee <= maxAffiliateFee);
            bntToken = addressOf(BNT_TOKEN);
        }

        // iterate over the conversion path
        for (uint256 i = 2; i <= lastIndex; i += 2) {
            IBancorConverter converter = IBancorConverter(ISmartToken(_path[i - 1]).owner());

            // if the smart token isn't the source (from token), the converter doesn't have control over it and thus we need to approve the request
            if (_path[i - 1] != _path[i - 2])
                ensureAllowance(_path[i - 2], converter, fromAmount);

            // make the conversion - if it's the last one, also provide the minimum return value
            toAmount = converter.change(_path[i - 2], _path[i], fromAmount, i == lastIndex ? _minReturn : 1);

            // pay affiliate-fee if needed
            if (address(_path[i]) == bntToken) {
                uint256 affiliateAmount = toAmount.mul(_affiliateFee).div(AFFILIATE_FEE_RESOLUTION);
                require(_path[i].transfer(_affiliateAccount, affiliateAmount));
                toAmount -= affiliateAmount;
                bntToken = address(0);
            }

            emit Conversion(_path[i - 1], _path[i - 2], _path[i], fromAmount, toAmount, msg.sender);
            fromAmount = toAmount;
        }

        return toAmount;
    }

    bytes4 private constant GET_RETURN_FUNC_SELECTOR = bytes4(uint256(keccak256("getReturn(address,address,uint256)") >> (256 - 4 * 8)));

    function getReturn(address _dest, address _fromToken, address _toToken, uint256 _amount) internal view returns (uint256, uint256) {
        uint256[2] memory ret;
        bytes memory data = abi.encodeWithSelector(GET_RETURN_FUNC_SELECTOR, _fromToken, _toToken, _amount);

        assembly {
            let success := staticcall(
                gas,           // gas remaining
                _dest,         // destination address
                add(data, 32), // input buffer (starts after the first 32 bytes in the `data` array)
                mload(data),   // input length (loaded from the first 32 bytes in the `data` array)
                ret,           // output buffer
                64             // output length
            )
            if iszero(success) {
                revert(0, 0)
            }
        }

        return (ret[0], ret[1]);
    }

    /**
      * @dev calculates the expected return of converting a given amount on a given path
      * note that there is no support for circular paths
      * 
      * @param _path        conversion path (see conversion path format above)
      * @param _amount      amount of _path[0] tokens received from the user
      * 
      * @return amount of _path[_path.length - 1] tokens that the user will receive
      * @return amount of _path[_path.length - 1] tokens that the user will pay as fee
    */
    function getReturnByPath(IERC20Token[] _path, uint256 _amount) public view returns (uint256, uint256) {
        uint256 amount;
        uint256 fee;
        uint256 supply;
        uint256 balance;
        uint32 ratio;
        IBancorConverter converter;
        IBancorFormula formula = IBancorFormula(addressOf(BANCOR_FORMULA));

        amount = _amount;

        // verify that the number of elements is larger than 2 and odd
        require(_path.length > 2 && _path.length % 2 == 1);

        // iterate over the conversion path
        for (uint256 i = 2; i < _path.length; i += 2) {
            IERC20Token fromToken = _path[i - 2];
            IERC20Token smartToken = _path[i - 1];
            IERC20Token toToken = _path[i];

            if (toToken == smartToken) { // buy the smart token
                // check if the current smart token has changed
                if (i < 3 || smartToken != _path[i - 3]) {
                    supply = smartToken.totalSupply();
                    converter = IBancorConverter(ISmartToken(smartToken).owner());
                }

                // calculate the amount & the conversion fee
                balance = converter.getConnectorBalance(fromToken);
                (, ratio, , , ) = converter.connectors(fromToken);
                amount = formula.calculatePurchaseReturn(supply, balance, ratio, amount);
                fee = amount.mul(converter.conversionFee()).div(CONVERSION_FEE_RESOLUTION);
                amount -= fee;

                // update the smart token supply for the next iteration
                supply += amount;
            }
            else if (fromToken == smartToken) { // sell the smart token
                // check if the current smart token has changed
                if (i < 3 || smartToken != _path[i - 3]) {
                    supply = smartToken.totalSupply();
                    converter = IBancorConverter(ISmartToken(smartToken).owner());
                }

                // calculate the amount & the conversion fee
                balance = converter.getConnectorBalance(toToken);
                (, ratio, , , ) = converter.connectors(toToken);
                amount = formula.calculateSaleReturn(supply, balance, ratio, amount);
                fee = amount.mul(converter.conversionFee()).div(CONVERSION_FEE_RESOLUTION);
                amount -= fee;

                // update the smart token supply for the next iteration
                supply -= amount;
            }
            else { // cross reserve conversion
                // check if the current smart token has changed
                if (i < 3 || smartToken != _path[i - 3]) {
                    converter = IBancorConverter(ISmartToken(smartToken).owner());
                }

                (amount, fee) = getReturn(converter, fromToken, toToken, amount);
            }
        }

        return (amount, fee);
    }

    /**
      * @dev claims the caller's tokens, converts them to any other token in the bancor network
      * by following a predefined conversion path and transfers the result tokens to a target account
      * note that allowance must be set beforehand
      * 
      * @param _path                conversion path, see conversion path format above
      * @param _amount              amount to convert from (in the initial source token)
      * @param _minReturn           if the conversion results in an amount smaller than the minimum return - it is cancelled, must be nonzero
      * @param _for                 account that will receive the conversion result
      * @param _affiliateAccount    affiliate account
      * @param _affiliateFee        affiliate fee in PPM
      * 
      * @return tokens issued in return
    */
    function claimAndConvertFor2(IERC20Token[] _path, uint256 _amount, uint256 _minReturn, address _for, address _affiliateAccount, uint256 _affiliateFee) public returns (uint256) {
        // we need to transfer the tokens from the caller to the network before we follow
        // the conversion path, to allow it to execute the conversion on behalf of the caller
        // note: we assume we already have allowance
        uint256 prevBalance = _path[0].balanceOf(this);
        INonStandardERC20(_path[0]).transferFrom(msg.sender, this, _amount);
        uint256 postBalance = _path[0].balanceOf(this);
        require(postBalance > prevBalance);
        return convertFor2(_path, _amount, _minReturn, _for, _affiliateAccount, _affiliateFee);
    }

    /**
      * @dev converts the token to any other token in the bancor network by following
      * a predefined conversion path and transfers the result tokens back to the sender
      * note that the network should already own the source tokens
      * 
      * @param _path                conversion path, see conversion path format above
      * @param _amount              amount to convert from (in the initial source token)
      * @param _minReturn           if the conversion results in an amount smaller than the minimum return - it is cancelled, must be nonzero
      * @param _affiliateAccount    affiliate account
      * @param _affiliateFee        affiliate fee in PPM
      * 
      * @return tokens issued in return
    */
    function convert2(IERC20Token[] _path, uint256 _amount, uint256 _minReturn, address _affiliateAccount, uint256 _affiliateFee) public payable returns (uint256) {
        return convertFor2(_path, _amount, _minReturn, msg.sender, _affiliateAccount, _affiliateFee);
    }

    /**
      * @dev claims the caller's tokens, converts them to any other token in the bancor network
      * by following a predefined conversion path and transfers the result tokens back to the sender
      * note that allowance must be set beforehand
      * 
      * @param _path                conversion path, see conversion path format above
      * @param _amount              amount to convert from (in the initial source token)
      * @param _minReturn           if the conversion results in an amount smaller than the minimum return - it is cancelled, must be nonzero
      * @param _affiliateAccount    affiliate account
      * @param _affiliateFee        affiliate fee in PPM
      * 
      * @return tokens issued in return
    */
    function claimAndConvert2(IERC20Token[] _path, uint256 _amount, uint256 _minReturn, address _affiliateAccount, uint256 _affiliateFee) public returns (uint256) {
        return claimAndConvertFor2(_path, _amount, _minReturn, msg.sender, _affiliateAccount, _affiliateFee);
    }

    /**
      * @dev utility, checks whether allowance for the given spender exists and approves one if it doesn't.
      * Note that we use the non standard erc-20 interface in which `approve` has no return value so that
      * this function will work for both standard and non standard tokens
      * 
      * @param _token   token to check the allowance in
      * @param _spender approved address
      * @param _value   allowance amount
    */
    function ensureAllowance(IERC20Token _token, address _spender, uint256 _value) private {
        uint256 allowance = _token.allowance(this, _spender);
        if (allowance < _value) {
            if (allowance > 0)
                INonStandardERC20(_token).approve(_spender, 0);
            INonStandardERC20(_token).approve(_spender, _value);
        }
    }

    function isWhitelisted(IERC20Token[] _path, address _receiver) private view returns (bool) {
        IContractFeatures features = IContractFeatures(addressOf(CONTRACT_FEATURES));
        for (uint256 i = 1; i < _path.length; i += 2) {
            IBancorConverter converter = IBancorConverter(ISmartToken(_path[i]).owner());
            if (features.isSupported(converter, FeatureIds.CONVERTER_CONVERSION_WHITELIST)) {
                IWhitelist whitelist = converter.conversionWhitelist();
                if (whitelist != address(0) && !whitelist.isWhitelisted(_receiver))
                    return false;
            }
        }
        return true;
    }

<<<<<<< HEAD
    function handleFirstToken(IERC20Token[] _path, uint256 _amount, bool _claim) private {
        IERC20Token firstToken = _path[0];
        if (etherTokens[firstToken]) {
            require(msg.value == _amount);
            IBancorConverter converter = IBancorConverter(ISmartToken(_path[1]).owner());
            if (isETHConverter(converter))
                converter.deposit.value(msg.value)();
            else
                IEtherToken(firstToken).deposit.value(msg.value)();
        }
        else if (_claim) {
            require(msg.value == 0);
            ensureTransferFrom(firstToken, msg.sender, this, _amount);
        }
    }

    function handleLastToken(IERC20Token[] _path, uint256 _amount, address _receiver) private {
        IERC20Token lastToken = _path[_path.length - 1];
        if (etherTokens[lastToken]) {
            IBancorConverter converter = IBancorConverter(ISmartToken(_path[_path.length - 2]).owner());
            if (isETHConverter(converter))
                converter.withdrawTo(_receiver, _amount);
            else
                IEtherToken(lastToken).withdrawTo(_receiver, _amount);
        }
        else {
            ensureTransferFrom(lastToken, this, _receiver, _amount);
        }
    }

    function isETHConverter(IBancorConverter _converter) private view returns (bool) {
        (, , , , bool isSet) = _converter.connectors(address(0));
        return isSet;
    }

=======
>>>>>>> f4d8f8d0
    /**
      * @dev deprecated, backward compatibility
    */
    function convert(
        IERC20Token[] _path,
        uint256 _amount,
        uint256 _minReturn
    ) public payable returns (uint256)
    {
        return convert2(_path, _amount, _minReturn, address(0), 0);
    }

    /**
      * @dev deprecated, backward compatibility
    */
    function claimAndConvert(
        IERC20Token[] _path,
        uint256 _amount,
        uint256 _minReturn
    ) public returns (uint256)
    {
        return claimAndConvert2(_path, _amount, _minReturn, address(0), 0);
    }

    /**
      * @dev deprecated, backward compatibility
    */
    function convertFor(
        IERC20Token[] _path,
        uint256 _amount,
        uint256 _minReturn,
        address _for
    ) public payable returns (uint256)
    {
        return convertFor2(_path, _amount, _minReturn, _for, address(0), 0);
    }

    /**
      * @dev deprecated, backward compatibility
    */
    function claimAndConvertFor(
        IERC20Token[] _path,
        uint256 _amount,
        uint256 _minReturn,
        address _for
    ) public returns (uint256)
    {
        return claimAndConvertFor2(_path, _amount, _minReturn, _for, address(0), 0);
    }

    /**
      * @dev deprecated, backward compatibility
    */
    function xConvert(
        IERC20Token[] _path,
        uint256 _amount,
        uint256 _minReturn,
        bytes32 _toBlockchain,
        bytes32 _to,
        uint256 _conversionId
    )
        public
        payable
        returns (uint256)
    {
        return xConvert2(_path, _amount, _minReturn, _toBlockchain, _to, _conversionId, address(0), 0);
    }

    /**
      * @dev deprecated, backward compatibility
    */
    function xConvertPrioritized3(
        IERC20Token[] _path,
        uint256 _amount,
        uint256 _minReturn,
        bytes32 _toBlockchain,
        bytes32 _to,
        uint256 _conversionId,
        uint256[] memory,
        address _affiliateAccount,
        uint256 _affiliateFee
    )
        public
        payable
        returns (uint256)
    {
        return xConvert2(_path, _amount, _minReturn, _toBlockchain, _to, _conversionId, _affiliateAccount, _affiliateFee);
    }

    /**
      * @dev deprecated, backward compatibility
    */
    function xConvertPrioritized2(
        IERC20Token[] _path,
        uint256 _amount,
        uint256 _minReturn,
        bytes32 _toBlockchain,
        bytes32 _to,
        uint256 _conversionId,
        uint256[] memory
    )
        public
        payable
        returns (uint256)
    {
        return xConvert2(_path, _amount, _minReturn, _toBlockchain, _to, _conversionId, address(0), 0);
    }

    /**
      * @dev deprecated, backward compatibility
    */
    function xConvertPrioritized(
        IERC20Token[] _path,
        uint256 _amount,
        uint256 _minReturn,
        bytes32 _toBlockchain,
        bytes32 _to,
        uint256 _conversionId,
        uint256,
        uint8,
        bytes32,
        bytes32
    )
        public
        payable
        returns (uint256)
    {
        return xConvert2(_path, _amount, _minReturn, _toBlockchain, _to, _conversionId, address(0), 0);
    }

    /**
      * @dev deprecated, backward compatibility
    */
    function convertForPrioritized4(
        IERC20Token[] _path,
        uint256 _amount,
        uint256 _minReturn,
        address _for,
        uint256[] memory,
        address _affiliateAccount,
        uint256 _affiliateFee
    )
        public
        payable
        returns (uint256)
    {
        return convertFor2(_path, _amount, _minReturn, _for, _affiliateAccount, _affiliateFee);
    }

    /**
      * @dev deprecated, backward compatibility
    */
    function convertForPrioritized3(
        IERC20Token[] _path,
        uint256 _amount,
        uint256 _minReturn,
        address _for,
        uint256,
        uint256,
        uint8,
        bytes32,
        bytes32
    )
        public
        payable
        returns (uint256)
    {
        return convertFor2(_path, _amount, _minReturn, _for, address(0), 0);
    }

    /**
      * @dev deprecated, backward compatibility
    */
    function convertForPrioritized2(
        IERC20Token[] _path,
        uint256 _amount,
        uint256 _minReturn,
        address _for,
        uint256,
        uint8,
        bytes32,
        bytes32
    )
        public
        payable
        returns (uint256)
    {
        return convertFor2(_path, _amount, _minReturn, _for, address(0), 0);
    }

    /**
      * @dev deprecated, backward compatibility
    */
    function convertForPrioritized(
        IERC20Token[] _path,
        uint256 _amount,
        uint256 _minReturn,
        address _for,
        uint256,
        uint256,
        uint8,
        bytes32,
        bytes32
    )
        public payable returns (uint256)
    {
        return convertFor2(_path, _amount, _minReturn, _for, address(0), 0);
    }
}
<|MERGE_RESOLUTION|>--- conflicted
+++ resolved
@@ -1,715 +1,680 @@
-pragma solidity 0.4.26;
-import './IBancorNetwork.sol';
-import './FeatureIds.sol';
-import './converter/interfaces/IBancorConverter.sol';
-import './converter/interfaces/IBancorFormula.sol';
-import './utility/TokenHolder.sol';
-import './utility/SafeMath.sol';
-import './utility/ContractRegistryClient.sol';
-import './utility/interfaces/IContractFeatures.sol';
-import './utility/interfaces/IWhitelist.sol';
-import './token/interfaces/IEtherToken.sol';
-import './token/interfaces/ISmartToken.sol';
-import './token/interfaces/INonStandardERC20.sol';
-import './bancorx/interfaces/IBancorX.sol';
-
-/**
-  * @dev The BancorNetwork contract is the main entry point for Bancor token conversions.
-  * It also allows for the conversion of any token in the Bancor Network to any other token in a single transaction by providing a conversion path.
-  * 
-  * A note on Conversion Path: Conversion path is a data structure that is used when converting a token to another token in the Bancor Network,
-  * when the conversion cannot necessarily be done by a single converter and might require multiple 'hops'.
-  * The path defines which converters should be used and what kind of conversion should be done in each step.
-  * 
-  * The path format doesn't include complex structure; instead, it is represented by a single array in which each 'hop' is represented by a 2-tuple - smart token & to token.
-  * In addition, the first element is always the source token.
-  * The smart token is only used as a pointer to a converter (since converter addresses are more likely to change as opposed to smart token addresses).
-  * 
-  * Format:
-  * [source token, smart token, to token, smart token, to token...]
-*/
-contract BancorNetwork is IBancorNetwork, TokenHolder, ContractRegistryClient, FeatureIds {
-    using SafeMath for uint256;
-
-    uint256 private constant CONVERSION_FEE_RESOLUTION = 1000000;
-    uint256 private constant AFFILIATE_FEE_RESOLUTION = 1000000;
-
-    uint256 public maxAffiliateFee = 30000;     // maximum affiliate-fee
-
-    mapping (address => bool) public etherTokens;       // list of all supported ether tokens
-    mapping (bytes32 => bool) public conversionHashes;  // list of conversion hashes, to prevent re-use of the same hash
-
-    /**
-      * @dev triggered when a conversion between two tokens occurs
-      * 
-      * @param _smartToken      smart token governed by the converter
-      * @param _fromToken       ERC20 token converted from
-      * @param _toToken         ERC20 token converted to
-      * @param _fromAmount      amount converted, in fromToken
-      * @param _toAmount        amount returned, minus conversion fee
-      * @param _trader          wallet that initiated the trade
-    */
-    event Conversion(
-        address indexed _smartToken,
-        address indexed _fromToken,
-        address indexed _toToken,
-        uint256 _fromAmount,
-        uint256 _toAmount,
-        address _trader
-    );
-
-    /**
-      * @dev initializes a new BancorNetwork instance
-      * 
-      * @param _registry    address of a contract registry contract
-    */
-    constructor(IContractRegistry _registry) ContractRegistryClient(_registry) public {
-        etherTokens[address(0)] = true;
-    }
-
-    /**
-      * @dev allows the owner to update the maximum affiliate-fee
-      * 
-      * @param _maxAffiliateFee   maximum affiliate-fee
-    */
-    function setMaxAffiliateFee(uint256 _maxAffiliateFee)
-        public
-        ownerOnly
-    {
-        require(_maxAffiliateFee <= AFFILIATE_FEE_RESOLUTION);
-        maxAffiliateFee = _maxAffiliateFee;
-    }
-
-    /**
-      * @dev allows the owner to register/unregister ether tokens
-      * 
-      * @param _token       ether token contract address
-      * @param _register    true to register, false to unregister
-    */
-    function registerEtherToken(IEtherToken _token, bool _register)
-        public
-        ownerOnly
-        validAddress(_token)
-        notThis(_token)
-    {
-        etherTokens[_token] = _register;
-    }
-
-    /**
-      * @dev converts the token to any other token in the bancor network by following
-      * a predefined conversion path and transfers the result tokens to a target account
-      * note that the network should already own the source tokens
-      * 
-      * @param _path                conversion path, see conversion path format above
-      * @param _amount              amount to convert from (in the initial source token)
-      * @param _minReturn           if the conversion results in an amount smaller than the minimum return - it is cancelled, must be nonzero
-      * @param _for                 account that will receive the conversion result
-      * @param _affiliateAccount    affiliate account
-      * @param _affiliateFee        affiliate fee in PPM
-      * 
-      * @return tokens issued in return
-    */
-    function convertFor2(IERC20Token[] _path, uint256 _amount, uint256 _minReturn, address _for, address _affiliateAccount, uint256 _affiliateFee) public payable returns (uint256) {
-        // verify that the number of elements is odd and that maximum number of 'hops' is 10
-        require(_path.length > 2 && _path.length <= (1 + 2 * 10) && _path.length % 2 == 1);
-
-        // verify that the account which should receive the conversion result is whitelisted
-        require(isWhitelisted(_path, _for));
-
-<<<<<<< HEAD
-        // handle the first token
-        handleFirstToken(_path, _amount, false);
-=======
-        // handle msg.value
-        if (etherTokens[_path[0]]) {
-            require(msg.value == _amount);
-            IEtherToken(_path[0]).deposit.value(msg.value)();
-        }
-        else {
-            require(msg.value == 0);
-        }
->>>>>>> f4d8f8d0
-
-        // convert and get the resulting amount
-        uint256 amount = convertByPath(_path, _amount, _minReturn, _affiliateAccount, _affiliateFee);
-
-<<<<<<< HEAD
-        // handle the last token
-        handleLastToken(_path, amount, _for);
-=======
-        // finished the conversion, transfer the funds to the target account
-        // if the target token is an ether token, withdraw the tokens and send them as ETH
-        // otherwise, transfer the tokens as is
-        IERC20Token toToken = _path[_path.length - 1];
-        if (etherTokens[toToken])
-            IEtherToken(toToken).withdrawTo(_for, amount);
-        else {
-            uint256 prevBalance = toToken.balanceOf(_for);
-            INonStandardERC20(toToken).transfer(_for, amount);
-            uint256 postBalance = toToken.balanceOf(_for);
-            require(postBalance > prevBalance);
-        }
->>>>>>> f4d8f8d0
-
-        return amount;
-    }
-
-    /**
-      * @dev converts any other token to BNT in the bancor network
-      * by following a predefined conversion path and transfers the resulting
-      * tokens to BancorX.
-      * note that the network should already have been given allowance of the source token (if not ETH)
-      * 
-      * @param _path                conversion path, see conversion path format above
-      * @param _amount              amount to convert from (in the initial source token)
-      * @param _minReturn           if the conversion results in an amount smaller than the minimum return - it is cancelled, must be nonzero
-      * @param _toBlockchain        blockchain BNT will be issued on
-      * @param _to                  address/account on _toBlockchain to send the BNT to
-      * @param _conversionId        pre-determined unique (if non zero) id which refers to this transaction 
-      * @param _affiliateAccount    affiliate account
-      * @param _affiliateFee        affiliate fee in PPM
-      * 
-      * @return the amount of BNT received from this conversion
-    */
-    function xConvert2(
-        IERC20Token[] _path,
-        uint256 _amount,
-        uint256 _minReturn,
-        bytes32 _toBlockchain,
-        bytes32 _to,
-        uint256 _conversionId,
-        address _affiliateAccount,
-        uint256 _affiliateFee
-    )
-        public
-        payable
-        returns (uint256)
-    {
-        // verify that the number of elements is odd and that maximum number of 'hops' is 10
-        require(_path.length > 2 && _path.length <= (1 + 2 * 10) && _path.length % 2 == 1);
-
-        // verify that the destination token is BNT
-        require(_path[_path.length - 1] == addressOf(BNT_TOKEN));
-
-<<<<<<< HEAD
-        // handle the first token
-        handleFirstToken(_path, _amount, true);
-=======
-        // handle msg.value
-        if (etherTokens[_path[0]]) {
-            require(msg.value == _amount);
-            IEtherToken(_path[0]).deposit.value(msg.value)();
-        }
-        else {
-            require(msg.value == 0);
-            uint256 prevBalance = _path[0].balanceOf(this);
-            INonStandardERC20(_path[0]).transferFrom(msg.sender, this, _amount);
-            uint256 postBalance = _path[0].balanceOf(this);
-            require(postBalance > prevBalance);
-        }
->>>>>>> f4d8f8d0
-
-        // convert and get the resulting amount
-        uint256 amount = convertByPath(_path, _amount, _minReturn, _affiliateAccount, _affiliateFee);
-
-        // transfer the resulting amount to BancorX
-        IBancorX(addressOf(BANCOR_X)).xTransfer(_toBlockchain, _to, amount, _conversionId);
-
-        return amount;
-    }
-
-    /**
-      * @dev executes the actual conversion by following the conversion path
-      * 
-      * @param _path                conversion path, see conversion path format above
-      * @param _amount              amount to convert from (in the initial source token)
-      * @param _minReturn           if the conversion results in an amount smaller than the minimum return - it is cancelled, must be nonzero
-      * @param _affiliateAccount    affiliate account
-      * @param _affiliateFee        affiliate fee in PPM
-      * 
-      * @return amount of tokens issued
-    */
-    function convertByPath(
-        IERC20Token[] _path,
-        uint256 _amount,
-        uint256 _minReturn,
-        address _affiliateAccount,
-        uint256 _affiliateFee
-    ) private returns (uint256) {
-        uint256 toAmount;
-        uint256 fromAmount = _amount;
-        uint256 lastIndex = _path.length - 1;
-
-        address bntToken;
-        if (address(_affiliateAccount) == 0) {
-            require(_affiliateFee == 0);
-            bntToken = address(0);
-        }
-        else {
-            require(0 < _affiliateFee && _affiliateFee <= maxAffiliateFee);
-            bntToken = addressOf(BNT_TOKEN);
-        }
-
-        // iterate over the conversion path
-        for (uint256 i = 2; i <= lastIndex; i += 2) {
-            IBancorConverter converter = IBancorConverter(ISmartToken(_path[i - 1]).owner());
-
-            // if the smart token isn't the source (from token), the converter doesn't have control over it and thus we need to approve the request
-            if (_path[i - 1] != _path[i - 2])
-                ensureAllowance(_path[i - 2], converter, fromAmount);
-
-            // make the conversion - if it's the last one, also provide the minimum return value
-            toAmount = converter.change(_path[i - 2], _path[i], fromAmount, i == lastIndex ? _minReturn : 1);
-
-            // pay affiliate-fee if needed
-            if (address(_path[i]) == bntToken) {
-                uint256 affiliateAmount = toAmount.mul(_affiliateFee).div(AFFILIATE_FEE_RESOLUTION);
-                require(_path[i].transfer(_affiliateAccount, affiliateAmount));
-                toAmount -= affiliateAmount;
-                bntToken = address(0);
-            }
-
-            emit Conversion(_path[i - 1], _path[i - 2], _path[i], fromAmount, toAmount, msg.sender);
-            fromAmount = toAmount;
-        }
-
-        return toAmount;
-    }
-
-    bytes4 private constant GET_RETURN_FUNC_SELECTOR = bytes4(uint256(keccak256("getReturn(address,address,uint256)") >> (256 - 4 * 8)));
-
-    function getReturn(address _dest, address _fromToken, address _toToken, uint256 _amount) internal view returns (uint256, uint256) {
-        uint256[2] memory ret;
-        bytes memory data = abi.encodeWithSelector(GET_RETURN_FUNC_SELECTOR, _fromToken, _toToken, _amount);
-
-        assembly {
-            let success := staticcall(
-                gas,           // gas remaining
-                _dest,         // destination address
-                add(data, 32), // input buffer (starts after the first 32 bytes in the `data` array)
-                mload(data),   // input length (loaded from the first 32 bytes in the `data` array)
-                ret,           // output buffer
-                64             // output length
-            )
-            if iszero(success) {
-                revert(0, 0)
-            }
-        }
-
-        return (ret[0], ret[1]);
-    }
-
-    /**
-      * @dev calculates the expected return of converting a given amount on a given path
-      * note that there is no support for circular paths
-      * 
-      * @param _path        conversion path (see conversion path format above)
-      * @param _amount      amount of _path[0] tokens received from the user
-      * 
-      * @return amount of _path[_path.length - 1] tokens that the user will receive
-      * @return amount of _path[_path.length - 1] tokens that the user will pay as fee
-    */
-    function getReturnByPath(IERC20Token[] _path, uint256 _amount) public view returns (uint256, uint256) {
-        uint256 amount;
-        uint256 fee;
-        uint256 supply;
-        uint256 balance;
-        uint32 ratio;
-        IBancorConverter converter;
-        IBancorFormula formula = IBancorFormula(addressOf(BANCOR_FORMULA));
-
-        amount = _amount;
-
-        // verify that the number of elements is larger than 2 and odd
-        require(_path.length > 2 && _path.length % 2 == 1);
-
-        // iterate over the conversion path
-        for (uint256 i = 2; i < _path.length; i += 2) {
-            IERC20Token fromToken = _path[i - 2];
-            IERC20Token smartToken = _path[i - 1];
-            IERC20Token toToken = _path[i];
-
-            if (toToken == smartToken) { // buy the smart token
-                // check if the current smart token has changed
-                if (i < 3 || smartToken != _path[i - 3]) {
-                    supply = smartToken.totalSupply();
-                    converter = IBancorConverter(ISmartToken(smartToken).owner());
-                }
-
-                // calculate the amount & the conversion fee
-                balance = converter.getConnectorBalance(fromToken);
-                (, ratio, , , ) = converter.connectors(fromToken);
-                amount = formula.calculatePurchaseReturn(supply, balance, ratio, amount);
-                fee = amount.mul(converter.conversionFee()).div(CONVERSION_FEE_RESOLUTION);
-                amount -= fee;
-
-                // update the smart token supply for the next iteration
-                supply += amount;
-            }
-            else if (fromToken == smartToken) { // sell the smart token
-                // check if the current smart token has changed
-                if (i < 3 || smartToken != _path[i - 3]) {
-                    supply = smartToken.totalSupply();
-                    converter = IBancorConverter(ISmartToken(smartToken).owner());
-                }
-
-                // calculate the amount & the conversion fee
-                balance = converter.getConnectorBalance(toToken);
-                (, ratio, , , ) = converter.connectors(toToken);
-                amount = formula.calculateSaleReturn(supply, balance, ratio, amount);
-                fee = amount.mul(converter.conversionFee()).div(CONVERSION_FEE_RESOLUTION);
-                amount -= fee;
-
-                // update the smart token supply for the next iteration
-                supply -= amount;
-            }
-            else { // cross reserve conversion
-                // check if the current smart token has changed
-                if (i < 3 || smartToken != _path[i - 3]) {
-                    converter = IBancorConverter(ISmartToken(smartToken).owner());
-                }
-
-                (amount, fee) = getReturn(converter, fromToken, toToken, amount);
-            }
-        }
-
-        return (amount, fee);
-    }
-
-    /**
-      * @dev claims the caller's tokens, converts them to any other token in the bancor network
-      * by following a predefined conversion path and transfers the result tokens to a target account
-      * note that allowance must be set beforehand
-      * 
-      * @param _path                conversion path, see conversion path format above
-      * @param _amount              amount to convert from (in the initial source token)
-      * @param _minReturn           if the conversion results in an amount smaller than the minimum return - it is cancelled, must be nonzero
-      * @param _for                 account that will receive the conversion result
-      * @param _affiliateAccount    affiliate account
-      * @param _affiliateFee        affiliate fee in PPM
-      * 
-      * @return tokens issued in return
-    */
-    function claimAndConvertFor2(IERC20Token[] _path, uint256 _amount, uint256 _minReturn, address _for, address _affiliateAccount, uint256 _affiliateFee) public returns (uint256) {
-        // we need to transfer the tokens from the caller to the network before we follow
-        // the conversion path, to allow it to execute the conversion on behalf of the caller
-        // note: we assume we already have allowance
-        uint256 prevBalance = _path[0].balanceOf(this);
-        INonStandardERC20(_path[0]).transferFrom(msg.sender, this, _amount);
-        uint256 postBalance = _path[0].balanceOf(this);
-        require(postBalance > prevBalance);
-        return convertFor2(_path, _amount, _minReturn, _for, _affiliateAccount, _affiliateFee);
-    }
-
-    /**
-      * @dev converts the token to any other token in the bancor network by following
-      * a predefined conversion path and transfers the result tokens back to the sender
-      * note that the network should already own the source tokens
-      * 
-      * @param _path                conversion path, see conversion path format above
-      * @param _amount              amount to convert from (in the initial source token)
-      * @param _minReturn           if the conversion results in an amount smaller than the minimum return - it is cancelled, must be nonzero
-      * @param _affiliateAccount    affiliate account
-      * @param _affiliateFee        affiliate fee in PPM
-      * 
-      * @return tokens issued in return
-    */
-    function convert2(IERC20Token[] _path, uint256 _amount, uint256 _minReturn, address _affiliateAccount, uint256 _affiliateFee) public payable returns (uint256) {
-        return convertFor2(_path, _amount, _minReturn, msg.sender, _affiliateAccount, _affiliateFee);
-    }
-
-    /**
-      * @dev claims the caller's tokens, converts them to any other token in the bancor network
-      * by following a predefined conversion path and transfers the result tokens back to the sender
-      * note that allowance must be set beforehand
-      * 
-      * @param _path                conversion path, see conversion path format above
-      * @param _amount              amount to convert from (in the initial source token)
-      * @param _minReturn           if the conversion results in an amount smaller than the minimum return - it is cancelled, must be nonzero
-      * @param _affiliateAccount    affiliate account
-      * @param _affiliateFee        affiliate fee in PPM
-      * 
-      * @return tokens issued in return
-    */
-    function claimAndConvert2(IERC20Token[] _path, uint256 _amount, uint256 _minReturn, address _affiliateAccount, uint256 _affiliateFee) public returns (uint256) {
-        return claimAndConvertFor2(_path, _amount, _minReturn, msg.sender, _affiliateAccount, _affiliateFee);
-    }
-
-    /**
-      * @dev utility, checks whether allowance for the given spender exists and approves one if it doesn't.
-      * Note that we use the non standard erc-20 interface in which `approve` has no return value so that
-      * this function will work for both standard and non standard tokens
-      * 
-      * @param _token   token to check the allowance in
-      * @param _spender approved address
-      * @param _value   allowance amount
-    */
-    function ensureAllowance(IERC20Token _token, address _spender, uint256 _value) private {
-        uint256 allowance = _token.allowance(this, _spender);
-        if (allowance < _value) {
-            if (allowance > 0)
-                INonStandardERC20(_token).approve(_spender, 0);
-            INonStandardERC20(_token).approve(_spender, _value);
-        }
-    }
-
-    function isWhitelisted(IERC20Token[] _path, address _receiver) private view returns (bool) {
-        IContractFeatures features = IContractFeatures(addressOf(CONTRACT_FEATURES));
-        for (uint256 i = 1; i < _path.length; i += 2) {
-            IBancorConverter converter = IBancorConverter(ISmartToken(_path[i]).owner());
-            if (features.isSupported(converter, FeatureIds.CONVERTER_CONVERSION_WHITELIST)) {
-                IWhitelist whitelist = converter.conversionWhitelist();
-                if (whitelist != address(0) && !whitelist.isWhitelisted(_receiver))
-                    return false;
-            }
-        }
-        return true;
-    }
-
-<<<<<<< HEAD
-    function handleFirstToken(IERC20Token[] _path, uint256 _amount, bool _claim) private {
-        IERC20Token firstToken = _path[0];
-        if (etherTokens[firstToken]) {
-            require(msg.value == _amount);
-            IBancorConverter converter = IBancorConverter(ISmartToken(_path[1]).owner());
-            if (isETHConverter(converter))
-                converter.deposit.value(msg.value)();
-            else
-                IEtherToken(firstToken).deposit.value(msg.value)();
-        }
-        else if (_claim) {
-            require(msg.value == 0);
-            ensureTransferFrom(firstToken, msg.sender, this, _amount);
-        }
-    }
-
-    function handleLastToken(IERC20Token[] _path, uint256 _amount, address _receiver) private {
-        IERC20Token lastToken = _path[_path.length - 1];
-        if (etherTokens[lastToken]) {
-            IBancorConverter converter = IBancorConverter(ISmartToken(_path[_path.length - 2]).owner());
-            if (isETHConverter(converter))
-                converter.withdrawTo(_receiver, _amount);
-            else
-                IEtherToken(lastToken).withdrawTo(_receiver, _amount);
-        }
-        else {
-            ensureTransferFrom(lastToken, this, _receiver, _amount);
-        }
-    }
-
-    function isETHConverter(IBancorConverter _converter) private view returns (bool) {
-        (, , , , bool isSet) = _converter.connectors(address(0));
-        return isSet;
-    }
-
-=======
->>>>>>> f4d8f8d0
-    /**
-      * @dev deprecated, backward compatibility
-    */
-    function convert(
-        IERC20Token[] _path,
-        uint256 _amount,
-        uint256 _minReturn
-    ) public payable returns (uint256)
-    {
-        return convert2(_path, _amount, _minReturn, address(0), 0);
-    }
-
-    /**
-      * @dev deprecated, backward compatibility
-    */
-    function claimAndConvert(
-        IERC20Token[] _path,
-        uint256 _amount,
-        uint256 _minReturn
-    ) public returns (uint256)
-    {
-        return claimAndConvert2(_path, _amount, _minReturn, address(0), 0);
-    }
-
-    /**
-      * @dev deprecated, backward compatibility
-    */
-    function convertFor(
-        IERC20Token[] _path,
-        uint256 _amount,
-        uint256 _minReturn,
-        address _for
-    ) public payable returns (uint256)
-    {
-        return convertFor2(_path, _amount, _minReturn, _for, address(0), 0);
-    }
-
-    /**
-      * @dev deprecated, backward compatibility
-    */
-    function claimAndConvertFor(
-        IERC20Token[] _path,
-        uint256 _amount,
-        uint256 _minReturn,
-        address _for
-    ) public returns (uint256)
-    {
-        return claimAndConvertFor2(_path, _amount, _minReturn, _for, address(0), 0);
-    }
-
-    /**
-      * @dev deprecated, backward compatibility
-    */
-    function xConvert(
-        IERC20Token[] _path,
-        uint256 _amount,
-        uint256 _minReturn,
-        bytes32 _toBlockchain,
-        bytes32 _to,
-        uint256 _conversionId
-    )
-        public
-        payable
-        returns (uint256)
-    {
-        return xConvert2(_path, _amount, _minReturn, _toBlockchain, _to, _conversionId, address(0), 0);
-    }
-
-    /**
-      * @dev deprecated, backward compatibility
-    */
-    function xConvertPrioritized3(
-        IERC20Token[] _path,
-        uint256 _amount,
-        uint256 _minReturn,
-        bytes32 _toBlockchain,
-        bytes32 _to,
-        uint256 _conversionId,
-        uint256[] memory,
-        address _affiliateAccount,
-        uint256 _affiliateFee
-    )
-        public
-        payable
-        returns (uint256)
-    {
-        return xConvert2(_path, _amount, _minReturn, _toBlockchain, _to, _conversionId, _affiliateAccount, _affiliateFee);
-    }
-
-    /**
-      * @dev deprecated, backward compatibility
-    */
-    function xConvertPrioritized2(
-        IERC20Token[] _path,
-        uint256 _amount,
-        uint256 _minReturn,
-        bytes32 _toBlockchain,
-        bytes32 _to,
-        uint256 _conversionId,
-        uint256[] memory
-    )
-        public
-        payable
-        returns (uint256)
-    {
-        return xConvert2(_path, _amount, _minReturn, _toBlockchain, _to, _conversionId, address(0), 0);
-    }
-
-    /**
-      * @dev deprecated, backward compatibility
-    */
-    function xConvertPrioritized(
-        IERC20Token[] _path,
-        uint256 _amount,
-        uint256 _minReturn,
-        bytes32 _toBlockchain,
-        bytes32 _to,
-        uint256 _conversionId,
-        uint256,
-        uint8,
-        bytes32,
-        bytes32
-    )
-        public
-        payable
-        returns (uint256)
-    {
-        return xConvert2(_path, _amount, _minReturn, _toBlockchain, _to, _conversionId, address(0), 0);
-    }
-
-    /**
-      * @dev deprecated, backward compatibility
-    */
-    function convertForPrioritized4(
-        IERC20Token[] _path,
-        uint256 _amount,
-        uint256 _minReturn,
-        address _for,
-        uint256[] memory,
-        address _affiliateAccount,
-        uint256 _affiliateFee
-    )
-        public
-        payable
-        returns (uint256)
-    {
-        return convertFor2(_path, _amount, _minReturn, _for, _affiliateAccount, _affiliateFee);
-    }
-
-    /**
-      * @dev deprecated, backward compatibility
-    */
-    function convertForPrioritized3(
-        IERC20Token[] _path,
-        uint256 _amount,
-        uint256 _minReturn,
-        address _for,
-        uint256,
-        uint256,
-        uint8,
-        bytes32,
-        bytes32
-    )
-        public
-        payable
-        returns (uint256)
-    {
-        return convertFor2(_path, _amount, _minReturn, _for, address(0), 0);
-    }
-
-    /**
-      * @dev deprecated, backward compatibility
-    */
-    function convertForPrioritized2(
-        IERC20Token[] _path,
-        uint256 _amount,
-        uint256 _minReturn,
-        address _for,
-        uint256,
-        uint8,
-        bytes32,
-        bytes32
-    )
-        public
-        payable
-        returns (uint256)
-    {
-        return convertFor2(_path, _amount, _minReturn, _for, address(0), 0);
-    }
-
-    /**
-      * @dev deprecated, backward compatibility
-    */
-    function convertForPrioritized(
-        IERC20Token[] _path,
-        uint256 _amount,
-        uint256 _minReturn,
-        address _for,
-        uint256,
-        uint256,
-        uint8,
-        bytes32,
-        bytes32
-    )
-        public payable returns (uint256)
-    {
-        return convertFor2(_path, _amount, _minReturn, _for, address(0), 0);
-    }
-}
+pragma solidity 0.4.26;
+import './IBancorNetwork.sol';
+import './FeatureIds.sol';
+import './converter/interfaces/IBancorConverter.sol';
+import './converter/interfaces/IBancorFormula.sol';
+import './utility/TokenHolder.sol';
+import './utility/SafeMath.sol';
+import './utility/ContractRegistryClient.sol';
+import './utility/interfaces/IContractFeatures.sol';
+import './utility/interfaces/IWhitelist.sol';
+import './token/interfaces/IEtherToken.sol';
+import './token/interfaces/ISmartToken.sol';
+import './token/interfaces/INonStandardERC20.sol';
+import './bancorx/interfaces/IBancorX.sol';
+
+/**
+  * @dev The BancorNetwork contract is the main entry point for Bancor token conversions.
+  * It also allows for the conversion of any token in the Bancor Network to any other token in a single transaction by providing a conversion path.
+  * 
+  * A note on Conversion Path: Conversion path is a data structure that is used when converting a token to another token in the Bancor Network,
+  * when the conversion cannot necessarily be done by a single converter and might require multiple 'hops'.
+  * The path defines which converters should be used and what kind of conversion should be done in each step.
+  * 
+  * The path format doesn't include complex structure; instead, it is represented by a single array in which each 'hop' is represented by a 2-tuple - smart token & to token.
+  * In addition, the first element is always the source token.
+  * The smart token is only used as a pointer to a converter (since converter addresses are more likely to change as opposed to smart token addresses).
+  * 
+  * Format:
+  * [source token, smart token, to token, smart token, to token...]
+*/
+contract BancorNetwork is IBancorNetwork, TokenHolder, ContractRegistryClient, FeatureIds {
+    using SafeMath for uint256;
+
+    uint256 private constant CONVERSION_FEE_RESOLUTION = 1000000;
+    uint256 private constant AFFILIATE_FEE_RESOLUTION = 1000000;
+
+    uint256 public maxAffiliateFee = 30000;     // maximum affiliate-fee
+
+    mapping (address => bool) public etherTokens;       // list of all supported ether tokens
+    mapping (bytes32 => bool) public conversionHashes;  // list of conversion hashes, to prevent re-use of the same hash
+
+    /**
+      * @dev triggered when a conversion between two tokens occurs
+      * 
+      * @param _smartToken      smart token governed by the converter
+      * @param _fromToken       ERC20 token converted from
+      * @param _toToken         ERC20 token converted to
+      * @param _fromAmount      amount converted, in fromToken
+      * @param _toAmount        amount returned, minus conversion fee
+      * @param _trader          wallet that initiated the trade
+    */
+    event Conversion(
+        address indexed _smartToken,
+        address indexed _fromToken,
+        address indexed _toToken,
+        uint256 _fromAmount,
+        uint256 _toAmount,
+        address _trader
+    );
+
+    /**
+      * @dev initializes a new BancorNetwork instance
+      * 
+      * @param _registry    address of a contract registry contract
+    */
+    constructor(IContractRegistry _registry) ContractRegistryClient(_registry) public {
+        etherTokens[address(0)] = true;
+    }
+
+    /**
+      * @dev allows the owner to update the maximum affiliate-fee
+      * 
+      * @param _maxAffiliateFee   maximum affiliate-fee
+    */
+    function setMaxAffiliateFee(uint256 _maxAffiliateFee)
+        public
+        ownerOnly
+    {
+        require(_maxAffiliateFee <= AFFILIATE_FEE_RESOLUTION);
+        maxAffiliateFee = _maxAffiliateFee;
+    }
+
+    /**
+      * @dev allows the owner to register/unregister ether tokens
+      * 
+      * @param _token       ether token contract address
+      * @param _register    true to register, false to unregister
+    */
+    function registerEtherToken(IEtherToken _token, bool _register)
+        public
+        ownerOnly
+        validAddress(_token)
+        notThis(_token)
+    {
+        etherTokens[_token] = _register;
+    }
+
+    /**
+      * @dev converts the token to any other token in the bancor network by following
+      * a predefined conversion path and transfers the result tokens to a target account
+      * note that the network should already own the source tokens
+      * 
+      * @param _path                conversion path, see conversion path format above
+      * @param _amount              amount to convert from (in the initial source token)
+      * @param _minReturn           if the conversion results in an amount smaller than the minimum return - it is cancelled, must be nonzero
+      * @param _for                 account that will receive the conversion result
+      * @param _affiliateAccount    affiliate account
+      * @param _affiliateFee        affiliate fee in PPM
+      * 
+      * @return tokens issued in return
+    */
+    function convertFor2(IERC20Token[] _path, uint256 _amount, uint256 _minReturn, address _for, address _affiliateAccount, uint256 _affiliateFee) public payable returns (uint256) {
+        // verify that the number of elements is odd and that maximum number of 'hops' is 10
+        require(_path.length > 2 && _path.length <= (1 + 2 * 10) && _path.length % 2 == 1);
+
+        // verify that the account which should receive the conversion result is whitelisted
+        require(isWhitelisted(_path, _for));
+
+        // handle msg.value
+        if (etherTokens[_path[0]]) {
+            require(msg.value == _amount);
+            IBancorConverter converter = IBancorConverter(ISmartToken(_path[1]).owner());
+            if (isETHConverter(converter))
+                converter.deposit.value(msg.value)();
+            else
+                IEtherToken(_path[0]).deposit.value(msg.value)();
+        }
+        else {
+            require(msg.value == 0);
+        }
+
+        // convert and get the resulting amount
+        uint256 amount = convertByPath(_path, _amount, _minReturn, _affiliateAccount, _affiliateFee);
+
+        // finished the conversion, transfer the funds to the target account
+        // if the target token is an ether token, withdraw the tokens and send them as ETH
+        // otherwise, transfer the tokens as is
+        IERC20Token toToken = _path[_path.length - 1];
+        if (etherTokens[toToken]) {
+            IBancorConverter toConverter = IBancorConverter(ISmartToken(_path[_path.length - 2]).owner());
+            if (isETHConverter(toConverter))
+                toConverter.withdrawTo(_for, _amount);
+            else
+                IEtherToken(toToken).withdrawTo(_for, _amount);
+        }
+        else {
+            uint256 prevBalance = toToken.balanceOf(_for);
+            INonStandardERC20(toToken).transfer(_for, amount);
+            uint256 postBalance = toToken.balanceOf(_for);
+            require(postBalance > prevBalance);
+        }
+
+        return amount;
+    }
+
+    /**
+      * @dev converts any other token to BNT in the bancor network
+      * by following a predefined conversion path and transfers the resulting
+      * tokens to BancorX.
+      * note that the network should already have been given allowance of the source token (if not ETH)
+      * 
+      * @param _path                conversion path, see conversion path format above
+      * @param _amount              amount to convert from (in the initial source token)
+      * @param _minReturn           if the conversion results in an amount smaller than the minimum return - it is cancelled, must be nonzero
+      * @param _toBlockchain        blockchain BNT will be issued on
+      * @param _to                  address/account on _toBlockchain to send the BNT to
+      * @param _conversionId        pre-determined unique (if non zero) id which refers to this transaction 
+      * @param _affiliateAccount    affiliate account
+      * @param _affiliateFee        affiliate fee in PPM
+      * 
+      * @return the amount of BNT received from this conversion
+    */
+    function xConvert2(
+        IERC20Token[] _path,
+        uint256 _amount,
+        uint256 _minReturn,
+        bytes32 _toBlockchain,
+        bytes32 _to,
+        uint256 _conversionId,
+        address _affiliateAccount,
+        uint256 _affiliateFee
+    )
+        public
+        payable
+        returns (uint256)
+    {
+        // verify that the number of elements is odd and that maximum number of 'hops' is 10
+        require(_path.length > 2 && _path.length <= (1 + 2 * 10) && _path.length % 2 == 1);
+
+        // verify that the destination token is BNT
+        require(_path[_path.length - 1] == addressOf(BNT_TOKEN));
+
+        // handle msg.value
+        if (etherTokens[_path[0]]) {
+            require(msg.value == _amount);
+            IBancorConverter converter = IBancorConverter(ISmartToken(_path[1]).owner());
+            if (isETHConverter(converter))
+                converter.deposit.value(msg.value)();
+            else
+                IEtherToken(_path[0]).deposit.value(msg.value)();
+        }
+        else {
+            require(msg.value == 0);
+            uint256 prevBalance = _path[0].balanceOf(this);
+            INonStandardERC20(_path[0]).transferFrom(msg.sender, this, _amount);
+            uint256 postBalance = _path[0].balanceOf(this);
+            require(postBalance > prevBalance);
+        }
+
+        // convert and get the resulting amount
+        uint256 amount = convertByPath(_path, _amount, _minReturn, _affiliateAccount, _affiliateFee);
+
+        // transfer the resulting amount to BancorX
+        IBancorX(addressOf(BANCOR_X)).xTransfer(_toBlockchain, _to, amount, _conversionId);
+
+        return amount;
+    }
+
+    /**
+      * @dev executes the actual conversion by following the conversion path
+      * 
+      * @param _path                conversion path, see conversion path format above
+      * @param _amount              amount to convert from (in the initial source token)
+      * @param _minReturn           if the conversion results in an amount smaller than the minimum return - it is cancelled, must be nonzero
+      * @param _affiliateAccount    affiliate account
+      * @param _affiliateFee        affiliate fee in PPM
+      * 
+      * @return amount of tokens issued
+    */
+    function convertByPath(
+        IERC20Token[] _path,
+        uint256 _amount,
+        uint256 _minReturn,
+        address _affiliateAccount,
+        uint256 _affiliateFee
+    ) private returns (uint256) {
+        uint256 toAmount;
+        uint256 fromAmount = _amount;
+        uint256 lastIndex = _path.length - 1;
+
+        address bntToken;
+        if (address(_affiliateAccount) == 0) {
+            require(_affiliateFee == 0);
+            bntToken = address(0);
+        }
+        else {
+            require(0 < _affiliateFee && _affiliateFee <= maxAffiliateFee);
+            bntToken = addressOf(BNT_TOKEN);
+        }
+
+        // iterate over the conversion path
+        for (uint256 i = 2; i <= lastIndex; i += 2) {
+            IBancorConverter converter = IBancorConverter(ISmartToken(_path[i - 1]).owner());
+
+            // if the smart token isn't the source (from token), the converter doesn't have control over it and thus we need to approve the request
+            if (_path[i - 1] != _path[i - 2])
+                ensureAllowance(_path[i - 2], converter, fromAmount);
+
+            // make the conversion - if it's the last one, also provide the minimum return value
+            toAmount = converter.change(_path[i - 2], _path[i], fromAmount, i == lastIndex ? _minReturn : 1);
+
+            // pay affiliate-fee if needed
+            if (address(_path[i]) == bntToken) {
+                uint256 affiliateAmount = toAmount.mul(_affiliateFee).div(AFFILIATE_FEE_RESOLUTION);
+                require(_path[i].transfer(_affiliateAccount, affiliateAmount));
+                toAmount -= affiliateAmount;
+                bntToken = address(0);
+            }
+
+            emit Conversion(_path[i - 1], _path[i - 2], _path[i], fromAmount, toAmount, msg.sender);
+            fromAmount = toAmount;
+        }
+
+        return toAmount;
+    }
+
+    bytes4 private constant GET_RETURN_FUNC_SELECTOR = bytes4(uint256(keccak256("getReturn(address,address,uint256)") >> (256 - 4 * 8)));
+
+    function getReturn(address _dest, address _fromToken, address _toToken, uint256 _amount) internal view returns (uint256, uint256) {
+        uint256[2] memory ret;
+        bytes memory data = abi.encodeWithSelector(GET_RETURN_FUNC_SELECTOR, _fromToken, _toToken, _amount);
+
+        assembly {
+            let success := staticcall(
+                gas,           // gas remaining
+                _dest,         // destination address
+                add(data, 32), // input buffer (starts after the first 32 bytes in the `data` array)
+                mload(data),   // input length (loaded from the first 32 bytes in the `data` array)
+                ret,           // output buffer
+                64             // output length
+            )
+            if iszero(success) {
+                revert(0, 0)
+            }
+        }
+
+        return (ret[0], ret[1]);
+    }
+
+    /**
+      * @dev calculates the expected return of converting a given amount on a given path
+      * note that there is no support for circular paths
+      * 
+      * @param _path        conversion path (see conversion path format above)
+      * @param _amount      amount of _path[0] tokens received from the user
+      * 
+      * @return amount of _path[_path.length - 1] tokens that the user will receive
+      * @return amount of _path[_path.length - 1] tokens that the user will pay as fee
+    */
+    function getReturnByPath(IERC20Token[] _path, uint256 _amount) public view returns (uint256, uint256) {
+        uint256 amount;
+        uint256 fee;
+        uint256 supply;
+        uint256 balance;
+        uint32 ratio;
+        IBancorConverter converter;
+        IBancorFormula formula = IBancorFormula(addressOf(BANCOR_FORMULA));
+
+        amount = _amount;
+
+        // verify that the number of elements is larger than 2 and odd
+        require(_path.length > 2 && _path.length % 2 == 1);
+
+        // iterate over the conversion path
+        for (uint256 i = 2; i < _path.length; i += 2) {
+            IERC20Token fromToken = _path[i - 2];
+            IERC20Token smartToken = _path[i - 1];
+            IERC20Token toToken = _path[i];
+
+            if (toToken == smartToken) { // buy the smart token
+                // check if the current smart token has changed
+                if (i < 3 || smartToken != _path[i - 3]) {
+                    supply = smartToken.totalSupply();
+                    converter = IBancorConverter(ISmartToken(smartToken).owner());
+                }
+
+                // calculate the amount & the conversion fee
+                balance = converter.getConnectorBalance(fromToken);
+                (, ratio, , , ) = converter.connectors(fromToken);
+                amount = formula.calculatePurchaseReturn(supply, balance, ratio, amount);
+                fee = amount.mul(converter.conversionFee()).div(CONVERSION_FEE_RESOLUTION);
+                amount -= fee;
+
+                // update the smart token supply for the next iteration
+                supply += amount;
+            }
+            else if (fromToken == smartToken) { // sell the smart token
+                // check if the current smart token has changed
+                if (i < 3 || smartToken != _path[i - 3]) {
+                    supply = smartToken.totalSupply();
+                    converter = IBancorConverter(ISmartToken(smartToken).owner());
+                }
+
+                // calculate the amount & the conversion fee
+                balance = converter.getConnectorBalance(toToken);
+                (, ratio, , , ) = converter.connectors(toToken);
+                amount = formula.calculateSaleReturn(supply, balance, ratio, amount);
+                fee = amount.mul(converter.conversionFee()).div(CONVERSION_FEE_RESOLUTION);
+                amount -= fee;
+
+                // update the smart token supply for the next iteration
+                supply -= amount;
+            }
+            else { // cross reserve conversion
+                // check if the current smart token has changed
+                if (i < 3 || smartToken != _path[i - 3]) {
+                    converter = IBancorConverter(ISmartToken(smartToken).owner());
+                }
+
+                (amount, fee) = getReturn(converter, fromToken, toToken, amount);
+            }
+        }
+
+        return (amount, fee);
+    }
+
+    /**
+      * @dev claims the caller's tokens, converts them to any other token in the bancor network
+      * by following a predefined conversion path and transfers the result tokens to a target account
+      * note that allowance must be set beforehand
+      * 
+      * @param _path                conversion path, see conversion path format above
+      * @param _amount              amount to convert from (in the initial source token)
+      * @param _minReturn           if the conversion results in an amount smaller than the minimum return - it is cancelled, must be nonzero
+      * @param _for                 account that will receive the conversion result
+      * @param _affiliateAccount    affiliate account
+      * @param _affiliateFee        affiliate fee in PPM
+      * 
+      * @return tokens issued in return
+    */
+    function claimAndConvertFor2(IERC20Token[] _path, uint256 _amount, uint256 _minReturn, address _for, address _affiliateAccount, uint256 _affiliateFee) public returns (uint256) {
+        // we need to transfer the tokens from the caller to the network before we follow
+        // the conversion path, to allow it to execute the conversion on behalf of the caller
+        // note: we assume we already have allowance
+        uint256 prevBalance = _path[0].balanceOf(this);
+        INonStandardERC20(_path[0]).transferFrom(msg.sender, this, _amount);
+        uint256 postBalance = _path[0].balanceOf(this);
+        require(postBalance > prevBalance);
+        return convertFor2(_path, _amount, _minReturn, _for, _affiliateAccount, _affiliateFee);
+    }
+
+    /**
+      * @dev converts the token to any other token in the bancor network by following
+      * a predefined conversion path and transfers the result tokens back to the sender
+      * note that the network should already own the source tokens
+      * 
+      * @param _path                conversion path, see conversion path format above
+      * @param _amount              amount to convert from (in the initial source token)
+      * @param _minReturn           if the conversion results in an amount smaller than the minimum return - it is cancelled, must be nonzero
+      * @param _affiliateAccount    affiliate account
+      * @param _affiliateFee        affiliate fee in PPM
+      * 
+      * @return tokens issued in return
+    */
+    function convert2(IERC20Token[] _path, uint256 _amount, uint256 _minReturn, address _affiliateAccount, uint256 _affiliateFee) public payable returns (uint256) {
+        return convertFor2(_path, _amount, _minReturn, msg.sender, _affiliateAccount, _affiliateFee);
+    }
+
+    /**
+      * @dev claims the caller's tokens, converts them to any other token in the bancor network
+      * by following a predefined conversion path and transfers the result tokens back to the sender
+      * note that allowance must be set beforehand
+      * 
+      * @param _path                conversion path, see conversion path format above
+      * @param _amount              amount to convert from (in the initial source token)
+      * @param _minReturn           if the conversion results in an amount smaller than the minimum return - it is cancelled, must be nonzero
+      * @param _affiliateAccount    affiliate account
+      * @param _affiliateFee        affiliate fee in PPM
+      * 
+      * @return tokens issued in return
+    */
+    function claimAndConvert2(IERC20Token[] _path, uint256 _amount, uint256 _minReturn, address _affiliateAccount, uint256 _affiliateFee) public returns (uint256) {
+        return claimAndConvertFor2(_path, _amount, _minReturn, msg.sender, _affiliateAccount, _affiliateFee);
+    }
+
+    /**
+      * @dev utility, checks whether allowance for the given spender exists and approves one if it doesn't.
+      * Note that we use the non standard erc-20 interface in which `approve` has no return value so that
+      * this function will work for both standard and non standard tokens
+      * 
+      * @param _token   token to check the allowance in
+      * @param _spender approved address
+      * @param _value   allowance amount
+    */
+    function ensureAllowance(IERC20Token _token, address _spender, uint256 _value) private {
+        uint256 allowance = _token.allowance(this, _spender);
+        if (allowance < _value) {
+            if (allowance > 0)
+                INonStandardERC20(_token).approve(_spender, 0);
+            INonStandardERC20(_token).approve(_spender, _value);
+        }
+    }
+
+    function isWhitelisted(IERC20Token[] _path, address _receiver) private view returns (bool) {
+        IContractFeatures features = IContractFeatures(addressOf(CONTRACT_FEATURES));
+        for (uint256 i = 1; i < _path.length; i += 2) {
+            IBancorConverter converter = IBancorConverter(ISmartToken(_path[i]).owner());
+            if (features.isSupported(converter, FeatureIds.CONVERTER_CONVERSION_WHITELIST)) {
+                IWhitelist whitelist = converter.conversionWhitelist();
+                if (whitelist != address(0) && !whitelist.isWhitelisted(_receiver))
+                    return false;
+            }
+        }
+        return true;
+    }
+
+    function isETHConverter(IBancorConverter _converter) private view returns (bool) {
+        (, , , , bool isSet) = _converter.connectors(address(0));
+        return isSet;
+    }
+
+    /**
+      * @dev deprecated, backward compatibility
+    */
+    function convert(
+        IERC20Token[] _path,
+        uint256 _amount,
+        uint256 _minReturn
+    ) public payable returns (uint256)
+    {
+        return convert2(_path, _amount, _minReturn, address(0), 0);
+    }
+
+    /**
+      * @dev deprecated, backward compatibility
+    */
+    function claimAndConvert(
+        IERC20Token[] _path,
+        uint256 _amount,
+        uint256 _minReturn
+    ) public returns (uint256)
+    {
+        return claimAndConvert2(_path, _amount, _minReturn, address(0), 0);
+    }
+
+    /**
+      * @dev deprecated, backward compatibility
+    */
+    function convertFor(
+        IERC20Token[] _path,
+        uint256 _amount,
+        uint256 _minReturn,
+        address _for
+    ) public payable returns (uint256)
+    {
+        return convertFor2(_path, _amount, _minReturn, _for, address(0), 0);
+    }
+
+    /**
+      * @dev deprecated, backward compatibility
+    */
+    function claimAndConvertFor(
+        IERC20Token[] _path,
+        uint256 _amount,
+        uint256 _minReturn,
+        address _for
+    ) public returns (uint256)
+    {
+        return claimAndConvertFor2(_path, _amount, _minReturn, _for, address(0), 0);
+    }
+
+    /**
+      * @dev deprecated, backward compatibility
+    */
+    function xConvert(
+        IERC20Token[] _path,
+        uint256 _amount,
+        uint256 _minReturn,
+        bytes32 _toBlockchain,
+        bytes32 _to,
+        uint256 _conversionId
+    )
+        public
+        payable
+        returns (uint256)
+    {
+        return xConvert2(_path, _amount, _minReturn, _toBlockchain, _to, _conversionId, address(0), 0);
+    }
+
+    /**
+      * @dev deprecated, backward compatibility
+    */
+    function xConvertPrioritized3(
+        IERC20Token[] _path,
+        uint256 _amount,
+        uint256 _minReturn,
+        bytes32 _toBlockchain,
+        bytes32 _to,
+        uint256 _conversionId,
+        uint256[] memory,
+        address _affiliateAccount,
+        uint256 _affiliateFee
+    )
+        public
+        payable
+        returns (uint256)
+    {
+        return xConvert2(_path, _amount, _minReturn, _toBlockchain, _to, _conversionId, _affiliateAccount, _affiliateFee);
+    }
+
+    /**
+      * @dev deprecated, backward compatibility
+    */
+    function xConvertPrioritized2(
+        IERC20Token[] _path,
+        uint256 _amount,
+        uint256 _minReturn,
+        bytes32 _toBlockchain,
+        bytes32 _to,
+        uint256 _conversionId,
+        uint256[] memory
+    )
+        public
+        payable
+        returns (uint256)
+    {
+        return xConvert2(_path, _amount, _minReturn, _toBlockchain, _to, _conversionId, address(0), 0);
+    }
+
+    /**
+      * @dev deprecated, backward compatibility
+    */
+    function xConvertPrioritized(
+        IERC20Token[] _path,
+        uint256 _amount,
+        uint256 _minReturn,
+        bytes32 _toBlockchain,
+        bytes32 _to,
+        uint256 _conversionId,
+        uint256,
+        uint8,
+        bytes32,
+        bytes32
+    )
+        public
+        payable
+        returns (uint256)
+    {
+        return xConvert2(_path, _amount, _minReturn, _toBlockchain, _to, _conversionId, address(0), 0);
+    }
+
+    /**
+      * @dev deprecated, backward compatibility
+    */
+    function convertForPrioritized4(
+        IERC20Token[] _path,
+        uint256 _amount,
+        uint256 _minReturn,
+        address _for,
+        uint256[] memory,
+        address _affiliateAccount,
+        uint256 _affiliateFee
+    )
+        public
+        payable
+        returns (uint256)
+    {
+        return convertFor2(_path, _amount, _minReturn, _for, _affiliateAccount, _affiliateFee);
+    }
+
+    /**
+      * @dev deprecated, backward compatibility
+    */
+    function convertForPrioritized3(
+        IERC20Token[] _path,
+        uint256 _amount,
+        uint256 _minReturn,
+        address _for,
+        uint256,
+        uint256,
+        uint8,
+        bytes32,
+        bytes32
+    )
+        public
+        payable
+        returns (uint256)
+    {
+        return convertFor2(_path, _amount, _minReturn, _for, address(0), 0);
+    }
+
+    /**
+      * @dev deprecated, backward compatibility
+    */
+    function convertForPrioritized2(
+        IERC20Token[] _path,
+        uint256 _amount,
+        uint256 _minReturn,
+        address _for,
+        uint256,
+        uint8,
+        bytes32,
+        bytes32
+    )
+        public
+        payable
+        returns (uint256)
+    {
+        return convertFor2(_path, _amount, _minReturn, _for, address(0), 0);
+    }
+
+    /**
+      * @dev deprecated, backward compatibility
+    */
+    function convertForPrioritized(
+        IERC20Token[] _path,
+        uint256 _amount,
+        uint256 _minReturn,
+        address _for,
+        uint256,
+        uint256,
+        uint8,
+        bytes32,
+        bytes32
+    )
+        public payable returns (uint256)
+    {
+        return convertFor2(_path, _amount, _minReturn, _for, address(0), 0);
+    }
+}