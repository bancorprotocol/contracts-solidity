--- conflicted
+++ resolved
@@ -1,877 +1,736 @@
-pragma solidity 0.4.26;
-import './IBancorNetwork.sol';
-import './converter/interfaces/IBancorConverter.sol';
-import './converter/interfaces/IBancorFormula.sol';
-import './utility/TokenHolder.sol';
-import './utility/SafeMath.sol';
-import './utility/ContractRegistryClient.sol';
-import './token/interfaces/IEtherToken.sol';
-import './token/interfaces/ISmartToken.sol';
-import './bancorx/interfaces/IBancorX.sol';
-
-// interface of older converters for backward compatibility
-contract ILegacyBancorConverter {
-    function change(IERC20Token _sourceToken, IERC20Token _targetToken, uint256 _amount, uint256 _minReturn) public returns (uint256);
-}
-
-/**
-  * @dev The BancorNetwork contract is the main entry point for Bancor token conversions.
-  * It also allows for the conversion of any token in the Bancor Network to any other token in a single transaction by providing a conversion path.
-  * 
-  * A note on Conversion Path: Conversion path is a data structure that is used when converting a token to another token in the Bancor Network,
-  * when the conversion cannot necessarily be done by a single converter and might require multiple 'hops'.
-  * The path defines which converters should be used and what kind of conversion should be done in each step.
-  * 
-  * The path format doesn't include complex structure; instead, it is represented by a single array in which each 'hop' is represented by a 2-tuple - smart token & target token.
-  * In addition, the first element is always the source token.
-  * The smart token is only used as a pointer to a converter (since converter addresses are more likely to change as opposed to smart token addresses).
-  * 
-  * Format:
-  * [source token, smart token, target token, smart token, target token...]
-*/
-contract BancorNetwork is IBancorNetwork, TokenHolder, ContractRegistryClient {
-    using SafeMath for uint256;
-
-    uint256 private constant CONVERSION_FEE_RESOLUTION = 1000000;
-    uint256 private constant AFFILIATE_FEE_RESOLUTION = 1000000;
-    address private constant ETH_RESERVE_ADDRESS = 0xEeeeeEeeeEeEeeEeEeEeeEEEeeeeEeeeeeeeEEeE;
-
-    struct ConversionStep {
-        IBancorConverter converter;
-        ISmartToken smartToken;
-        IERC20Token sourceToken;
-        IERC20Token targetToken;
-        address beneficiary;
-        bool isV28OrHigherConverter;
-        bool processAffiliateFee;
-    }
-
-    uint256 public maxAffiliateFee = 30000;     // maximum affiliate-fee
-
-    mapping (address => bool) public etherTokens;       // list of all supported ether tokens
-
-    /**
-      * @dev triggered when a conversion between two tokens occurs
-      * 
-      * @param _smartToken  smart token governed by the converter
-      * @param _fromToken   source ERC20 token
-      * @param _toToken     target ERC20 token
-      * @param _fromAmount  amount converted, in the source token
-      * @param _toAmount    amount returned, minus conversion fee
-      * @param _trader      wallet that initiated the trade
-    */
-    event Conversion(
-        address indexed _smartToken,
-        address indexed _fromToken,
-        address indexed _toToken,
-        uint256 _fromAmount,
-        uint256 _toAmount,
-        address _trader
-    );
-
-    /**
-      * @dev initializes a new BancorNetwork instance
-      * 
-      * @param _registry    address of a contract registry contract
-    */
-    constructor(IContractRegistry _registry) ContractRegistryClient(_registry) public {
-        etherTokens[ETH_RESERVE_ADDRESS] = true;
-    }
-
-    /**
-      * @dev allows the owner to update the maximum affiliate-fee
-      * 
-      * @param _maxAffiliateFee   maximum affiliate-fee
-    */
-    function setMaxAffiliateFee(uint256 _maxAffiliateFee)
-        public
-        ownerOnly
-    {
-        require(_maxAffiliateFee <= AFFILIATE_FEE_RESOLUTION);
-        maxAffiliateFee = _maxAffiliateFee;
-    }
-
-    /**
-      * @dev allows the owner to register/unregister ether tokens
-      * 
-      * @param _token       ether token contract address
-      * @param _register    true to register, false to unregister
-    */
-    function registerEtherToken(IEtherToken _token, bool _register)
-        public
-        ownerOnly
-        validAddress(_token)
-        notThis(_token)
-    {
-        etherTokens[_token] = _register;
-    }
-
-    /**
-      * @dev returns the expected rate of converting a given amount on a given path
-      * note that there is no support for circular paths
-      * 
-      * @param _path        conversion path (see conversion path format above)
-      * @param _amount      amount of _path[0] tokens received from the sender
-      * 
-      * @return expected rate
-    */
-    function rateByPath(IERC20Token[] _path, uint256 _amount) public view returns (uint256) {
-        uint256 amount;
-        uint256 fee;
-        uint256 supply;
-        uint256 balance;
-        uint32 weight;
-        IBancorConverter converter;
-        IBancorFormula formula = IBancorFormula(addressOf(BANCOR_FORMULA));
-
-        amount = _amount;
-
-        // verify that the number of elements is larger than 2 and odd
-        require(_path.length > 2 && _path.length % 2 == 1);
-
-        // iterate over the conversion path
-        for (uint256 i = 2; i < _path.length; i += 2) {
-            IERC20Token sourceToken = _path[i - 2];
-            IERC20Token smartToken = _path[i - 1];
-            IERC20Token targetToken = _path[i];
-
-            if (targetToken == smartToken) { // buy the smart token
-                // check if the current smart token has changed
-                if (i < 3 || smartToken != _path[i - 3]) {
-                    supply = smartToken.totalSupply();
-                    converter = IBancorConverter(ISmartToken(smartToken).owner());
-                }
-
-                // get the amount & the conversion fee
-                balance = converter.getConnectorBalance(sourceToken);
-                (, weight, , , ) = converter.connectors(sourceToken);
-                amount = formula.purchaseRate(supply, balance, weight, amount);
-                fee = amount.mul(converter.conversionFee()).div(CONVERSION_FEE_RESOLUTION);
-                amount -= fee;
-
-                // update the smart token supply for the next iteration
-                supply += amount;
-            }
-            else if (sourceToken == smartToken) { // sell the smart token
-                // check if the current smart token has changed
-                if (i < 3 || smartToken != _path[i - 3]) {
-                    supply = smartToken.totalSupply();
-                    converter = IBancorConverter(ISmartToken(smartToken).owner());
-                }
-
-                // get the amount & the conversion fee
-                balance = converter.getConnectorBalance(targetToken);
-                (, weight, , , ) = converter.connectors(targetToken);
-                amount = formula.saleRate(supply, balance, weight, amount);
-                fee = amount.mul(converter.conversionFee()).div(CONVERSION_FEE_RESOLUTION);
-                amount -= fee;
-
-                // update the smart token supply for the next iteration
-                supply -= amount;
-            }
-            else { // cross reserve conversion
-                // check if the current smart token has changed
-                if (i < 3 || smartToken != _path[i - 3]) {
-                    converter = IBancorConverter(ISmartToken(smartToken).owner());
-                }
-
-                (amount, fee) = getReturn(converter, sourceToken, targetToken, amount);
-            }
-        }
-
-        return amount;
-    }
-
-    /**
-      * @dev converts the token to any other token in the bancor network by following
-      * a predefined conversion path and transfers the result tokens to a target account
-      * affiliate account/fee can also be passed in to receive a conversion fee (on top of the liquidity provider fees)
-      * note that the network should already have been given allowance of the source token (if not ETH)
-      * 
-      * @param _path                conversion path, see conversion path format above
-      * @param _amount              amount to convert from, in the source token
-      * @param _minReturn           if the conversion results in an amount smaller than the minimum return - it is cancelled, must be greater than zero
-      * @param _beneficiary         account that will receive the conversion result or 0x0 to send the result to the sender account
-      * @param _affiliateAccount    wallet address to receive the affiliate fee or 0x0 to disable affiliate fee
-      * @param _affiliateFee        affiliate fee in PPM or 0 to disable affiliate fee
-      * 
-      * @return amount of tokens received from the conversion
-    */
-    function convertByPath(IERC20Token[] _path, uint256 _amount, uint256 _minReturn, address _beneficiary, address _affiliateAccount, uint256 _affiliateFee)
-        public
-        payable
-        greaterThanZero(_minReturn)
-        returns (uint256)
-    {
-        // verify that the path contrains at least a single 'hop' and that the number of elements is odd
-        require(_path.length > 2 &&  _path.length % 2 == 1);
-
-        // validate msg.value and prepare the source token for the conversion
-        handleSourceToken(_path[0], ISmartToken(_path[1]), _amount);
-
-        // check if affiliate fee is enabled
-        bool affiliateFeeEnabled = false;
-        if (address(_affiliateAccount) == 0) {
-            require(_affiliateFee == 0);
-        }
-        else {
-            require(0 < _affiliateFee && _affiliateFee <= maxAffiliateFee);
-            affiliateFeeEnabled = true;
-        }
-
-        // check if beneficiary is set
-        address beneficiary = msg.sender;
-        if (_beneficiary != address(0))
-            beneficiary = _beneficiary;
-
-        // convert and get the resulting amount
-        ConversionStep[] memory data = createConversionData(_path, beneficiary, affiliateFeeEnabled);
-        uint256 amount = doConversion(data, _amount, _minReturn, _affiliateAccount, _affiliateFee);
-
-        // handle the conversion target tokens
-        handleTargetToken(data, amount, beneficiary);
-
-        return amount;
-    }
-
-    /**
-      * @dev converts any other token to BNT in the bancor network by following
-      a predefined conversion path and transfers the result to an account on a different blockchain
-      * note that the network should already have been given allowance of the source token (if not ETH)
-      * 
-      * @param _path                conversion path, see conversion path format above
-      * @param _amount              amount to convert from, in the source token
-      * @param _minReturn           if the conversion results in an amount smaller than the minimum return - it is cancelled, must be greater than zero
-      * @param _targetBlockchain    blockchain BNT will be issued on
-      * @param _targetAccount       address/account on the target blockchain to send the BNT to
-      * @param _conversionId        pre-determined unique (if non zero) id which refers to this transaction 
-      * 
-      * @return the amount of BNT received from this conversion
-    */
-    function xConvert(
-        IERC20Token[] _path,
-        uint256 _amount,
-        uint256 _minReturn,
-        bytes32 _targetBlockchain,
-        bytes32 _targetAccount,
-        uint256 _conversionId
-    )
-        public
-        payable
-        returns (uint256)
-    {
-        return xConvert2(_path, _amount, _minReturn, _targetBlockchain, _targetAccount, _conversionId, address(0), 0);
-    }
-
-    /**
-      * @dev converts any other token to BNT in the bancor network by following
-      a predefined conversion path and transfers the result to an account on a different blockchain
-      * note that the network should already have been given allowance of the source token (if not ETH)
-      * 
-      * @param _path                conversion path, see conversion path format above
-      * @param _amount              amount to convert from, in the source token
-      * @param _minReturn           if the conversion results in an amount smaller than the minimum return - it is cancelled, must be greater than zero
-      * @param _targetBlockchain    blockchain BNT will be issued on
-      * @param _targetAccount       address/account on the target blockchain to send the BNT to
-      * @param _conversionId        pre-determined unique (if non zero) id which refers to this transaction 
-      * @param _affiliateAccount    affiliate account
-      * @param _affiliateFee        affiliate fee in PPM
-      * 
-      * @return the amount of BNT received from this conversion
-    */
-    function xConvert2(
-        IERC20Token[] _path,
-        uint256 _amount,
-        uint256 _minReturn,
-        bytes32 _targetBlockchain,
-        bytes32 _targetAccount,
-        uint256 _conversionId,
-        address _affiliateAccount,
-        uint256 _affiliateFee
-    )
-        public
-        payable
-        greaterThanZero(_minReturn)
-        returns (uint256)
-    {
-        // verify that the path contrains at least a single 'hop' and that the number of elements is odd
-        require(_path.length > 2 &&  _path.length % 2 == 1);
-
-        // verify that the destination token is BNT
-        require(_path[_path.length - 1] == addressOf(BNT_TOKEN));
-
-        // validate msg.value and prepare the source token for the conversion
-        handleSourceToken(_path[0], ISmartToken(_path[1]), _amount);
-
-        bool affiliateFeeEnabled = false;
-        if (address(_affiliateAccount) == 0) {
-            require(_affiliateFee == 0);
-        }
-        else {
-            require(0 < _affiliateFee && _affiliateFee <= maxAffiliateFee);
-            affiliateFeeEnabled = true;
-        }
-
-        // convert and get the resulting amount
-        ConversionStep[] memory data = createConversionData(_path, this, affiliateFeeEnabled);
-        uint256 amount = doConversion(data, _amount, _minReturn, _affiliateAccount, _affiliateFee);
-
-        // transfer the resulting amount to BancorX
-        IBancorX(addressOf(BANCOR_X)).xTransfer(_targetBlockchain, _targetAccount, amount, _conversionId);
-
-        return amount;
-    }
-
-    /**
-      * @dev executes the actual conversion by following the conversion path
-      * 
-      * @param _data                conversion data, see ConversionStep struct above
-      * @param _amount              amount to convert from, in the source token
-      * @param _minReturn           if the conversion results in an amount smaller than the minimum return - it is cancelled, must be greater than zero
-      * @param _affiliateAccount    affiliate account
-      * @param _affiliateFee        affiliate fee in PPM
-      * 
-      * @return amount of tokens received from the conversion
-    */
-    function doConversion(
-        ConversionStep[] _data,
-        uint256 _amount,
-        uint256 _minReturn,
-        address _affiliateAccount,
-        uint256 _affiliateFee
-    ) private returns (uint256) {
-        uint256 toAmount;
-        uint256 fromAmount = _amount;
-
-        // iterate over the conversion data
-        for (uint256 i = 0; i < _data.length; i++) {
-            ConversionStep memory stepData = _data[i];
-
-            // newer converter
-            if (stepData.isV28OrHigherConverter) {
-                // transfer the tokens to the converter only if the network contract currently holds the tokens
-                // not needed with ETH or if it's the first conversion step
-                if (i != 0 && _data[i - 1].beneficiary == address(this) && !etherTokens[stepData.sourceToken])
-                    safeTransfer(stepData.sourceToken, stepData.converter, fromAmount);
-            }
-            // older converter
-            // if the source token is the smart token, no need to do any transfers as the converter controls it
-            else if (stepData.sourceToken != stepData.smartToken) {
-                // grant allowance for it to transfer the tokens from the network contract
-                ensureAllowance(stepData.sourceToken, stepData.converter, fromAmount);
-            }
-
-            // do the conversion
-            if (!stepData.isV28OrHigherConverter)
-                toAmount = ILegacyBancorConverter(stepData.converter).change(stepData.sourceToken, stepData.targetToken, fromAmount, 1);
-            else if (etherTokens[stepData.sourceToken])
-                toAmount = stepData.converter.convert.value(msg.value)(stepData.sourceToken, stepData.targetToken, fromAmount, msg.sender, stepData.beneficiary);
-            else
-                toAmount = stepData.converter.convert(stepData.sourceToken, stepData.targetToken, fromAmount, msg.sender, stepData.beneficiary);
-
-            // pay affiliate-fee if needed
-            if (stepData.processAffiliateFee) {
-                uint256 affiliateAmount = toAmount.mul(_affiliateFee).div(AFFILIATE_FEE_RESOLUTION);
-                require(stepData.targetToken.transfer(_affiliateAccount, affiliateAmount));
-                toAmount -= affiliateAmount;
-            }
-
-            emit Conversion(stepData.smartToken, stepData.sourceToken, stepData.targetToken, fromAmount, toAmount, msg.sender);
-            fromAmount = toAmount;
-        }
-
-        // ensure the trade meets the minimum requested amount
-        require(toAmount >= _minReturn);
-
-        return toAmount;
-    }
-
-<<<<<<< HEAD
-    bytes4 private constant GET_RETURN_FUNC_SELECTOR = bytes4(keccak256("getReturn(address,address,uint256)"));
-
-    function getReturn(address _dest, address _sourceToken, address _targetToken, uint256 _amount) internal view returns (uint256, uint256) {
-        uint256[2] memory ret;
-        bytes memory data = abi.encodeWithSelector(GET_RETURN_FUNC_SELECTOR, _sourceToken, _targetToken, _amount);
-
-        assembly {
-            let success := staticcall(
-                gas,           // gas remaining
-                _dest,         // destination address
-                add(data, 32), // input buffer (starts after the first 32 bytes in the `data` array)
-                mload(data),   // input length (loaded from the first 32 bytes in the `data` array)
-                ret,           // output buffer
-                64             // output length
-            )
-            if iszero(success) {
-                revert(0, 0)
-            }
-        }
-
-        return (ret[0], ret[1]);
-    }
-
-    /**
-      * @dev calculates the expected return of converting a given amount on a given path
-      * note that there is no support for circular paths
-      * 
-      * @param _path        conversion path (see conversion path format above)
-      * @param _amount      amount of _path[0] tokens received from the sender
-      * 
-      * @return amount of _path[_path.length - 1] tokens that the sender will receive
-      * @return amount of _path[_path.length - 1] tokens that the sender will pay as fee
-    */
-    function getReturnByPath(IERC20Token[] _path, uint256 _amount) public view returns (uint256, uint256) {
-        uint256 amount;
-        uint256 fee;
-        uint256 supply;
-        uint256 balance;
-        uint32 weight;
-        IBancorConverter converter;
-        IBancorFormula formula = IBancorFormula(addressOf(BANCOR_FORMULA));
-
-        amount = _amount;
-
-        // verify that the number of elements is larger than 2 and odd
-        require(_path.length > 2 && _path.length % 2 == 1);
-
-        // iterate over the conversion path
-        for (uint256 i = 2; i < _path.length; i += 2) {
-            IERC20Token sourceToken = _path[i - 2];
-            IERC20Token smartToken = _path[i - 1];
-            IERC20Token targetToken = _path[i];
-
-            if (targetToken == smartToken) { // buy the smart token
-                // check if the current smart token has changed
-                if (i < 3 || smartToken != _path[i - 3]) {
-                    supply = smartToken.totalSupply();
-                    converter = IBancorConverter(ISmartToken(smartToken).owner());
-                }
-
-                // calculate the amount & the conversion fee
-                balance = converter.getConnectorBalance(sourceToken);
-                (, weight, , , ) = converter.connectors(sourceToken);
-                amount = formula.calculatePurchaseReturn(supply, balance, weight, amount);
-                fee = amount.mul(converter.conversionFee()).div(CONVERSION_FEE_RESOLUTION);
-                amount -= fee;
-
-                // update the smart token supply for the next iteration
-                supply += amount;
-            }
-            else if (sourceToken == smartToken) { // sell the smart token
-                // check if the current smart token has changed
-                if (i < 3 || smartToken != _path[i - 3]) {
-                    supply = smartToken.totalSupply();
-                    converter = IBancorConverter(ISmartToken(smartToken).owner());
-                }
-
-                // calculate the amount & the conversion fee
-                balance = converter.getConnectorBalance(targetToken);
-                (, weight, , , ) = converter.connectors(targetToken);
-                amount = formula.calculateSaleReturn(supply, balance, weight, amount);
-                fee = amount.mul(converter.conversionFee()).div(CONVERSION_FEE_RESOLUTION);
-                amount -= fee;
-
-                // update the smart token supply for the next iteration
-                supply -= amount;
-            }
-            else { // cross reserve conversion
-                // check if the current smart token has changed
-                if (i < 3 || smartToken != _path[i - 3]) {
-                    converter = IBancorConverter(ISmartToken(smartToken).owner());
-                }
-
-                (amount, fee) = getReturn(converter, sourceToken, targetToken, amount);
-            }
-        }
-
-        return (amount, fee);
-    }
-
-    /**
-      * @dev converts the token to any other token in the bancor network by following
-      * a predefined conversion path and transfers the result tokens back to the sender
-      * note that the network should already own the source tokens
-      * 
-      * @param _path                conversion path, see conversion path format above
-      * @param _amount              amount to convert from, in the source token
-      * @param _minReturn           if the conversion results in an amount smaller than the minimum return - it is cancelled, must be greater than zero
-      * @param _affiliateAccount    affiliate account
-      * @param _affiliateFee        affiliate fee in PPM
-      * 
-      * @return tokens issued in return
-    */
-    function convert2(IERC20Token[] _path, uint256 _amount, uint256 _minReturn, address _affiliateAccount, uint256 _affiliateFee) public payable returns (uint256) {
-        return convertFor2(_path, _amount, _minReturn, msg.sender, _affiliateAccount, _affiliateFee);
-    }
-
-    /**
-      * @dev claims the caller's tokens, converts them to any other token in the bancor network
-      * by following a predefined conversion path and transfers the result tokens back to the sender
-      * note that allowance must be set beforehand
-      * 
-      * @param _path                conversion path, see conversion path format above
-      * @param _amount              amount to convert from, in the source token
-      * @param _minReturn           if the conversion results in an amount smaller than the minimum return - it is cancelled, must be greater than zero
-      * @param _affiliateAccount    affiliate account
-      * @param _affiliateFee        affiliate fee in PPM
-      * 
-      * @return tokens issued in return
-    */
-    function claimAndConvert2(IERC20Token[] _path, uint256 _amount, uint256 _minReturn, address _affiliateAccount, uint256 _affiliateFee) public returns (uint256) {
-        return claimAndConvertFor2(_path, _amount, _minReturn, msg.sender, _affiliateAccount, _affiliateFee);
-    }
-
-=======
->>>>>>> f17a4911
-    /**
-      * @dev validates msg.value and prepares the conversion source token for the conversion
-      * 
-      * @param _sourceToken source token of the first conversion step
-      * @param _smartToken  smart token of the first conversion step
-      * @param _amount      amount to convert from, in the source token
-    */
-    function handleSourceToken(IERC20Token _sourceToken, ISmartToken _smartToken, uint256 _amount) private {
-        IBancorConverter firstConverter = IBancorConverter(_smartToken.owner());
-        bool isNewerConverter = isV28OrHigherConverter(firstConverter);
-
-        // ETH
-        if (msg.value > 0) {
-            // validate msg.value
-            require(msg.value == _amount);
-
-            // EtherToken converter - deposit the ETH into the EtherToken
-            // note that it can still be a non ETH converter if the path is wrong
-            // but such conversion will simply revert
-            if (!isNewerConverter)
-                IEtherToken(getConverterEtherTokenAddress(firstConverter)).deposit.value(msg.value)();
-        }
-        // EtherToken
-        else if (etherTokens[_sourceToken]) {
-            // claim the tokens - if the source token is ETH reserve, this call will fail
-            // since in that case the transaction must be sent with msg.value
-            safeTransferFrom(_sourceToken, msg.sender, this, _amount);
-
-            // ETH converter - withdraw the ETH
-            if (isNewerConverter)
-                IEtherToken(_sourceToken).withdraw(_amount);
-        }
-        // other ERC20 token
-        else {
-            // newer converter - transfer the tokens from the sender directly to the converter
-            // otherwise claim the tokens
-            if (isNewerConverter)
-                safeTransferFrom(_sourceToken, msg.sender, firstConverter, _amount);
-            else
-                safeTransferFrom(_sourceToken, msg.sender, this, _amount);
-        }
-    }
-
-    /**
-      * @dev handles the conversion target token if the network still holds it at the end of the conversion
-      * 
-      * @param _data        conversion data, see ConversionStep struct above
-      * @param _amount      conversion return amount, in the target token
-      * @param _beneficiary wallet to receive the conversion result
-    */
-    function handleTargetToken(ConversionStep[] _data, uint256 _amount, address _beneficiary) private {
-        ConversionStep memory stepData = _data[_data.length - 1];
-
-        // network contract doesn't hold the tokens, do nothing
-        if (stepData.beneficiary != address(this))
-            return;
-
-        IERC20Token targetToken = stepData.targetToken;
-
-        // ETH / EtherToken
-        if (etherTokens[targetToken]) {
-            // newer converter should send ETH directly to the beneficiary
-            assert(!stepData.isV28OrHigherConverter);
-
-            // EtherToken converter - withdraw the ETH and transfer to the beneficiary
-            IEtherToken(targetToken).withdrawTo(_beneficiary, _amount);
-        }
-        // other ERC20 token
-        else {
-            safeTransfer(targetToken, _beneficiary, _amount);
-        }
-    }
-
-    /**
-      * @dev creates a memory cache of all conversion steps data to minimize logic and external calls during conversions
-      * 
-      * @param _conversionPath      conversion path, see conversion path format above
-      * @param _beneficiary         wallet to receive the conversion result
-      * @param _affiliateFeeEnabled true if affiliate fee was requested by the sender, false if not
-      * 
-      * @return cached conversion data to be ingested later on by the conversion flow
-    */
-    function createConversionData(IERC20Token[] _conversionPath, address _beneficiary, bool _affiliateFeeEnabled) private view returns (ConversionStep[]) {
-        ConversionStep[] memory data = new ConversionStep[](_conversionPath.length / 2);
-
-        bool affiliateFeeProcessed = false;
-        address bntToken = addressOf(BNT_TOKEN);
-        // iterate the conversion path and create the conversion data for each step
-        uint256 i;
-        for (i = 0; i < _conversionPath.length - 1; i += 2) {
-            ISmartToken smartToken = ISmartToken(_conversionPath[i + 1]);
-            IBancorConverter converter = IBancorConverter(smartToken.owner());
-            IERC20Token targetToken = _conversionPath[i + 2];
-
-            // check if the affiliate fee should be processed in this step
-            bool processAffiliateFee = _affiliateFeeEnabled && !affiliateFeeProcessed && targetToken == bntToken;
-            if (processAffiliateFee)
-                affiliateFeeProcessed = true;
-
-            data[i / 2] = ConversionStep({
-                // set the smart token
-                smartToken: smartToken,
-
-                // set the converter
-                converter: converter,
-
-                // set the source/target tokens
-                sourceToken: _conversionPath[i],
-                targetToken: targetToken,
-
-                // requires knowledge about the next step, so initialize in the next phase
-                beneficiary: address(0),
-
-                // set flags
-                isV28OrHigherConverter: isV28OrHigherConverter(converter),
-                processAffiliateFee: processAffiliateFee
-            });
-        }
-
-        // ETH support
-        // source is ETH
-        ConversionStep memory stepData = data[0];
-        if (etherTokens[stepData.sourceToken]) {
-            // newer converter - replace the source token address with ETH reserve address
-            if (stepData.isV28OrHigherConverter)
-                stepData.sourceToken = IERC20Token(ETH_RESERVE_ADDRESS);
-            // older converter - replace the source token with the EtherToken address used by the converter
-            else
-                stepData.sourceToken = IERC20Token(getConverterEtherTokenAddress(stepData.converter));
-        }
-
-        // target is ETH
-        stepData = data[data.length - 1];
-        if (etherTokens[stepData.targetToken]) {
-            // newer converter - replace the target token address with ETH reserve address
-            if (stepData.isV28OrHigherConverter)
-                stepData.targetToken = IERC20Token(ETH_RESERVE_ADDRESS);
-            // older converter - replace the target token with the EtherToken address used by the converter
-            else
-                stepData.targetToken = IERC20Token(getConverterEtherTokenAddress(stepData.converter));
-        }
-
-        // set the beneficiary for each step
-        for (i = 0; i < data.length; i++) {
-            stepData = data[i];
-
-            // first check if the converter in this step is newer as older converters don't even support the beneficiary argument
-            if (stepData.isV28OrHigherConverter) {
-                // if affiliate fee is processed in this step, beneficiary is the network contract
-                if (stepData.processAffiliateFee)
-                    stepData.beneficiary = this;
-                // if it's the last step, beneficiary is the final beneficiary
-                else if (i == data.length - 1)
-                    stepData.beneficiary = _beneficiary;
-                // if the converter in the next step is newer, beneficiary is the next converter
-                else if (data[i + 1].isV28OrHigherConverter)
-                    stepData.beneficiary = data[i + 1].converter;
-                // the converter in the next step is older, beneficiary is the network contract
-                else
-                    stepData.beneficiary = this;
-            }
-            else {
-                // converter in this step is older, beneficiary is the network contract
-                stepData.beneficiary = this;
-            }
-        }
-
-        return data;
-    }
-
-    /**
-      * @dev utility, checks whether allowance for the given spender exists and approves one if it doesn't.
-      * Note that we use the non standard erc-20 interface in which `approve` has no return value so that
-      * this function will work for both standard and non standard tokens
-      * 
-      * @param _token   token to check the allowance in
-      * @param _spender approved address
-      * @param _value   allowance amount
-    */
-    function ensureAllowance(IERC20Token _token, address _spender, uint256 _value) private {
-        uint256 allowance = _token.allowance(this, _spender);
-        if (allowance < _value) {
-            if (allowance > 0)
-                safeApprove(_token, _spender, 0);
-            safeApprove(_token, _spender, _value);
-        }
-    }
-
-<<<<<<< HEAD
-    bytes4 private constant IS_V28_OR_HIGHER_FUNC_SELECTOR = bytes4(keccak256("isV28OrHigher()"));
-=======
-    // legacy - returns the address of an EtherToken used by the converter
-    function getConverterEtherTokenAddress(IBancorConverter _converter) private view returns (address) {
-        uint256 reserveCount = _converter.connectorTokenCount();
-        for (uint256 i = 0; i < reserveCount; i++) {
-            address reserveTokenAddress = _converter.connectorTokens(i);
-            if (etherTokens[reserveTokenAddress])
-                return reserveTokenAddress;
-        }
-
-        return ETH_RESERVE_ADDRESS;
-    }
-
-    bytes4 private constant GET_RETURN_FUNC_SELECTOR = bytes4(keccak256("getReturn(address,address,uint256)"));
-
-    function getReturn(address _dest, address _sourceToken, address _targetToken, uint256 _amount) internal view returns (uint256, uint256) {
-        uint256[2] memory ret;
-        bytes memory data = abi.encodeWithSelector(GET_RETURN_FUNC_SELECTOR, _sourceToken, _targetToken, _amount);
->>>>>>> f17a4911
-
-        assembly {
-            let success := staticcall(
-                gas,           // gas remaining
-                _dest,         // destination address
-                add(data, 32), // input buffer (starts after the first 32 bytes in the `data` array)
-                mload(data),   // input length (loaded from the first 32 bytes in the `data` array)
-                ret,           // output buffer
-                64             // output length
-            )
-            if iszero(success) {
-                revert(0, 0)
-            }
-        }
-
-        return (ret[0], ret[1]);
-    }
-
-    bytes4 private constant IS_V28_OR_HIGHER_FUNC_SELECTOR = bytes4(keccak256("isV28OrHigher()"));
-
-    function isV28OrHigherConverter(IBancorConverter _converter) internal view returns (bool) {
-        bool success;
-        uint256[1] memory ret;
-        bytes memory data = abi.encodeWithSelector(IS_V28_OR_HIGHER_FUNC_SELECTOR);
-
-        assembly {
-            success := staticcall(
-                gas,           // gas remaining
-                _converter,    // destination address
-                add(data, 32), // input buffer (starts after the first 32 bytes in the `data` array)
-                mload(data),   // input length (loaded from the first 32 bytes in the `data` array)
-                ret,           // output buffer
-                32             // output length
-            )
-        }
-
-        return success;
-    }
-
-    /**
-      * @dev deprecated, backward compatibility
-    */
-    function getReturnByPath(IERC20Token[] _path, uint256 _amount) public view returns (uint256, uint256) {
-        return (rateByPath(_path, _amount), 0);
-    }
-
-    /**
-      * @dev deprecated, backward compatibility
-    */
-    function convert(IERC20Token[] _path, uint256 _amount, uint256 _minReturn) public payable returns (uint256) {
-        return convertByPath(_path, _amount, _minReturn, address(0), address(0), 0);
-    }
-
-    /**
-      * @dev deprecated, backward compatibility
-    */
-    function convert2(
-        IERC20Token[] _path,
-        uint256 _amount,
-        uint256 _minReturn,
-        address _affiliateAccount,
-        uint256 _affiliateFee
-    )
-        public
-        payable
-        returns (uint256)
-    {
-        return convertByPath(_path, _amount, _minReturn, address(0), _affiliateAccount, _affiliateFee);
-    }
-
-    /**
-      * @dev deprecated, backward compatibility
-    */
-    function convertFor(IERC20Token[] _path, uint256 _amount, uint256 _minReturn, address _beneficiary) public payable returns (uint256) {
-        return convertByPath(_path, _amount, _minReturn, _beneficiary, address(0), 0);
-    }
-
-    /**
-      * @dev deprecated, backward compatibility
-    */
-    function convertFor2(
-        IERC20Token[] _path,
-        uint256 _amount,
-        uint256 _minReturn,
-        address _beneficiary,
-        address _affiliateAccount,
-        uint256 _affiliateFee
-    )
-        public
-        payable
-        greaterThanZero(_minReturn)
-        returns (uint256)
-    {
-        return convertByPath(_path, _amount, _minReturn, _beneficiary, _affiliateAccount, _affiliateFee);
-    }
-
-    /**
-      * @dev deprecated, backward compatibility
-    */
-    function claimAndConvert(IERC20Token[] _path, uint256 _amount, uint256 _minReturn) public returns (uint256) {
-        return convertByPath(_path, _amount, _minReturn, address(0), address(0), 0);
-    }
-
-    /**
-      * @dev deprecated, backward compatibility
-    */
-    function claimAndConvert2(
-        IERC20Token[] _path,
-        uint256 _amount,
-        uint256 _minReturn,
-        address _affiliateAccount,
-        uint256 _affiliateFee
-    )
-        public
-        returns (uint256)
-    {
-        return convertByPath(_path, _amount, _minReturn, address(0), _affiliateAccount, _affiliateFee);
-    }
-
-    /**
-      * @dev deprecated, backward compatibility
-    */
-    function claimAndConvertFor(IERC20Token[] _path, uint256 _amount, uint256 _minReturn, address _beneficiary ) public returns (uint256) {
-        return convertByPath(_path, _amount, _minReturn, _beneficiary, address(0), 0);
-    }
-
-    /**
-      * @dev deprecated, backward compatibility
-    */
-    function claimAndConvertFor2(
-        IERC20Token[] _path,
-        uint256 _amount,
-        uint256 _minReturn,
-        address _beneficiary,
-        address _affiliateAccount,
-        uint256 _affiliateFee
-    )
-        public
-        returns (uint256)
-    {
-        return convertByPath(_path, _amount, _minReturn, _beneficiary, _affiliateAccount, _affiliateFee);
-    }
-}
+pragma solidity 0.4.26;
+import './IBancorNetwork.sol';
+import './converter/interfaces/IBancorConverter.sol';
+import './converter/interfaces/IBancorFormula.sol';
+import './utility/TokenHolder.sol';
+import './utility/SafeMath.sol';
+import './utility/ContractRegistryClient.sol';
+import './token/interfaces/IEtherToken.sol';
+import './token/interfaces/ISmartToken.sol';
+import './bancorx/interfaces/IBancorX.sol';
+
+// interface of older converters for backward compatibility
+contract ILegacyBancorConverter {
+    function change(IERC20Token _sourceToken, IERC20Token _targetToken, uint256 _amount, uint256 _minReturn) public returns (uint256);
+}
+
+/**
+  * @dev The BancorNetwork contract is the main entry point for Bancor token conversions.
+  * It also allows for the conversion of any token in the Bancor Network to any other token in a single transaction by providing a conversion path.
+  * 
+  * A note on Conversion Path: Conversion path is a data structure that is used when converting a token to another token in the Bancor Network,
+  * when the conversion cannot necessarily be done by a single converter and might require multiple 'hops'.
+  * The path defines which converters should be used and what kind of conversion should be done in each step.
+  * 
+  * The path format doesn't include complex structure; instead, it is represented by a single array in which each 'hop' is represented by a 2-tuple - smart token & target token.
+  * In addition, the first element is always the source token.
+  * The smart token is only used as a pointer to a converter (since converter addresses are more likely to change as opposed to smart token addresses).
+  * 
+  * Format:
+  * [source token, smart token, target token, smart token, target token...]
+*/
+contract BancorNetwork is IBancorNetwork, TokenHolder, ContractRegistryClient {
+    using SafeMath for uint256;
+
+    uint256 private constant CONVERSION_FEE_RESOLUTION = 1000000;
+    uint256 private constant AFFILIATE_FEE_RESOLUTION = 1000000;
+    address private constant ETH_RESERVE_ADDRESS = 0xEeeeeEeeeEeEeeEeEeEeeEEEeeeeEeeeeeeeEEeE;
+
+    struct ConversionStep {
+        IBancorConverter converter;
+        ISmartToken smartToken;
+        IERC20Token sourceToken;
+        IERC20Token targetToken;
+        address beneficiary;
+        bool isV28OrHigherConverter;
+        bool processAffiliateFee;
+    }
+
+    uint256 public maxAffiliateFee = 30000;     // maximum affiliate-fee
+
+    mapping (address => bool) public etherTokens;       // list of all supported ether tokens
+
+    /**
+      * @dev triggered when a conversion between two tokens occurs
+      * 
+      * @param _smartToken  smart token governed by the converter
+      * @param _fromToken   source ERC20 token
+      * @param _toToken     target ERC20 token
+      * @param _fromAmount  amount converted, in the source token
+      * @param _toAmount    amount returned, minus conversion fee
+      * @param _trader      wallet that initiated the trade
+    */
+    event Conversion(
+        address indexed _smartToken,
+        address indexed _fromToken,
+        address indexed _toToken,
+        uint256 _fromAmount,
+        uint256 _toAmount,
+        address _trader
+    );
+
+    /**
+      * @dev initializes a new BancorNetwork instance
+      * 
+      * @param _registry    address of a contract registry contract
+    */
+    constructor(IContractRegistry _registry) ContractRegistryClient(_registry) public {
+        etherTokens[ETH_RESERVE_ADDRESS] = true;
+    }
+
+    /**
+      * @dev allows the owner to update the maximum affiliate-fee
+      * 
+      * @param _maxAffiliateFee   maximum affiliate-fee
+    */
+    function setMaxAffiliateFee(uint256 _maxAffiliateFee)
+        public
+        ownerOnly
+    {
+        require(_maxAffiliateFee <= AFFILIATE_FEE_RESOLUTION);
+        maxAffiliateFee = _maxAffiliateFee;
+    }
+
+    /**
+      * @dev allows the owner to register/unregister ether tokens
+      * 
+      * @param _token       ether token contract address
+      * @param _register    true to register, false to unregister
+    */
+    function registerEtherToken(IEtherToken _token, bool _register)
+        public
+        ownerOnly
+        validAddress(_token)
+        notThis(_token)
+    {
+        etherTokens[_token] = _register;
+    }
+
+    /**
+      * @dev returns the expected rate of converting a given amount on a given path
+      * note that there is no support for circular paths
+      * 
+      * @param _path        conversion path (see conversion path format above)
+      * @param _amount      amount of _path[0] tokens received from the sender
+      * 
+      * @return expected rate
+    */
+    function rateByPath(IERC20Token[] _path, uint256 _amount) public view returns (uint256) {
+        uint256 amount;
+        uint256 fee;
+        uint256 supply;
+        uint256 balance;
+        uint32 weight;
+        IBancorConverter converter;
+        IBancorFormula formula = IBancorFormula(addressOf(BANCOR_FORMULA));
+
+        amount = _amount;
+
+        // verify that the number of elements is larger than 2 and odd
+        require(_path.length > 2 && _path.length % 2 == 1);
+
+        // iterate over the conversion path
+        for (uint256 i = 2; i < _path.length; i += 2) {
+            IERC20Token sourceToken = _path[i - 2];
+            IERC20Token smartToken = _path[i - 1];
+            IERC20Token targetToken = _path[i];
+
+            if (targetToken == smartToken) { // buy the smart token
+                // check if the current smart token has changed
+                if (i < 3 || smartToken != _path[i - 3]) {
+                    supply = smartToken.totalSupply();
+                    converter = IBancorConverter(ISmartToken(smartToken).owner());
+                }
+
+                // get the amount & the conversion fee
+                balance = converter.getConnectorBalance(sourceToken);
+                (, weight, , , ) = converter.connectors(sourceToken);
+                amount = formula.purchaseRate(supply, balance, weight, amount);
+                fee = amount.mul(converter.conversionFee()).div(CONVERSION_FEE_RESOLUTION);
+                amount -= fee;
+
+                // update the smart token supply for the next iteration
+                supply += amount;
+            }
+            else if (sourceToken == smartToken) { // sell the smart token
+                // check if the current smart token has changed
+                if (i < 3 || smartToken != _path[i - 3]) {
+                    supply = smartToken.totalSupply();
+                    converter = IBancorConverter(ISmartToken(smartToken).owner());
+                }
+
+                // get the amount & the conversion fee
+                balance = converter.getConnectorBalance(targetToken);
+                (, weight, , , ) = converter.connectors(targetToken);
+                amount = formula.saleRate(supply, balance, weight, amount);
+                fee = amount.mul(converter.conversionFee()).div(CONVERSION_FEE_RESOLUTION);
+                amount -= fee;
+
+                // update the smart token supply for the next iteration
+                supply -= amount;
+            }
+            else { // cross reserve conversion
+                // check if the current smart token has changed
+                if (i < 3 || smartToken != _path[i - 3]) {
+                    converter = IBancorConverter(ISmartToken(smartToken).owner());
+                }
+
+                (amount, fee) = getReturn(converter, sourceToken, targetToken, amount);
+            }
+        }
+
+        return amount;
+    }
+
+    /**
+      * @dev converts the token to any other token in the bancor network by following
+      * a predefined conversion path and transfers the result tokens to a target account
+      * affiliate account/fee can also be passed in to receive a conversion fee (on top of the liquidity provider fees)
+      * note that the network should already have been given allowance of the source token (if not ETH)
+      * 
+      * @param _path                conversion path, see conversion path format above
+      * @param _amount              amount to convert from, in the source token
+      * @param _minReturn           if the conversion results in an amount smaller than the minimum return - it is cancelled, must be greater than zero
+      * @param _beneficiary         account that will receive the conversion result or 0x0 to send the result to the sender account
+      * @param _affiliateAccount    wallet address to receive the affiliate fee or 0x0 to disable affiliate fee
+      * @param _affiliateFee        affiliate fee in PPM or 0 to disable affiliate fee
+      * 
+      * @return amount of tokens received from the conversion
+    */
+    function convertByPath(IERC20Token[] _path, uint256 _amount, uint256 _minReturn, address _beneficiary, address _affiliateAccount, uint256 _affiliateFee)
+        public
+        payable
+        greaterThanZero(_minReturn)
+        returns (uint256)
+    {
+        // verify that the path contrains at least a single 'hop' and that the number of elements is odd
+        require(_path.length > 2 &&  _path.length % 2 == 1);
+
+        // validate msg.value and prepare the source token for the conversion
+        handleSourceToken(_path[0], ISmartToken(_path[1]), _amount);
+
+        // check if affiliate fee is enabled
+        bool affiliateFeeEnabled = false;
+        if (address(_affiliateAccount) == 0) {
+            require(_affiliateFee == 0);
+        }
+        else {
+            require(0 < _affiliateFee && _affiliateFee <= maxAffiliateFee);
+            affiliateFeeEnabled = true;
+        }
+
+        // check if beneficiary is set
+        address beneficiary = msg.sender;
+        if (_beneficiary != address(0))
+            beneficiary = _beneficiary;
+
+        // convert and get the resulting amount
+        ConversionStep[] memory data = createConversionData(_path, beneficiary, affiliateFeeEnabled);
+        uint256 amount = doConversion(data, _amount, _minReturn, _affiliateAccount, _affiliateFee);
+
+        // handle the conversion target tokens
+        handleTargetToken(data, amount, beneficiary);
+
+        return amount;
+    }
+
+    /**
+      * @dev converts any other token to BNT in the bancor network by following
+      a predefined conversion path and transfers the result to an account on a different blockchain
+      * note that the network should already have been given allowance of the source token (if not ETH)
+      * 
+      * @param _path                conversion path, see conversion path format above
+      * @param _amount              amount to convert from, in the source token
+      * @param _minReturn           if the conversion results in an amount smaller than the minimum return - it is cancelled, must be greater than zero
+      * @param _targetBlockchain    blockchain BNT will be issued on
+      * @param _targetAccount       address/account on the target blockchain to send the BNT to
+      * @param _conversionId        pre-determined unique (if non zero) id which refers to this transaction 
+      * 
+      * @return the amount of BNT received from this conversion
+    */
+    function xConvert(
+        IERC20Token[] _path,
+        uint256 _amount,
+        uint256 _minReturn,
+        bytes32 _targetBlockchain,
+        bytes32 _targetAccount,
+        uint256 _conversionId
+    )
+        public
+        payable
+        returns (uint256)
+    {
+        return xConvert2(_path, _amount, _minReturn, _targetBlockchain, _targetAccount, _conversionId, address(0), 0);
+    }
+
+    /**
+      * @dev converts any other token to BNT in the bancor network by following
+      a predefined conversion path and transfers the result to an account on a different blockchain
+      * note that the network should already have been given allowance of the source token (if not ETH)
+      * 
+      * @param _path                conversion path, see conversion path format above
+      * @param _amount              amount to convert from, in the source token
+      * @param _minReturn           if the conversion results in an amount smaller than the minimum return - it is cancelled, must be greater than zero
+      * @param _targetBlockchain    blockchain BNT will be issued on
+      * @param _targetAccount       address/account on the target blockchain to send the BNT to
+      * @param _conversionId        pre-determined unique (if non zero) id which refers to this transaction 
+      * @param _affiliateAccount    affiliate account
+      * @param _affiliateFee        affiliate fee in PPM
+      * 
+      * @return the amount of BNT received from this conversion
+    */
+    function xConvert2(
+        IERC20Token[] _path,
+        uint256 _amount,
+        uint256 _minReturn,
+        bytes32 _targetBlockchain,
+        bytes32 _targetAccount,
+        uint256 _conversionId,
+        address _affiliateAccount,
+        uint256 _affiliateFee
+    )
+        public
+        payable
+        greaterThanZero(_minReturn)
+        returns (uint256)
+    {
+        // verify that the path contrains at least a single 'hop' and that the number of elements is odd
+        require(_path.length > 2 &&  _path.length % 2 == 1);
+
+        // verify that the destination token is BNT
+        require(_path[_path.length - 1] == addressOf(BNT_TOKEN));
+
+        // validate msg.value and prepare the source token for the conversion
+        handleSourceToken(_path[0], ISmartToken(_path[1]), _amount);
+
+        bool affiliateFeeEnabled = false;
+        if (address(_affiliateAccount) == 0) {
+            require(_affiliateFee == 0);
+        }
+        else {
+            require(0 < _affiliateFee && _affiliateFee <= maxAffiliateFee);
+            affiliateFeeEnabled = true;
+        }
+
+        // convert and get the resulting amount
+        ConversionStep[] memory data = createConversionData(_path, this, affiliateFeeEnabled);
+        uint256 amount = doConversion(data, _amount, _minReturn, _affiliateAccount, _affiliateFee);
+
+        // transfer the resulting amount to BancorX
+        IBancorX(addressOf(BANCOR_X)).xTransfer(_targetBlockchain, _targetAccount, amount, _conversionId);
+
+        return amount;
+    }
+
+    /**
+      * @dev executes the actual conversion by following the conversion path
+      * 
+      * @param _data                conversion data, see ConversionStep struct above
+      * @param _amount              amount to convert from, in the source token
+      * @param _minReturn           if the conversion results in an amount smaller than the minimum return - it is cancelled, must be greater than zero
+      * @param _affiliateAccount    affiliate account
+      * @param _affiliateFee        affiliate fee in PPM
+      * 
+      * @return amount of tokens received from the conversion
+    */
+    function doConversion(
+        ConversionStep[] _data,
+        uint256 _amount,
+        uint256 _minReturn,
+        address _affiliateAccount,
+        uint256 _affiliateFee
+    ) private returns (uint256) {
+        uint256 toAmount;
+        uint256 fromAmount = _amount;
+
+        // iterate over the conversion data
+        for (uint256 i = 0; i < _data.length; i++) {
+            ConversionStep memory stepData = _data[i];
+
+            // newer converter
+            if (stepData.isV28OrHigherConverter) {
+                // transfer the tokens to the converter only if the network contract currently holds the tokens
+                // not needed with ETH or if it's the first conversion step
+                if (i != 0 && _data[i - 1].beneficiary == address(this) && !etherTokens[stepData.sourceToken])
+                    safeTransfer(stepData.sourceToken, stepData.converter, fromAmount);
+            }
+            // older converter
+            // if the source token is the smart token, no need to do any transfers as the converter controls it
+            else if (stepData.sourceToken != stepData.smartToken) {
+                // grant allowance for it to transfer the tokens from the network contract
+                ensureAllowance(stepData.sourceToken, stepData.converter, fromAmount);
+            }
+
+            // do the conversion
+            if (!stepData.isV28OrHigherConverter)
+                toAmount = ILegacyBancorConverter(stepData.converter).change(stepData.sourceToken, stepData.targetToken, fromAmount, 1);
+            else if (etherTokens[stepData.sourceToken])
+                toAmount = stepData.converter.convert.value(msg.value)(stepData.sourceToken, stepData.targetToken, fromAmount, msg.sender, stepData.beneficiary);
+            else
+                toAmount = stepData.converter.convert(stepData.sourceToken, stepData.targetToken, fromAmount, msg.sender, stepData.beneficiary);
+
+            // pay affiliate-fee if needed
+            if (stepData.processAffiliateFee) {
+                uint256 affiliateAmount = toAmount.mul(_affiliateFee).div(AFFILIATE_FEE_RESOLUTION);
+                require(stepData.targetToken.transfer(_affiliateAccount, affiliateAmount));
+                toAmount -= affiliateAmount;
+            }
+
+            emit Conversion(stepData.smartToken, stepData.sourceToken, stepData.targetToken, fromAmount, toAmount, msg.sender);
+            fromAmount = toAmount;
+        }
+
+        // ensure the trade meets the minimum requested amount
+        require(toAmount >= _minReturn);
+
+        return toAmount;
+    }
+
+    /**
+      * @dev validates msg.value and prepares the conversion source token for the conversion
+      * 
+      * @param _sourceToken source token of the first conversion step
+      * @param _smartToken  smart token of the first conversion step
+      * @param _amount      amount to convert from, in the source token
+    */
+    function handleSourceToken(IERC20Token _sourceToken, ISmartToken _smartToken, uint256 _amount) private {
+        IBancorConverter firstConverter = IBancorConverter(_smartToken.owner());
+        bool isNewerConverter = isV28OrHigherConverter(firstConverter);
+
+        // ETH
+        if (msg.value > 0) {
+            // validate msg.value
+            require(msg.value == _amount);
+
+            // EtherToken converter - deposit the ETH into the EtherToken
+            // note that it can still be a non ETH converter if the path is wrong
+            // but such conversion will simply revert
+            if (!isNewerConverter)
+                IEtherToken(getConverterEtherTokenAddress(firstConverter)).deposit.value(msg.value)();
+        }
+        // EtherToken
+        else if (etherTokens[_sourceToken]) {
+            // claim the tokens - if the source token is ETH reserve, this call will fail
+            // since in that case the transaction must be sent with msg.value
+            safeTransferFrom(_sourceToken, msg.sender, this, _amount);
+
+            // ETH converter - withdraw the ETH
+            if (isNewerConverter)
+                IEtherToken(_sourceToken).withdraw(_amount);
+        }
+        // other ERC20 token
+        else {
+            // newer converter - transfer the tokens from the sender directly to the converter
+            // otherwise claim the tokens
+            if (isNewerConverter)
+                safeTransferFrom(_sourceToken, msg.sender, firstConverter, _amount);
+            else
+                safeTransferFrom(_sourceToken, msg.sender, this, _amount);
+        }
+    }
+
+    /**
+      * @dev handles the conversion target token if the network still holds it at the end of the conversion
+      * 
+      * @param _data        conversion data, see ConversionStep struct above
+      * @param _amount      conversion return amount, in the target token
+      * @param _beneficiary wallet to receive the conversion result
+    */
+    function handleTargetToken(ConversionStep[] _data, uint256 _amount, address _beneficiary) private {
+        ConversionStep memory stepData = _data[_data.length - 1];
+
+        // network contract doesn't hold the tokens, do nothing
+        if (stepData.beneficiary != address(this))
+            return;
+
+        IERC20Token targetToken = stepData.targetToken;
+
+        // ETH / EtherToken
+        if (etherTokens[targetToken]) {
+            // newer converter should send ETH directly to the beneficiary
+            assert(!stepData.isV28OrHigherConverter);
+
+            // EtherToken converter - withdraw the ETH and transfer to the beneficiary
+            IEtherToken(targetToken).withdrawTo(_beneficiary, _amount);
+        }
+        // other ERC20 token
+        else {
+            safeTransfer(targetToken, _beneficiary, _amount);
+        }
+    }
+
+    /**
+      * @dev creates a memory cache of all conversion steps data to minimize logic and external calls during conversions
+      * 
+      * @param _conversionPath      conversion path, see conversion path format above
+      * @param _beneficiary         wallet to receive the conversion result
+      * @param _affiliateFeeEnabled true if affiliate fee was requested by the sender, false if not
+      * 
+      * @return cached conversion data to be ingested later on by the conversion flow
+    */
+    function createConversionData(IERC20Token[] _conversionPath, address _beneficiary, bool _affiliateFeeEnabled) private view returns (ConversionStep[]) {
+        ConversionStep[] memory data = new ConversionStep[](_conversionPath.length / 2);
+
+        bool affiliateFeeProcessed = false;
+        address bntToken = addressOf(BNT_TOKEN);
+        // iterate the conversion path and create the conversion data for each step
+        uint256 i;
+        for (i = 0; i < _conversionPath.length - 1; i += 2) {
+            ISmartToken smartToken = ISmartToken(_conversionPath[i + 1]);
+            IBancorConverter converter = IBancorConverter(smartToken.owner());
+            IERC20Token targetToken = _conversionPath[i + 2];
+
+            // check if the affiliate fee should be processed in this step
+            bool processAffiliateFee = _affiliateFeeEnabled && !affiliateFeeProcessed && targetToken == bntToken;
+            if (processAffiliateFee)
+                affiliateFeeProcessed = true;
+
+            data[i / 2] = ConversionStep({
+                // set the smart token
+                smartToken: smartToken,
+
+                // set the converter
+                converter: converter,
+
+                // set the source/target tokens
+                sourceToken: _conversionPath[i],
+                targetToken: targetToken,
+
+                // requires knowledge about the next step, so initialize in the next phase
+                beneficiary: address(0),
+
+                // set flags
+                isV28OrHigherConverter: isV28OrHigherConverter(converter),
+                processAffiliateFee: processAffiliateFee
+            });
+        }
+
+        // ETH support
+        // source is ETH
+        ConversionStep memory stepData = data[0];
+        if (etherTokens[stepData.sourceToken]) {
+            // newer converter - replace the source token address with ETH reserve address
+            if (stepData.isV28OrHigherConverter)
+                stepData.sourceToken = IERC20Token(ETH_RESERVE_ADDRESS);
+            // older converter - replace the source token with the EtherToken address used by the converter
+            else
+                stepData.sourceToken = IERC20Token(getConverterEtherTokenAddress(stepData.converter));
+        }
+
+        // target is ETH
+        stepData = data[data.length - 1];
+        if (etherTokens[stepData.targetToken]) {
+            // newer converter - replace the target token address with ETH reserve address
+            if (stepData.isV28OrHigherConverter)
+                stepData.targetToken = IERC20Token(ETH_RESERVE_ADDRESS);
+            // older converter - replace the target token with the EtherToken address used by the converter
+            else
+                stepData.targetToken = IERC20Token(getConverterEtherTokenAddress(stepData.converter));
+        }
+
+        // set the beneficiary for each step
+        for (i = 0; i < data.length; i++) {
+            stepData = data[i];
+
+            // first check if the converter in this step is newer as older converters don't even support the beneficiary argument
+            if (stepData.isV28OrHigherConverter) {
+                // if affiliate fee is processed in this step, beneficiary is the network contract
+                if (stepData.processAffiliateFee)
+                    stepData.beneficiary = this;
+                // if it's the last step, beneficiary is the final beneficiary
+                else if (i == data.length - 1)
+                    stepData.beneficiary = _beneficiary;
+                // if the converter in the next step is newer, beneficiary is the next converter
+                else if (data[i + 1].isV28OrHigherConverter)
+                    stepData.beneficiary = data[i + 1].converter;
+                // the converter in the next step is older, beneficiary is the network contract
+                else
+                    stepData.beneficiary = this;
+            }
+            else {
+                // converter in this step is older, beneficiary is the network contract
+                stepData.beneficiary = this;
+            }
+        }
+
+        return data;
+    }
+
+    /**
+      * @dev utility, checks whether allowance for the given spender exists and approves one if it doesn't.
+      * Note that we use the non standard erc-20 interface in which `approve` has no return value so that
+      * this function will work for both standard and non standard tokens
+      * 
+      * @param _token   token to check the allowance in
+      * @param _spender approved address
+      * @param _value   allowance amount
+    */
+    function ensureAllowance(IERC20Token _token, address _spender, uint256 _value) private {
+        uint256 allowance = _token.allowance(this, _spender);
+        if (allowance < _value) {
+            if (allowance > 0)
+                safeApprove(_token, _spender, 0);
+            safeApprove(_token, _spender, _value);
+        }
+    }
+
+    // legacy - returns the address of an EtherToken used by the converter
+    function getConverterEtherTokenAddress(IBancorConverter _converter) private view returns (address) {
+        uint256 reserveCount = _converter.connectorTokenCount();
+        for (uint256 i = 0; i < reserveCount; i++) {
+            address reserveTokenAddress = _converter.connectorTokens(i);
+            if (etherTokens[reserveTokenAddress])
+                return reserveTokenAddress;
+        }
+
+        return ETH_RESERVE_ADDRESS;
+    }
+
+    bytes4 private constant GET_RETURN_FUNC_SELECTOR = bytes4(keccak256("getReturn(address,address,uint256)"));
+
+    function getReturn(address _dest, address _sourceToken, address _targetToken, uint256 _amount) internal view returns (uint256, uint256) {
+        uint256[2] memory ret;
+        bytes memory data = abi.encodeWithSelector(GET_RETURN_FUNC_SELECTOR, _sourceToken, _targetToken, _amount);
+
+        assembly {
+            let success := staticcall(
+                gas,           // gas remaining
+                _dest,         // destination address
+                add(data, 32), // input buffer (starts after the first 32 bytes in the `data` array)
+                mload(data),   // input length (loaded from the first 32 bytes in the `data` array)
+                ret,           // output buffer
+                64             // output length
+            )
+            if iszero(success) {
+                revert(0, 0)
+            }
+        }
+
+        return (ret[0], ret[1]);
+    }
+
+    bytes4 private constant IS_V28_OR_HIGHER_FUNC_SELECTOR = bytes4(keccak256("isV28OrHigher()"));
+
+    function isV28OrHigherConverter(IBancorConverter _converter) internal view returns (bool) {
+        bool success;
+        uint256[1] memory ret;
+        bytes memory data = abi.encodeWithSelector(IS_V28_OR_HIGHER_FUNC_SELECTOR);
+
+        assembly {
+            success := staticcall(
+                gas,           // gas remaining
+                _converter,    // destination address
+                add(data, 32), // input buffer (starts after the first 32 bytes in the `data` array)
+                mload(data),   // input length (loaded from the first 32 bytes in the `data` array)
+                ret,           // output buffer
+                32             // output length
+            )
+        }
+
+        return success;
+    }
+
+    /**
+      * @dev deprecated, backward compatibility
+    */
+    function getReturnByPath(IERC20Token[] _path, uint256 _amount) public view returns (uint256, uint256) {
+        return (rateByPath(_path, _amount), 0);
+    }
+
+    /**
+      * @dev deprecated, backward compatibility
+    */
+    function convert(IERC20Token[] _path, uint256 _amount, uint256 _minReturn) public payable returns (uint256) {
+        return convertByPath(_path, _amount, _minReturn, address(0), address(0), 0);
+    }
+
+    /**
+      * @dev deprecated, backward compatibility
+    */
+    function convert2(
+        IERC20Token[] _path,
+        uint256 _amount,
+        uint256 _minReturn,
+        address _affiliateAccount,
+        uint256 _affiliateFee
+    )
+        public
+        payable
+        returns (uint256)
+    {
+        return convertByPath(_path, _amount, _minReturn, address(0), _affiliateAccount, _affiliateFee);
+    }
+
+    /**
+      * @dev deprecated, backward compatibility
+    */
+    function convertFor(IERC20Token[] _path, uint256 _amount, uint256 _minReturn, address _beneficiary) public payable returns (uint256) {
+        return convertByPath(_path, _amount, _minReturn, _beneficiary, address(0), 0);
+    }
+
+    /**
+      * @dev deprecated, backward compatibility
+    */
+    function convertFor2(
+        IERC20Token[] _path,
+        uint256 _amount,
+        uint256 _minReturn,
+        address _beneficiary,
+        address _affiliateAccount,
+        uint256 _affiliateFee
+    )
+        public
+        payable
+        greaterThanZero(_minReturn)
+        returns (uint256)
+    {
+        return convertByPath(_path, _amount, _minReturn, _beneficiary, _affiliateAccount, _affiliateFee);
+    }
+
+    /**
+      * @dev deprecated, backward compatibility
+    */
+    function claimAndConvert(IERC20Token[] _path, uint256 _amount, uint256 _minReturn) public returns (uint256) {
+        return convertByPath(_path, _amount, _minReturn, address(0), address(0), 0);
+    }
+
+    /**
+      * @dev deprecated, backward compatibility
+    */
+    function claimAndConvert2(
+        IERC20Token[] _path,
+        uint256 _amount,
+        uint256 _minReturn,
+        address _affiliateAccount,
+        uint256 _affiliateFee
+    )
+        public
+        returns (uint256)
+    {
+        return convertByPath(_path, _amount, _minReturn, address(0), _affiliateAccount, _affiliateFee);
+    }
+
+    /**
+      * @dev deprecated, backward compatibility
+    */
+    function claimAndConvertFor(IERC20Token[] _path, uint256 _amount, uint256 _minReturn, address _beneficiary ) public returns (uint256) {
+        return convertByPath(_path, _amount, _minReturn, _beneficiary, address(0), 0);
+    }
+
+    /**
+      * @dev deprecated, backward compatibility
+    */
+    function claimAndConvertFor2(
+        IERC20Token[] _path,
+        uint256 _amount,
+        uint256 _minReturn,
+        address _beneficiary,
+        address _affiliateAccount,
+        uint256 _affiliateFee
+    )
+        public
+        returns (uint256)
+    {
+        return convertByPath(_path, _amount, _minReturn, _beneficiary, _affiliateAccount, _affiliateFee);
+    }
+}