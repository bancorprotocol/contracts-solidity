pragma solidity ^0.4.18;
import '../token/interfaces/IERC20Token.sol';
import './IFinancieInternalWallet.sol';
import './IFinancieBancorConverter.sol';
import './IFinancieInternalWalletData.sol';
import './IFinancieAuction.sol';
import '../utility/Owned.sol';
import '../utility/Utils.sol';

contract FinancieInternalWallet is IFinancieInternalWallet, Owned, Utils {

    address teamWallet;
<<<<<<< HEAD
    IFinancieInternalWalletData walletdata;
    /* mapping (address => mapping (uint32 => uint256)) public balanceOfTokens;
=======
    mapping (address => mapping (uint32 => bool)) public holderOfTokens;
    mapping (address => mapping (uint32 => uint256)) public balanceOfTokens;
>>>>>>> 687bf726
    mapping (address => mapping (uint32 => uint256)) public bidsOfAuctions;
    mapping (address => uint256) public totalBidsOfAuctions;
    mapping (address => uint256) public receivedCardsOfAuctions; */
    IERC20Token paymentCurrencyToken;

<<<<<<< HEAD
    constructor(address _teamWallet, address _paymentCurrencyToken, address _walletdata) public {
=======
    event AddOwnedCardList(uint32 indexed _user_id, address indexed _address, uint _timestamp);

    event DepositTokens(uint32 indexed _user_id, uint256 _amount, address indexed _token_address, uint _timestamp);
    event WithdrawTokens(uint32 indexed _userId, uint256 _amount, address indexed _token_address, uint _timestamp);

    event BuyCards(uint32 indexed _user_id, uint256 _amount, uint256 _minReturn, address indexed _token_address, address indexed _bancor_address, uint _timestamp);
    event SellCards(uint32 indexed _user_id, uint256 _amount, uint256 _minReturn, address indexed _token_address, address indexed _bancor_address, uint _timestamp);
    event BidCards(uint32 indexed _user_id, uint256 _amount, address indexed _token_address, address indexed _auction_address, uint _timestamp);
    event ReceiveCards(uint32 indexed _user_id, address indexed _token_address, address indexed _auction_address, uint _timestamp);

    constructor(address _teamWallet, address _paymentCurrencyToken) public {
>>>>>>> 687bf726
        teamWallet = _teamWallet;
        walletdata = IFinancieInternalWalletData(_walletdata);
        paymentCurrencyToken = IERC20Token(_paymentCurrencyToken);
    }

    modifier sameOwner {
        assert(msg.sender == owner || IOwned(msg.sender).owner() == owner);
        _;
    }

    function updateHolders(uint32 _userId, address _tokenAddress) internal {
        if ( !holderOfTokens[_tokenAddress][_userId] ) {
            holderOfTokens[_tokenAddress][_userId] = true;
            AddOwnedCardList(_userId, _tokenAddress, now);
        }
    }

    function depositTokens(uint32 _userId, uint256 _amount, address _tokenAddress)
        public
        sameOwner {
        IERC20Token token = IERC20Token(_tokenAddress);
        token.transferFrom(msg.sender, this, _amount);
<<<<<<< HEAD
        /* balanceOfTokens[_tokenAddress][_userId] = safeAdd(balanceOfTokens[_tokenAddress][_userId], _amount); */
        /* addBalanceOfTokens(_userId, _amount, _tokenAddress); */
        uint256 amount = walletdata.getBalanceOfToken(_tokenAddress, _userId);
        amount = safeAdd(amount, _amount);
        walletdata.setBalanceOfToken(_tokenAddress, _userId, amount);
=======
        balanceOfTokens[_tokenAddress][_userId] = safeAdd(balanceOfTokens[_tokenAddress][_userId], _amount);

        updateHolders(_userId, _tokenAddress);

        DepositTokens(_userId, _amount, _tokenAddress, now);
>>>>>>> 687bf726
    }

    function withdrawTokens(uint32 _userId, uint256 _amount, address _tokenAddress)
        public
        sameOwner {
        /* require(balanceOfTokens[_tokenAddress][_userId] >= _amount); */
        require(walletdata.getBalanceOfToken(_tokenAddress, _userId) >= _amount);
        IERC20Token token = IERC20Token(_tokenAddress);
        token.transfer(teamWallet, _amount);
<<<<<<< HEAD
        /* balanceOfTokens[_tokenAddress][_userId] = safeSub(balanceOfTokens[_tokenAddress][_userId], _amount); */
        /* subBalanceOfTokens(_userId, _amount, _tokenAddress); */
        uint256 amount = walletdata.getBalanceOfToken(_tokenAddress, _userId);
        amount = safeSub(amount, _amount);
        walletdata.setBalanceOfToken(_tokenAddress, _userId, amount);
=======
        balanceOfTokens[_tokenAddress][_userId] = safeSub(balanceOfTokens[_tokenAddress][_userId], _amount);

        WithdrawTokens(_userId, _amount, _tokenAddress, now);
>>>>>>> 687bf726
    }

    function delegateBuyCards(uint32 _userId, uint256 _amount, uint256 _minReturn, address _tokenAddress, address _bancorAddress)
        public
        sameOwner {
        /* require(balanceOfTokens[address(paymentCurrencyToken)][_userId] >= _amount); */
        require(walletdata.getBalanceOfToken(address(paymentCurrencyToken), _userId) >= _amount);
        require(IOwned(_bancorAddress).owner() == owner);
        require(_amount > 0);

        /* balanceOfTokens[address(paymentCurrencyToken)][_userId] = safeSub(balanceOfTokens[address(paymentCurrencyToken)][_userId], _amount); */
        /* addBalanceOfTokens(_userId, _amount, address(paymentCurrencyToken)); */
        uint256 currency_token_amount = walletdata.getBalanceOfToken(address(paymentCurrencyToken), _userId);
        currency_token_amount = safeAdd(currency_token_amount, _amount);
        walletdata.setBalanceOfToken(address(paymentCurrencyToken), _userId, currency_token_amount);

        IERC20Token token = IERC20Token(_tokenAddress);
        uint256 tokenDiff = token.balanceOf(this);
        uint256 currencyDiff = paymentCurrencyToken.balanceOf(this);

        if ( paymentCurrencyToken.allowance(this, _bancorAddress) < _amount ) {
            assert(paymentCurrencyToken.approve(_bancorAddress, 0));
        }
        assert(paymentCurrencyToken.approve(_bancorAddress, _amount));

        IFinancieBancorConverter converter = IFinancieBancorConverter(_bancorAddress);
        uint256 result;
        uint256 heroFee;
        uint256 teamFee;
        (result, heroFee, teamFee) = converter.buyCards(_amount, _minReturn);
        assert(result >= _minReturn);

        tokenDiff = safeSub(token.balanceOf(this), tokenDiff);
        // check received card tokens amount equals to converted amount
        assert(result == tokenDiff);

        currencyDiff = safeSub(safeAdd(currencyDiff, heroFee), paymentCurrencyToken.balanceOf(this));
        // check consumed currency tokens amount equals to specified amount
        assert(_amount == currencyDiff);

<<<<<<< HEAD
        /* balanceOfTokens[_tokenAddress][_userId] = safeAdd(balanceOfTokens[_tokenAddress][_userId], result); */
        /* addBalanceOfTokens(_userId, result, _tokenAddress); */
        uint256 amount = walletdata.getBalanceOfToken(_tokenAddress, _userId);
        amount = safeAdd(amount, result);
        walletdata.setBalanceOfToken(_tokenAddress, _userId, amount);
=======
        balanceOfTokens[_tokenAddress][_userId] = safeAdd(balanceOfTokens[_tokenAddress][_userId], result);

        BuyCards(_userId, _amount, _minReturn, _tokenAddress, _bancorAddress, now);

        updateHolders(_userId, _tokenAddress);
>>>>>>> 687bf726
    }

    function delegateSellCards(uint32 _userId, uint256 _amount, uint256 _minReturn, address _tokenAddress, address _bancorAddress)
        public
        sameOwner {
        /* require(balanceOfTokens[_tokenAddress][_userId] >= _amount); */
        require(walletdata.getBalanceOfToken(_tokenAddress, _userId) >= _amount);
        require(IOwned(_bancorAddress).owner() == owner);
        require(_amount > 0);

        IERC20Token token = IERC20Token(_tokenAddress);
        uint256 tokenDiff = token.balanceOf(this);
        uint256 currencyDiff = paymentCurrencyToken.balanceOf(this);

        uint256 allowance = token.allowance(this, _bancorAddress);
        if ( allowance > 0 && allowance < _amount ) {
            assert(token.approve(_bancorAddress, 0));
        }
        assert(token.approve(_bancorAddress, _amount));

        /* balanceOfTokens[_tokenAddress][_userId] = safeSub(balanceOfTokens[_tokenAddress][_userId], _amount); */
        /* subBalanceOfTokens(_userId, _amount, _tokenAddress); */
        uint256 amount = walletdata.getBalanceOfToken(_tokenAddress, _userId);
        amount = safeSub(amount, _amount);
        walletdata.setBalanceOfToken(_tokenAddress, _userId, amount);

        IFinancieBancorConverter converter = IFinancieBancorConverter(_bancorAddress);
        uint256 result;
        uint256 heroFee;
        uint256 teamFee;
        (result, heroFee, teamFee) = converter.sellCards(_amount, _minReturn);
        assert(result >= _minReturn);

        currencyDiff = safeSub(safeSub(paymentCurrencyToken.balanceOf(this), heroFee), currencyDiff);
        // check received currency tokens amount equals to converted amount
        assert(result == currencyDiff);

        tokenDiff = safeSub(tokenDiff, token.balanceOf(this));
        // check consumed card tokens amount equals to specified amount
        assert(_amount == tokenDiff);

<<<<<<< HEAD
        /* balanceOfTokens[address(paymentCurrencyToken)][_userId] = safeAdd(balanceOfTokens[address(paymentCurrencyToken)][_userId], result); */
        /* addBalanceOfTokens(_userId, result, address(paymentCurrencyToken)); */
        uint256 currency_token_amount = walletdata.getBalanceOfToken(address(paymentCurrencyToken), _userId);
        currency_token_amount = safeAdd(currency_token_amount, result);
        walletdata.setBalanceOfToken(address(paymentCurrencyToken), _userId, currency_token_amount);
=======
        balanceOfTokens[address(paymentCurrencyToken)][_userId] = safeAdd(balanceOfTokens[address(paymentCurrencyToken)][_userId], result);

        SellCards(_userId, _amount, _minReturn, _tokenAddress, _bancorAddress, now);
>>>>>>> 687bf726
    }

    function delegateBidCards(uint32 _userId, uint256 _amount, address _auctionAddress)
        public
        sameOwner {
        require(IOwned(_auctionAddress).owner() == owner);
        /* require(balanceOfTokens[address(paymentCurrencyToken)][_userId] >= _amount); */
        require(walletdata.getBalanceOfToken(address(paymentCurrencyToken), _userId) >= _amount);
        require(_amount > 0);

        uint256 currencyBefore = paymentCurrencyToken.balanceOf(this);

        // receive tokens on this wallet if available
        IFinancieAuction auction = IFinancieAuction(_auctionAddress);
        uint256 allowance = paymentCurrencyToken.allowance(this, _auctionAddress);
        if ( allowance > 0 && allowance < _amount ) {
            paymentCurrencyToken.approve(_auctionAddress, 0);
        }
        paymentCurrencyToken.approve(_auctionAddress, _amount);
        auction.bidToken(_amount);

        uint256 currencyAfter = paymentCurrencyToken.balanceOf(this);

        uint256 result = safeSub(currencyBefore, currencyAfter);
        assert(result <= _amount);

<<<<<<< HEAD
        /* totalBidsOfAuctions[_auctionAddress] = safeAdd(totalBidsOfAuctions[_auctionAddress], result); */
        /* addTotalBidsOfAuctions(result, _auctionAddress); */
        uint256 totalbis_amount = walletdata.getTotalBidsOfAuctions(_auctionAddress);
        totalbis_amount = safeAdd(amount, result);
        walletdata.setTotalBidsOfAuctions(_auctionAddress, totalbis_amount);
        /* bidsOfAuctions[_auctionAddress][_userId] = safeAdd(bidsOfAuctions[_auctionAddress][_userId], result); */
        /* addBidsOfAuctions(_userId, result, _auctionAddress); */
        uint256 bids_amount = walletdata.getBidsOfAuctions(_auctionAddress, _userId);
        bids_amount = safeAdd(amount, result);
        walletdata.setBidsOfAuctions(_auctionAddress, _userId, bids_amount);
        /* balanceOfTokens[address(paymentCurrencyToken)][_userId] = safeSub(balanceOfTokens[address(paymentCurrencyToken)][_userId], result); */
        /* addBalanceOfTokens(_userId, result, address(paymentCurrencyToken)); */
        uint256 amount = walletdata.getBalanceOfToken(address(paymentCurrencyToken), _userId);
        amount = safeAdd(amount, result);
        walletdata.setBalanceOfToken(address(paymentCurrencyToken), _userId, amount);
=======
        totalBidsOfAuctions[_auctionAddress] = safeAdd(totalBidsOfAuctions[_auctionAddress], result);
        bidsOfAuctions[_auctionAddress][_userId] = safeAdd(bidsOfAuctions[_auctionAddress][_userId], result);
        balanceOfTokens[address(paymentCurrencyToken)][_userId] = safeSub(balanceOfTokens[address(paymentCurrencyToken)][_userId], result);

        address tokenAddress = auction.targetToken();
        BidCards(_userId, _amount, tokenAddress, _auctionAddress, now);
>>>>>>> 687bf726
    }

    function delegateReceiveCards(uint32 _userId, address _auctionAddress)
        public
        sameOwner {
        require(IOwned(_auctionAddress).owner() == owner);

        // receive tokens on this wallet if available
        IFinancieAuction auction = IFinancieAuction(_auctionAddress);

        address tokenAddress = auction.targetToken();
        IERC20Token token = IERC20Token(tokenAddress);

        if ( auction.canClaimTokens(this) ) {
            uint256 amount = auction.estimateClaimTokens(this);
            assert(amount > 0);

            uint256 tokenBefore = token.balanceOf(this);
            auction.proxyClaimTokens(this);
            uint256 tokenAfter = token.balanceOf(this);

            assert(safeSub(tokenAfter, tokenBefore) == amount);

            /* receivedCardsOfAuctions[_auctionAddress] = safeAdd(receivedCardsOfAuctions[_auctionAddress], amount); */
            /* addReceivedCardsOfAuctions(amount, _auctionAddress); */
            uint256 recvcardauction_amount = walletdata.getRecvCardsOfAuctions(_auctionAddress);
            recvcardauction_amount = safeAdd(recvcardauction_amount, amount);
            walletdata.setRecvCardsOfAuctions(_auctionAddress, recvcardauction_amount);
        }

        // assign tokens amount as received * bids / total
        uint256 bidsauction_amount = walletdata.getBidsOfAuctions(_auctionAddress, _userId);
        /* if ( bidsOfAuctions[_auctionAddress][_userId] > 0 ) { */
        if ( bidsauction_amount > 0 ) {
            /* uint256 result = safeMul(receivedCardsOfAuctions[_auctionAddress] / (10 ** 10), bidsOfAuctions[_auctionAddress][_userId]) / (totalBidsOfAuctions[_auctionAddress] / (10 ** 10)); */
            uint256 totalbisdauction_amount = walletdata.getTotalBidsOfAuctions(_auctionAddress);
            uint256 recvcardsauction_amount = walletdata.getRecvCardsOfAuctions(_auctionAddress);
            uint256 result = safeMul(recvcardsauction_amount / (10 ** 10), bidsauction_amount) / (totalbisdauction_amount / (10 ** 10));
            /* balanceOfTokens[tokenAddress][_userId] = safeAdd(balanceOfTokens[tokenAddress][_userId], result); */
            /* addBalanceOfTokens(_userId, result, tokenAddress); */
            uint256 token_amount = walletdata.getBalanceOfToken(tokenAddress, _userId);
            token_amount = safeAdd(token_amount, result);
            walletdata.setBalanceOfToken(tokenAddress, _userId, token_amount);
            /* bidsOfAuctions[_auctionAddress][_userId] = 0; */
            walletdata.setBidsOfAuctions(_auctionAddress, _userId, 0);
        }

        ReceiveCards(_userId, tokenAddress, _auctionAddress, now);

        updateHolders(_userId, tokenAddress);
    }

    function delegateCanClaimTokens(uint32 _userId, address _auctionAddress)
        public
        view
        returns(bool) {
        require(IOwned(_auctionAddress).owner() == owner);

        uint256 bidsauction_amount = walletdata.getBidsOfAuctions(_auctionAddress, _userId);
        /* if ( bidsOfAuctions[_auctionAddress][_userId] > 0 ) { */
        if ( bidsauction_amount > 0 ) {
            IFinancieAuction auction = IFinancieAuction(_auctionAddress);
            if ( auction.canClaimTokens(this) ) {
                return true;
            }

            uint256 recvcardsauction_amount = walletdata.getRecvCardsOfAuctions(_auctionAddress);
            uint256 totalbisdauction_amount = walletdata.getTotalBidsOfAuctions(_auctionAddress);

            /* uint256 estimate = safeMul(receivedCardsOfAuctions[_auctionAddress] / (10 ** 10), bidsOfAuctions[_auctionAddress][_userId]) / (totalBidsOfAuctions[_auctionAddress] / (10 ** 10)); */
            uint256 estimate = safeMul(recvcardsauction_amount / (10 ** 10), bidsauction_amount) / (totalbisdauction_amount / (10 ** 10));
            return estimate > 0;
        }

        return false;
    }

    function delegateEstimateClaimTokens(uint32 _userId, address _auctionAddress)
        public
        view
        returns(uint256) {
        require(IOwned(_auctionAddress).owner() == owner);

        uint256 bidsauction_amount = walletdata.getBidsOfAuctions(_auctionAddress, _userId);
        /* if ( bidsOfAuctions[_auctionAddress][_userId] > 0 ) { */
        if ( bidsauction_amount > 0 ) {
            IFinancieAuction auction = IFinancieAuction(_auctionAddress);
            uint256 totalbisdauction_amount = walletdata.getTotalBidsOfAuctions(_auctionAddress);
            if ( auction.canClaimTokens(this) ) {
                uint256 totalEstimation = auction.estimateClaimTokens(this);
                /* return safeMul(totalEstimation / (10 ** 10), bidsOfAuctions[_auctionAddress][_userId]) / (totalBidsOfAuctions[_auctionAddress] / (10 ** 10)); */
                return safeMul(totalEstimation / (10 ** 10), bidsauction_amount) / (totalbisdauction_amount / (10 ** 10));
            } else {
                /* return safeMul(receivedCardsOfAuctions[_auctionAddress] / (10 ** 10), bidsOfAuctions[_auctionAddress][_userId]) / (totalBidsOfAuctions[_auctionAddress] / (10 ** 10)); */
                uint256 recvcardsauction_amount = walletdata.getRecvCardsOfAuctions(_auctionAddress);
                return safeMul(recvcardsauction_amount / (10 ** 10), bidsauction_amount) / (totalbisdauction_amount / (10 ** 10));
            }
        }

        return 0;
    }

    /* function addBalanceOfTokens(uint32 _userId, uint256 _amount, address _tokenAddress) private {
      uint256 amount = walletdata.getBalanceOfToken(_tokenAddress, _userId);
      amount = safeAdd(amount, _amount);
      walletdata.setBalanceOfToken(_tokenAddress, _userId, amount);
    } */

    /* function subBalanceOfTokens(uint32 _userId, uint256 _amount, address _tokenAddress) private {
      uint256 amount = walletdata.getBalanceOfToken(_tokenAddress, _userId);
      amount = safeSub(amount, _amount);
      walletdata.setBalanceOfToken(_tokenAddress, _userId, amount);
    } */

    /* function addTotalBidsOfAuctions(uint256 _amount, address _auctionAddress) private {
      uint256 amount = walletdata.getTotalBidsOfAuctions(_auctionAddress);
      amount = safeAdd(amount, _amount);
      walletdata.setTotalBidsOfAuctions(_auctionAddress, amount);
    } */

    /* function addBidsOfAuctions(uint32 _userId, uint256 _amount, address _auctionAddress) private {
      uint256 amount = walletdata.getBidsOfAuctions(_auctionAddress, _userId);
      amount = safeAdd(amount, _amount);
      walletdata.setBidsOfAuctions(_auctionAddress, _userId, amount);
    } */

    /* function addReceivedCardsOfAuctions(uint256 _amount, address _auctionAddress) private {
      uint256 amount = walletdata.getRecvCardsOfAuctions(_auctionAddress);
      amount = safeAdd(amount, _amount);
      walletdata.setRecvCardsOfAuctions(_auctionAddress, amount);
    } */
}<|MERGE_RESOLUTION|>--- conflicted
+++ resolved
@@ -10,21 +10,14 @@
 contract FinancieInternalWallet is IFinancieInternalWallet, Owned, Utils {
 
     address teamWallet;
-<<<<<<< HEAD
     IFinancieInternalWalletData walletdata;
     /* mapping (address => mapping (uint32 => uint256)) public balanceOfTokens;
-=======
     mapping (address => mapping (uint32 => bool)) public holderOfTokens;
-    mapping (address => mapping (uint32 => uint256)) public balanceOfTokens;
->>>>>>> 687bf726
     mapping (address => mapping (uint32 => uint256)) public bidsOfAuctions;
     mapping (address => uint256) public totalBidsOfAuctions;
     mapping (address => uint256) public receivedCardsOfAuctions; */
     IERC20Token paymentCurrencyToken;
 
-<<<<<<< HEAD
-    constructor(address _teamWallet, address _paymentCurrencyToken, address _walletdata) public {
-=======
     event AddOwnedCardList(uint32 indexed _user_id, address indexed _address, uint _timestamp);
 
     event DepositTokens(uint32 indexed _user_id, uint256 _amount, address indexed _token_address, uint _timestamp);
@@ -35,8 +28,7 @@
     event BidCards(uint32 indexed _user_id, uint256 _amount, address indexed _token_address, address indexed _auction_address, uint _timestamp);
     event ReceiveCards(uint32 indexed _user_id, address indexed _token_address, address indexed _auction_address, uint _timestamp);
 
-    constructor(address _teamWallet, address _paymentCurrencyToken) public {
->>>>>>> 687bf726
+    constructor(address _teamWallet, address _paymentCurrencyToken, address _walletdata) public {
         teamWallet = _teamWallet;
         walletdata = IFinancieInternalWalletData(_walletdata);
         paymentCurrencyToken = IERC20Token(_paymentCurrencyToken);
@@ -59,19 +51,16 @@
         sameOwner {
         IERC20Token token = IERC20Token(_tokenAddress);
         token.transferFrom(msg.sender, this, _amount);
-<<<<<<< HEAD
+
         /* balanceOfTokens[_tokenAddress][_userId] = safeAdd(balanceOfTokens[_tokenAddress][_userId], _amount); */
         /* addBalanceOfTokens(_userId, _amount, _tokenAddress); */
         uint256 amount = walletdata.getBalanceOfToken(_tokenAddress, _userId);
         amount = safeAdd(amount, _amount);
         walletdata.setBalanceOfToken(_tokenAddress, _userId, amount);
-=======
-        balanceOfTokens[_tokenAddress][_userId] = safeAdd(balanceOfTokens[_tokenAddress][_userId], _amount);
 
         updateHolders(_userId, _tokenAddress);
 
         DepositTokens(_userId, _amount, _tokenAddress, now);
->>>>>>> 687bf726
     }
 
     function withdrawTokens(uint32 _userId, uint256 _amount, address _tokenAddress)
@@ -81,17 +70,13 @@
         require(walletdata.getBalanceOfToken(_tokenAddress, _userId) >= _amount);
         IERC20Token token = IERC20Token(_tokenAddress);
         token.transfer(teamWallet, _amount);
-<<<<<<< HEAD
         /* balanceOfTokens[_tokenAddress][_userId] = safeSub(balanceOfTokens[_tokenAddress][_userId], _amount); */
         /* subBalanceOfTokens(_userId, _amount, _tokenAddress); */
         uint256 amount = walletdata.getBalanceOfToken(_tokenAddress, _userId);
         amount = safeSub(amount, _amount);
         walletdata.setBalanceOfToken(_tokenAddress, _userId, amount);
-=======
-        balanceOfTokens[_tokenAddress][_userId] = safeSub(balanceOfTokens[_tokenAddress][_userId], _amount);
 
         WithdrawTokens(_userId, _amount, _tokenAddress, now);
->>>>>>> 687bf726
     }
 
     function delegateBuyCards(uint32 _userId, uint256 _amount, uint256 _minReturn, address _tokenAddress, address _bancorAddress)
@@ -132,19 +117,15 @@
         // check consumed currency tokens amount equals to specified amount
         assert(_amount == currencyDiff);
 
-<<<<<<< HEAD
         /* balanceOfTokens[_tokenAddress][_userId] = safeAdd(balanceOfTokens[_tokenAddress][_userId], result); */
         /* addBalanceOfTokens(_userId, result, _tokenAddress); */
         uint256 amount = walletdata.getBalanceOfToken(_tokenAddress, _userId);
         amount = safeAdd(amount, result);
         walletdata.setBalanceOfToken(_tokenAddress, _userId, amount);
-=======
-        balanceOfTokens[_tokenAddress][_userId] = safeAdd(balanceOfTokens[_tokenAddress][_userId], result);
 
         BuyCards(_userId, _amount, _minReturn, _tokenAddress, _bancorAddress, now);
 
         updateHolders(_userId, _tokenAddress);
->>>>>>> 687bf726
     }
 
     function delegateSellCards(uint32 _userId, uint256 _amount, uint256 _minReturn, address _tokenAddress, address _bancorAddress)
@@ -186,17 +167,13 @@
         // check consumed card tokens amount equals to specified amount
         assert(_amount == tokenDiff);
 
-<<<<<<< HEAD
         /* balanceOfTokens[address(paymentCurrencyToken)][_userId] = safeAdd(balanceOfTokens[address(paymentCurrencyToken)][_userId], result); */
         /* addBalanceOfTokens(_userId, result, address(paymentCurrencyToken)); */
         uint256 currency_token_amount = walletdata.getBalanceOfToken(address(paymentCurrencyToken), _userId);
         currency_token_amount = safeAdd(currency_token_amount, result);
         walletdata.setBalanceOfToken(address(paymentCurrencyToken), _userId, currency_token_amount);
-=======
-        balanceOfTokens[address(paymentCurrencyToken)][_userId] = safeAdd(balanceOfTokens[address(paymentCurrencyToken)][_userId], result);
 
         SellCards(_userId, _amount, _minReturn, _tokenAddress, _bancorAddress, now);
->>>>>>> 687bf726
     }
 
     function delegateBidCards(uint32 _userId, uint256 _amount, address _auctionAddress)
@@ -223,7 +200,6 @@
         uint256 result = safeSub(currencyBefore, currencyAfter);
         assert(result <= _amount);
 
-<<<<<<< HEAD
         /* totalBidsOfAuctions[_auctionAddress] = safeAdd(totalBidsOfAuctions[_auctionAddress], result); */
         /* addTotalBidsOfAuctions(result, _auctionAddress); */
         uint256 totalbis_amount = walletdata.getTotalBidsOfAuctions(_auctionAddress);
@@ -239,14 +215,9 @@
         uint256 amount = walletdata.getBalanceOfToken(address(paymentCurrencyToken), _userId);
         amount = safeAdd(amount, result);
         walletdata.setBalanceOfToken(address(paymentCurrencyToken), _userId, amount);
-=======
-        totalBidsOfAuctions[_auctionAddress] = safeAdd(totalBidsOfAuctions[_auctionAddress], result);
-        bidsOfAuctions[_auctionAddress][_userId] = safeAdd(bidsOfAuctions[_auctionAddress][_userId], result);
-        balanceOfTokens[address(paymentCurrencyToken)][_userId] = safeSub(balanceOfTokens[address(paymentCurrencyToken)][_userId], result);
 
         address tokenAddress = auction.targetToken();
         BidCards(_userId, _amount, tokenAddress, _auctionAddress, now);
->>>>>>> 687bf726
     }
 
     function delegateReceiveCards(uint32 _userId, address _auctionAddress)
