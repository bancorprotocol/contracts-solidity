pragma solidity ^0.4.18;
import '../utility/interfaces/IOwned.sol';

/**
* Financie Internal Wallet interface
*/
<<<<<<< HEAD
contract IFinancieInternalWallet {
    function setInternalBank(address _bank) public;
=======
contract IFinancieInternalWallet  is IOwned {
    function getBalanceOfToken(address _tokenAddress, uint32 _userId) public view returns(uint256);
>>>>>>> ea4060b3
    function depositTokens(uint32 _userId, uint256 _amount, address _tokenAddress);
    function withdrawTokens(uint32 _userId, uint256 _amount, address _tokenAddress);
    function delegateBuyCards(uint32 _userId, uint256 _amount, uint256 _minReturn, address _tokenAddress, address _bancorAddress);
    function delegateSellCards(uint32 _userId, uint256 _amount, uint256 _minReturn, address _tokenAddress, address _bancorAddress);
    function delegateBidCards(uint32 _userId, uint256 _amount, address _auctionAddress);
    function delegateReceiveCards(uint32 _userId, address _auctionAddress);
    function delegateCanClaimTokens(uint32 _userId, address _auctionAddress) public view returns(bool);
    function delegateEstimateClaimTokens(uint32 _userId, address _auctionAddress) public view returns(uint256);
}<|MERGE_RESOLUTION|>--- conflicted
+++ resolved
@@ -4,13 +4,9 @@
 /**
 * Financie Internal Wallet interface
 */
-<<<<<<< HEAD
-contract IFinancieInternalWallet {
+contract IFinancieInternalWallet is IOwned{
     function setInternalBank(address _bank) public;
-=======
-contract IFinancieInternalWallet  is IOwned {
-    function getBalanceOfToken(address _tokenAddress, uint32 _userId) public view returns(uint256);
->>>>>>> ea4060b3
+    function transferBnakOwnership(address _newOwner);
     function depositTokens(uint32 _userId, uint256 _amount, address _tokenAddress);
     function withdrawTokens(uint32 _userId, uint256 _amount, address _tokenAddress);
     function delegateBuyCards(uint32 _userId, uint256 _amount, uint256 _minReturn, address _tokenAddress, address _bancorAddress);
