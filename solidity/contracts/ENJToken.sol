--- conflicted
+++ resolved
@@ -23,11 +23,10 @@
     address public enjinTeamAddress;                                             // Enjin Team address
 
     //  Variables
-<<<<<<< HEAD
+
     uint256 public totalAllocatedToAdvisors = 0;                                 // Counter to keep track of total Advisor allocation
     uint256 public totalAllocatedToTeam = 0;                                     // Counter to keep track of team token allocation
     uint256 public totalAllocated = 0;                                           // Counter to keep track of team token allocation
-    uint256 constant public startTime = 1507032000;                              // 10/03/2017 @ 12:00pm (UTC) crowdsale start time (in seconds)
     uint256 constant public endTime = 1509494340;                                // 10/31/2017 @ 11:59pm (UTC) crowdsale end time (in seconds)
 
     bool internal isReleasedToPublic = false;                                    // Flag to allow transfer/transferFrom before the end of the crowdfund
@@ -39,22 +38,6 @@
     bool internal releaseFifthAllocationTranche = false;                         // Flags to keep track of Team allocation tranches
     bool internal releaseSixthAllocationTranche = false;                         // Flags to keep track of Team allocation tranches
     bool internal releaseSeventhAllocationTranche = false;                       // Flags to keep track of Team allocation tranches
-=======
-    uint256 public totalAllocatedToAdvisors = 0;                      // Counter to keep track of total Advisor allocation
-    uint256 public totalAllocatedToTeam = 0;                          // Counter to keep track of team token allocation
-    uint256 public totalAllocated = 0;                                // Counter to keep track of team token allocation
-    uint256 public endTime = 1509494340;                              // 10/31/2017 @ 11:59pm (UTC) crowdsale end time (in seconds)
-
-    bool internal isReleasedToPublic = false;                         // Flag to allow transfer/transferFrom before the end of the crowdfund
-    
-    bool internal releaseFirstAllocationTranche = false;              // Flags to keep track of Team allocation tranches
-    bool internal releaseSecondAllocationTranche = false;             // Flags to keep track of Team allocation tranches
-    bool internal releaseThirdAllocationTranche = false;              // Flags to keep track of Team allocation tranches
-    bool internal releaseFourthAllocationTranche = false;             // Flags to keep track of Team allocation tranches
-    bool internal releaseFifthAllocationTranche = false;              // Flags to keep track of Team allocation tranches
-    bool internal releaseSixthAllocationTranche = false;              // Flags to keep track of Team allocation tranches
-    bool internal releaseSeventhAllocationTranche = false;            // Flags to keep track of Team allocation tranches
->>>>>>> e2181863
 
 ///////////////////////////////////////// MODIFIERS /////////////////////////////////////////
 
@@ -84,7 +67,7 @@
         @param _advisorAddress     Advisor address
     */
     function ENJToken(address _crowdFundAddress, address _advisorAddress, address _incentivisationFundAddress, address _enjinTeamAddress)
-    ERC20Token("Enjin Coin", "ENJ", 18)
+    ERC20Token("ENJ Coin", "ENJ", 18)
      {
         crowdFundAddress = _crowdFundAddress;
         advisorAddress = _advisorAddress;
