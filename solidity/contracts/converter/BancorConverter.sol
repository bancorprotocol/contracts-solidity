--- conflicted
+++ resolved
@@ -1,2067 +1,1034 @@
-<<<<<<< HEAD
-pragma solidity ^0.4.24;
-import './interfaces/IBancorConverter.sol';
-import './interfaces/IBancorConverterUpgrader.sol';
-import './interfaces/IBancorFormula.sol';
-import '../IBancorNetwork.sol';
-import '../ContractIds.sol';
-import '../FeatureIds.sol';
-import '../utility/Managed.sol';
-import '../utility/Utils.sol';
-import '../utility/SafeMath.sol';
-import '../utility/interfaces/IContractRegistry.sol';
-import '../utility/interfaces/IContractFeatures.sol';
-import '../utility/interfaces/IAddressList.sol';
-import '../token/SmartTokenController.sol';
-import '../token/interfaces/ISmartToken.sol';
-import '../token/interfaces/INonStandardERC20.sol';
-import '../token/interfaces/IEtherToken.sol';
-import '../bancorx/interfaces/IBancorX.sol';
-
-/**
-    @dev Bancor Converter
-
-    The Bancor converter allows for conversions between a Smart Token and other ERC20 tokens and between different ERC20 tokens and themselves. 
-
-    The ERC20 connector balance can be virtual, meaning that the calculations are based on the virtual balance instead of relying on the actual connector balance.
-
-    This is a security mechanism that prevents the need to keep a very large (and valuable) balance in a single contract. 
-
-    The converter is upgradable (just like any SmartTokenController) and all upgrades are opt-in. 
-
-    WARNING: It is NOT RECOMMENDED to use the converter with Smart Tokens that have less than 8 decimal digits or with very small numbers because of precision loss 
-
-    Open issues:
-    - Front-running attacks are currently mitigated by the following mechanisms:
-        - minimum return argument for each conversion provides a way to define a minimum/maximum price for the transaction
-        - gas price limit prevents users from having control over the order of execution
-        - gas price limit check can be skipped if the transaction comes from a trusted, whitelisted signer
-
-    Other potential solutions might include a commit/reveal based schemes
-    - Possibly add getters for the connector fields so that the client won't need to rely on the order in the struct
-*/
-contract BancorConverter is IBancorConverter, SmartTokenController, Managed, ContractIds, FeatureIds {
-    using SafeMath for uint256;
-
-    
-    uint32 private constant MAX_WEIGHT = 1000000;
-    uint64 private constant MAX_CONVERSION_FEE = 1000000;
-
-    struct Connector {
-        uint256 virtualBalance;         // connector virtual balance
-        uint32 weight;                  // connector weight, represented in ppm, 1-1000000
-        bool isVirtualBalanceEnabled;   // true if virtual balance is enabled, false if not
-        bool isSaleEnabled;             // is sale of the connector token enabled, can be set by the owner
-        bool isSet;                     // used to tell if the mapping element is defined
-    }
-
-    /**
-        @dev version number
-    */
-    uint16 public version = 16;
-    string public converterType = 'bancor';
-
-    bool public allowRegistryUpdate = true;             // allows the owner to prevent/allow the registry to be updated
-    IContractRegistry public prevRegistry;              // address of previous registry as security mechanism
-    IContractRegistry public registry;                  // contract registry contract
-    IWhitelist public conversionWhitelist;              // whitelist contract with list of addresses that are allowed to use the converter
-    IERC20Token[] public connectorTokens;               // ERC20 standard token addresses
-    mapping (address => Connector) public connectors;   // connector token addresses -> connector data
-    uint32 private totalConnectorWeight = 0;            // used to efficiently prevent increasing the total connector weight above 100%
-    uint32 public maxConversionFee = 0;                 // maximum conversion fee for the lifetime of the contract,
-                                                        // represented in ppm, 0...1000000 (0 = no fee, 100 = 0.01%, 1000000 = 100%)
-    uint32 public conversionFee = 0;                    // current conversion fee, represented in ppm, 0...maxConversionFee
-    bool public conversionsEnabled = true;              // true if token conversions is enabled, false if not
-
-    /**
-        @dev triggered when a conversion between two tokens occurs
-
-        @param _fromToken       ERC20 token converted from
-        @param _toToken         ERC20 token converted to
-        @param _trader          wallet that initiated the trade
-        @param _amount          amount converted, in fromToken
-        @param _return          amount returned, minus conversion fee
-        @param _conversionFee   conversion fee
-    */
-    event Conversion(
-        address indexed _fromToken,
-        address indexed _toToken,
-        address indexed _trader,
-        uint256 _amount,
-        uint256 _return,
-        int256 _conversionFee
-    );
-
-    /**
-        @dev triggered after a conversion with new price data
-
-        @param  _connectorToken     connector token
-        @param  _tokenSupply        smart token supply
-        @param  _connectorBalance   connector balance
-        @param  _connectorWeight    connector weight
-    */
-    event PriceDataUpdate(
-        address indexed _connectorToken,
-        uint256 _tokenSupply,
-        uint256 _connectorBalance,
-        uint32 _connectorWeight
-    );
-
-    /**
-        @dev triggered when the conversion fee is updated
-
-        @param  _prevFee    previous fee percentage, represented in ppm
-        @param  _newFee     new fee percentage, represented in ppm
-    */
-    event ConversionFeeUpdate(uint32 _prevFee, uint32 _newFee);
-
-    /**
-        @dev triggered when conversions are enabled/disabled
-
-        @param  _conversionsEnabled true if conversions are enabled, false if not
-    */
-    event ConversionsEnable(bool _conversionsEnabled);
-
-    /**
-        @dev initializes a new BancorConverter instance
-
-        @param  _token              smart token governed by the converter
-        @param  _registry           address of a contract registry contract
-        @param  _maxConversionFee   maximum conversion fee, represented in ppm
-        @param  _connectorToken     optional, initial connector, allows defining the first connector at deployment time
-        @param  _connectorWeight    optional, weight for the initial connector
-    */
-    constructor(
-        ISmartToken _token,
-        IContractRegistry _registry,
-        uint32 _maxConversionFee,
-        IERC20Token _connectorToken,
-        uint32 _connectorWeight
-    )
-        public
-        SmartTokenController(_token)
-        validAddress(_registry)
-        validMaxConversionFee(_maxConversionFee)
-    {
-        registry = _registry;
-        prevRegistry = _registry;
-        IContractFeatures features = IContractFeatures(registry.addressOf(ContractIds.CONTRACT_FEATURES));
-
-        // initialize supported features
-        if (features != address(0))
-            features.enableFeatures(FeatureIds.CONVERTER_CONVERSION_WHITELIST, true);
-
-        maxConversionFee = _maxConversionFee;
-
-        if (_connectorToken != address(0))
-            addConnector(_connectorToken, _connectorWeight, false);
-    }
-
-    // validates a connector token address - verifies that the address belongs to one of the connector tokens
-    modifier validConnector(IERC20Token _address) {
-        require(connectors[_address].isSet);
-        _;
-    }
-
-    // validates a token address - verifies that the address belongs to one of the convertible tokens
-    modifier validToken(IERC20Token _address) {
-        require(_address == token || connectors[_address].isSet);
-        _;
-    }
-
-    // validates maximum conversion fee
-    modifier validMaxConversionFee(uint32 _conversionFee) {
-        require(_conversionFee >= 0 && _conversionFee <= MAX_CONVERSION_FEE);
-        _;
-    }
-
-    // validates conversion fee
-    modifier validConversionFee(uint32 _conversionFee) {
-        require(_conversionFee >= 0 && _conversionFee <= maxConversionFee);
-        _;
-    }
-
-    // validates connector weight range
-    modifier validConnectorWeight(uint32 _weight) {
-        require(_weight > 0 && _weight <= MAX_WEIGHT);
-        _;
-    }
-
-    // allows execution only when conversions aren't disabled
-    modifier conversionsAllowed {
-        assert(conversionsEnabled);
-        _;
-    }
-
-    // allows execution by the BancorNetwork contract only
-    modifier bancorNetworkOnly {
-        IBancorNetwork bancorNetwork = IBancorNetwork(registry.addressOf(ContractIds.BANCOR_NETWORK));
-        require(msg.sender == address(bancorNetwork));
-        _;
-    }
-
-    // allows execution by the converter upgrader contract only
-    modifier converterUpgraderOnly {
-        address converterUpgrader = registry.addressOf(ContractIds.BANCOR_CONVERTER_UPGRADER);
-        require(owner == converterUpgrader);
-        _;
-    }
-
-    // allows execution only on a multiple-connector converter
-    modifier multipleConnectorsOnly {
-        require(connectorTokens.length > 1);
-        _;
-    }
-
-    /**
-        @dev sets the contract registry to whichever address the current registry is pointing to
-     */
-    function updateRegistry() public {
-        // require that upgrading is allowed or that the caller is the owner
-        require(allowRegistryUpdate || msg.sender == owner);
-
-        // get the address of whichever registry the current registry is pointing to
-        address newRegistry = registry.addressOf(ContractIds.CONTRACT_REGISTRY);
-
-        // if the new registry hasn't changed or is the zero address, revert
-        require(newRegistry != address(registry) && newRegistry != address(0));
-
-        // set the previous registry as current registry and current registry as newRegistry
-        prevRegistry = registry;
-        registry = IContractRegistry(newRegistry);
-    }
-
-    /**
-        @dev security mechanism allowing the converter owner to revert to the previous registry,
-        to be used in emergency scenario
-    */
-    function restoreRegistry() public ownerOrManagerOnly {
-        // set the registry as previous registry
-        registry = prevRegistry;
-
-        // after a previous registry is restored, only the owner can allow future updates
-        allowRegistryUpdate = false;
-    }
-
-    /**
-        @dev disables the registry update functionality
-        this is a safety mechanism in case of a emergency
-        can only be called by the manager or owner
-
-        @param _disable    true to disable registry updates, false to re-enable them
-    */
-    function disableRegistryUpdate(bool _disable) public ownerOrManagerOnly {
-        allowRegistryUpdate = !_disable;
-    }
-
-    /**
-        @dev returns the number of connector tokens defined
-
-        @return number of connector tokens
-    */
-    function connectorTokenCount() public view returns (uint16) {
-        return uint16(connectorTokens.length);
-    }
-
-    /**
-        @dev allows the owner to update & enable the conversion whitelist contract address
-        when set, only addresses that are whitelisted are actually allowed to use the converter
-        note that the whitelist check is actually done by the BancorNetwork contract
-
-        @param _whitelist    address of a whitelist contract
-    */
-    function setConversionWhitelist(IWhitelist _whitelist)
-        public
-        ownerOnly
-        notThis(_whitelist)
-    {
-        conversionWhitelist = _whitelist;
-    }
-
-    /**
-        @dev disables the entire conversion functionality
-        this is a safety mechanism in case of a emergency
-        can only be called by the manager
-
-        @param _disable true to disable conversions, false to re-enable them
-    */
-    function disableConversions(bool _disable) public ownerOrManagerOnly {
-        if (conversionsEnabled == _disable) {
-            conversionsEnabled = !_disable;
-            emit ConversionsEnable(conversionsEnabled);
-        }
-    }
-
-    /**
-        @dev allows transferring the token ownership
-        the new owner needs to accept the transfer
-        can only be called by the contract owner
-        note that token ownership can only be transferred while the owner is the converter upgrader contract
-
-        @param _newOwner    new token owner
-    */
-    function transferTokenOwnership(address _newOwner)
-        public
-        ownerOnly
-        converterUpgraderOnly
-    {
-        super.transferTokenOwnership(_newOwner);
-    }
-
-    /**
-        @dev updates the current conversion fee
-        can only be called by the manager
-
-        @param _conversionFee new conversion fee, represented in ppm
-    */
-    function setConversionFee(uint32 _conversionFee)
-        public
-        ownerOrManagerOnly
-        validConversionFee(_conversionFee)
-    {
-        emit ConversionFeeUpdate(conversionFee, _conversionFee);
-        conversionFee = _conversionFee;
-    }
-
-    /**
-        @dev given a return amount, returns the amount minus the conversion fee
-
-        @param _amount      return amount
-        @param _magnitude   1 for standard conversion, 2 for cross connector conversion
-
-        @return return amount minus conversion fee
-    */
-    function getFinalAmount(uint256 _amount, uint8 _magnitude) public view returns (uint256) {
-        return _amount.mul((MAX_CONVERSION_FEE - conversionFee) ** _magnitude).div(MAX_CONVERSION_FEE ** _magnitude);
-    }
-
-    /**
-        @dev withdraws tokens held by the converter and sends them to an account
-        can only be called by the owner
-        note that connector tokens can only be withdrawn by the owner while the converter is inactive
-        unless the owner is the converter upgrader contract
-
-        @param _token   ERC20 token contract address
-        @param _to      account to receive the new amount
-        @param _amount  amount to withdraw
-    */
-    function withdrawTokens(IERC20Token _token, address _to, uint256 _amount) public {
-        address converterUpgrader = registry.addressOf(ContractIds.BANCOR_CONVERTER_UPGRADER);
-
-        // if the token is not a connector token, allow withdrawal
-        // otherwise verify that the converter is inactive or that the owner is the upgrader contract
-        require(!connectors[_token].isSet || token.owner() != address(this) || owner == converterUpgrader);
-        super.withdrawTokens(_token, _to, _amount);
-    }
-
-    /**
-        @dev upgrades the converter to the latest version
-        can only be called by the owner
-        note that the owner needs to call acceptOwnership/acceptManagement on the new converter after the upgrade
-    */
-    function upgrade() public ownerOnly {
-        IBancorConverterUpgrader converterUpgrader = IBancorConverterUpgrader(registry.addressOf(ContractIds.BANCOR_CONVERTER_UPGRADER));
-
-        transferOwnership(converterUpgrader);
-        converterUpgrader.upgrade(version);
-        acceptOwnership();
-    }
-
-    /**
-        @dev defines a new connector for the token
-        can only be called by the owner while the converter is inactive
-
-        @param _token                  address of the connector token
-        @param _weight                 constant connector weight, represented in ppm, 1-1000000
-        @param _enableVirtualBalance   true to enable virtual balance for the connector, false to disable it
-    */
-    function addConnector(IERC20Token _token, uint32 _weight, bool _enableVirtualBalance)
-        public
-        ownerOnly
-        inactive
-        validAddress(_token)
-        notThis(_token)
-        validConnectorWeight(_weight)
-    {
-        require(_token != token && !connectors[_token].isSet && totalConnectorWeight + _weight <= MAX_WEIGHT); // validate input
-
-        connectors[_token].virtualBalance = 0;
-        connectors[_token].weight = _weight;
-        connectors[_token].isVirtualBalanceEnabled = _enableVirtualBalance;
-        connectors[_token].isSaleEnabled = true;
-        connectors[_token].isSet = true;
-        connectorTokens.push(_token);
-        totalConnectorWeight += _weight;
-    }
-
-    /**
-        @dev updates one of the token connectors
-        can only be called by the owner
-
-        @param _connectorToken         address of the connector token
-        @param _weight                 constant connector weight, represented in ppm, 1-1000000
-        @param _enableVirtualBalance   true to enable virtual balance for the connector, false to disable it
-        @param _virtualBalance         new connector's virtual balance
-    */
-    function updateConnector(IERC20Token _connectorToken, uint32 _weight, bool _enableVirtualBalance, uint256 _virtualBalance)
-        public
-        ownerOnly
-        validConnector(_connectorToken)
-        validConnectorWeight(_weight)
-    {
-        Connector storage connector = connectors[_connectorToken];
-        require(totalConnectorWeight - connector.weight + _weight <= MAX_WEIGHT); // validate input
-
-        totalConnectorWeight = totalConnectorWeight - connector.weight + _weight;
-        connector.weight = _weight;
-        connector.isVirtualBalanceEnabled = _enableVirtualBalance;
-        connector.virtualBalance = _virtualBalance;
-    }
-
-    /**
-        @dev disables converting from the given connector token in case the connector token got compromised
-        can only be called by the owner
-        note that converting to the token is still enabled regardless of this flag and it cannot be disabled by the owner
-
-        @param _connectorToken  connector token contract address
-        @param _disable         true to disable the token, false to re-enable it
-    */
-    function disableConnectorSale(IERC20Token _connectorToken, bool _disable)
-        public
-        ownerOnly
-        validConnector(_connectorToken)
-    {
-        connectors[_connectorToken].isSaleEnabled = !_disable;
-    }
-
-    /**
-        @dev returns the connector's virtual balance if one is defined, otherwise returns the actual balance
-
-        @param _connectorToken  connector token contract address
-
-        @return connector balance
-    */
-    function getConnectorBalance(IERC20Token _connectorToken)
-        public
-        view
-        validConnector(_connectorToken)
-        returns (uint256)
-    {
-        Connector storage connector = connectors[_connectorToken];
-        return connector.isVirtualBalanceEnabled ? connector.virtualBalance : _connectorToken.balanceOf(this);
-    }
-
-    /**
-        @dev returns the expected return for converting a specific amount of _fromToken to _toToken
-
-        @param _fromToken  ERC20 token to convert from
-        @param _toToken    ERC20 token to convert to
-        @param _amount     amount to convert, in fromToken
-
-        @return expected conversion return amount and conversion fee
-    */
-    function getReturn(IERC20Token _fromToken, IERC20Token _toToken, uint256 _amount) public view returns (uint256, uint256) {
-        require(_fromToken != _toToken); // validate input
-
-        // conversion between the token and one of its connectors
-        if (_toToken == token)
-            return getPurchaseReturn(_fromToken, _amount);
-        else if (_fromToken == token)
-            return getSaleReturn(_toToken, _amount);
-
-        // conversion between 2 connectors
-        return getCrossConnectorReturn(_fromToken, _toToken, _amount);
-    }
-
-    /**
-        @dev returns the expected return for buying the token for a connector token
-
-        @param _connectorToken  connector token contract address
-        @param _depositAmount   amount to deposit (in the connector token)
-
-        @return expected purchase return amount and conversion fee
-    */
-    function getPurchaseReturn(IERC20Token _connectorToken, uint256 _depositAmount)
-        public
-        view
-        active
-        validConnector(_connectorToken)
-        returns (uint256, uint256)
-    {
-        Connector storage connector = connectors[_connectorToken];
-        require(connector.isSaleEnabled); // validate input
-
-        uint256 tokenSupply = token.totalSupply();
-        uint256 connectorBalance = getConnectorBalance(_connectorToken);
-        IBancorFormula formula = IBancorFormula(registry.addressOf(ContractIds.BANCOR_FORMULA));
-        uint256 amount = formula.calculatePurchaseReturn(tokenSupply, connectorBalance, connector.weight, _depositAmount);
-        uint256 finalAmount = getFinalAmount(amount, 1);
-
-        // return the amount minus the conversion fee and the conversion fee
-        return (finalAmount, amount - finalAmount);
-    }
-
-    /**
-        @dev returns the expected return for selling the token for one of its connector tokens
-
-        @param _connectorToken  connector token contract address
-        @param _sellAmount      amount to sell (in the smart token)
-
-        @return expected sale return amount and conversion fee
-    */
-    function getSaleReturn(IERC20Token _connectorToken, uint256 _sellAmount)
-        public
-        view
-        active
-        validConnector(_connectorToken)
-        returns (uint256, uint256)
-    {
-        Connector storage connector = connectors[_connectorToken];
-        uint256 tokenSupply = token.totalSupply();
-        uint256 connectorBalance = getConnectorBalance(_connectorToken);
-        IBancorFormula formula = IBancorFormula(registry.addressOf(ContractIds.BANCOR_FORMULA));
-        uint256 amount = formula.calculateSaleReturn(tokenSupply, connectorBalance, connector.weight, _sellAmount);
-        uint256 finalAmount = getFinalAmount(amount, 1);
-
-        // return the amount minus the conversion fee and the conversion fee
-        return (finalAmount, amount - finalAmount);
-    }
-
-    /**
-        @dev returns the expected return for selling one of the connector tokens for another connector token
-
-        @param _fromConnectorToken  contract address of the connector token to convert from
-        @param _toConnectorToken    contract address of the connector token to convert to
-        @param _sellAmount          amount to sell (in the from connector token)
-
-        @return expected sale return amount and conversion fee (in the to connector token)
-    */
-    function getCrossConnectorReturn(IERC20Token _fromConnectorToken, IERC20Token _toConnectorToken, uint256 _sellAmount)
-        public
-        view
-        active
-        validConnector(_fromConnectorToken)
-        validConnector(_toConnectorToken)
-        returns (uint256, uint256)
-    {
-        Connector storage fromConnector = connectors[_fromConnectorToken];
-        Connector storage toConnector = connectors[_toConnectorToken];
-        require(fromConnector.isSaleEnabled); // validate input
-
-        IBancorFormula formula = IBancorFormula(registry.addressOf(ContractIds.BANCOR_FORMULA));
-        uint256 amount = formula.calculateCrossConnectorReturn(
-            getConnectorBalance(_fromConnectorToken), 
-            fromConnector.weight, 
-            getConnectorBalance(_toConnectorToken), 
-            toConnector.weight, 
-            _sellAmount);
-        uint256 finalAmount = getFinalAmount(amount, 2);
-
-        // return the amount minus the conversion fee and the conversion fee
-        // the fee is higher (magnitude = 2) since cross connector conversion equals 2 conversions (from / to the smart token)
-        return (finalAmount, amount - finalAmount);
-    }
-
-    /**
-        @dev converts a specific amount of _fromToken to _toToken
-        can only be called by the bancor network contract
-
-        @param _fromToken  ERC20 token to convert from
-        @param _toToken    ERC20 token to convert to
-        @param _amount     amount to convert, in fromToken
-        @param _minReturn  if the conversion results in an amount smaller than the minimum return - it is cancelled, must be nonzero
-
-        @return conversion return amount
-    */
-    function convertInternal(IERC20Token _fromToken, IERC20Token _toToken, uint256 _amount, uint256 _minReturn)
-        public
-        bancorNetworkOnly
-        conversionsAllowed
-        greaterThanZero(_minReturn)
-        returns (uint256)
-    {
-        require(_fromToken != _toToken); // validate input
-
-        // conversion between the token and one of its connectors
-        if (_toToken == token)
-            return buy(_fromToken, _amount, _minReturn);
-        else if (_fromToken == token)
-            return sell(_toToken, _amount, _minReturn);
-
-        uint256 amount;
-        uint256 feeAmount;
-
-        // conversion between 2 connectors
-        (amount, feeAmount) = getCrossConnectorReturn(_fromToken, _toToken, _amount);
-        // ensure the trade gives something in return and meets the minimum requested amount
-        require(amount != 0 && amount >= _minReturn);
-
-        // update the source token virtual balance if relevant
-        Connector storage fromConnector = connectors[_fromToken];
-        if (fromConnector.isVirtualBalanceEnabled)
-            fromConnector.virtualBalance = fromConnector.virtualBalance.add(_amount);
-
-        // update the target token virtual balance if relevant
-        Connector storage toConnector = connectors[_toToken];
-        if (toConnector.isVirtualBalanceEnabled)
-            toConnector.virtualBalance = toConnector.virtualBalance.sub(amount);
-
-        // ensure that the trade won't deplete the connector balance
-        uint256 toConnectorBalance = getConnectorBalance(_toToken);
-        assert(amount < toConnectorBalance);
-
-        // transfer funds from the caller in the from connector token
-        ensureTransferFrom(_fromToken, msg.sender, this, _amount);
-        // transfer funds to the caller in the to connector token
-        // the transfer might fail if the actual connector balance is smaller than the virtual balance
-        ensureTransfer(_toToken, msg.sender, amount);
-
-        // dispatch the conversion event
-        // the fee is higher (magnitude = 2) since cross connector conversion equals 2 conversions (from / to the smart token)
-        dispatchConversionEvent(_fromToken, _toToken, _amount, amount, feeAmount);
-
-        // dispatch price data updates for the smart token / both connectors
-        emit PriceDataUpdate(_fromToken, token.totalSupply(), getConnectorBalance(_fromToken), fromConnector.weight);
-        emit PriceDataUpdate(_toToken, token.totalSupply(), getConnectorBalance(_toToken), toConnector.weight);
-        return amount;
-    }
-
-    /**
-        @dev buys the token by depositing one of its connector tokens
-
-        @param _connectorToken  connector token contract address
-        @param _depositAmount   amount to deposit (in the connector token)
-        @param _minReturn       if the conversion results in an amount smaller than the minimum return - it is cancelled, must be nonzero
-
-        @return buy return amount
-    */
-    function buy(IERC20Token _connectorToken, uint256 _depositAmount, uint256 _minReturn) internal returns (uint256) {
-        uint256 amount;
-        uint256 feeAmount;
-        (amount, feeAmount) = getPurchaseReturn(_connectorToken, _depositAmount);
-        // ensure the trade gives something in return and meets the minimum requested amount
-        require(amount != 0 && amount >= _minReturn);
-
-        // update virtual balance if relevant
-        Connector storage connector = connectors[_connectorToken];
-        if (connector.isVirtualBalanceEnabled)
-            connector.virtualBalance = connector.virtualBalance.add(_depositAmount);
-
-        // transfer funds from the caller in the connector token
-        ensureTransferFrom(_connectorToken, msg.sender, this, _depositAmount);
-        // issue new funds to the caller in the smart token
-        token.issue(msg.sender, amount);
-
-        // dispatch the conversion event
-        dispatchConversionEvent(_connectorToken, token, _depositAmount, amount, feeAmount);
-
-        // dispatch price data update for the smart token/connector
-        emit PriceDataUpdate(_connectorToken, token.totalSupply(), getConnectorBalance(_connectorToken), connector.weight);
-        return amount;
-    }
-
-    /**
-        @dev sells the token by withdrawing from one of its connector tokens
-
-        @param _connectorToken  connector token contract address
-        @param _sellAmount      amount to sell (in the smart token)
-        @param _minReturn       if the conversion results in an amount smaller the minimum return - it is cancelled, must be nonzero
-
-        @return sell return amount
-    */
-    function sell(IERC20Token _connectorToken, uint256 _sellAmount, uint256 _minReturn) internal returns (uint256) {
-        require(_sellAmount <= token.balanceOf(msg.sender)); // validate input
-        uint256 amount;
-        uint256 feeAmount;
-        (amount, feeAmount) = getSaleReturn(_connectorToken, _sellAmount);
-        // ensure the trade gives something in return and meets the minimum requested amount
-        require(amount != 0 && amount >= _minReturn);
-
-        // ensure that the trade will only deplete the connector balance if the total supply is depleted as well
-        uint256 tokenSupply = token.totalSupply();
-        uint256 connectorBalance = getConnectorBalance(_connectorToken);
-        assert(amount < connectorBalance || (amount == connectorBalance && _sellAmount == tokenSupply));
-
-        // update virtual balance if relevant
-        Connector storage connector = connectors[_connectorToken];
-        if (connector.isVirtualBalanceEnabled)
-            connector.virtualBalance = connector.virtualBalance.sub(amount);
-
-        // destroy _sellAmount from the caller's balance in the smart token
-        token.destroy(msg.sender, _sellAmount);
-        // transfer funds to the caller in the connector token
-        // the transfer might fail if the actual connector balance is smaller than the virtual balance
-        ensureTransfer(_connectorToken, msg.sender, amount);
-
-        // dispatch the conversion event
-        dispatchConversionEvent(token, _connectorToken, _sellAmount, amount, feeAmount);
-
-        // dispatch price data update for the smart token/connector
-        emit PriceDataUpdate(_connectorToken, token.totalSupply(), getConnectorBalance(_connectorToken), connector.weight);
-        return amount;
-    }
-
-    /**
-        @dev converts a specific amount of _fromToken to _toToken
-
-        @param _fromToken           ERC20 token to convert from
-        @param _toToken             ERC20 token to convert to
-        @param _amount              amount to convert, in fromToken
-        @param _minReturn           if the conversion results in an amount smaller than the minimum return - it is cancelled, must be nonzero
-        @param _affiliateAccount    affiliate account
-        @param _affiliateFee        affiliate fee in PPM
-
-        @return conversion return amount
-    */
-    function convert2(IERC20Token _fromToken, IERC20Token _toToken, uint256 _amount, uint256 _minReturn, address _affiliateAccount, uint256 _affiliateFee) public returns (uint256) {
-        IERC20Token[] memory path = new IERC20Token[](3);
-        (path[0], path[1], path[2]) = (_fromToken, token, _toToken);
-        return quickConvert2(path, _amount, _minReturn, _affiliateAccount, _affiliateFee);
-    }
-
-    /**
-        @dev converts the token to any other token in the bancor network by following a predefined conversion path
-        note that when converting from an ERC20 token (as opposed to a smart token), allowance must be set beforehand
-
-        @param _path                conversion path, see conversion path format in the BancorNetwork contract
-        @param _amount              amount to convert from (in the initial source token)
-        @param _minReturn           if the conversion results in an amount smaller than the minimum return - it is cancelled, must be nonzero
-        @param _affiliateAccount    affiliate account
-        @param _affiliateFee        affiliate fee in PPM
-
-        @return tokens issued in return
-    */
-    function quickConvert2(IERC20Token[] _path, uint256 _amount, uint256 _minReturn, address _affiliateAccount, uint256 _affiliateFee)
-        public
-        payable
-        returns (uint256)
-    {
-        return quickConvertPrioritized2(_path, _amount, _minReturn, getSignature(0x0, 0x0, 0x0, 0x0, 0x0), _affiliateAccount, _affiliateFee);
-    }
-
-    /**
-        @dev converts the token to any other token in the bancor network by following a predefined conversion path
-        note that when converting from an ERC20 token (as opposed to a smart token), allowance must be set beforehand
-
-        @param _path                conversion path, see conversion path format in the BancorNetwork contract
-        @param _amount              amount to convert from (in the initial source token)
-        @param _minReturn           if the conversion results in an amount smaller than the minimum return - it is cancelled, must be nonzero
-        @param _signature           an array of the following elements:
-                                    [0] uint256     custom value that was signed for prioritized conversion; must be equal to _amount
-                                    [1] uint256     if the current block exceeded the given parameter - it is cancelled
-                                    [2] uint8       (signature[128:130]) associated with the signer address and helps to validate if the signature is legit
-                                    [3] bytes32     (signature[0:64]) associated with the signer address and helps to validate if the signature is legit
-                                    [4] bytes32     (signature[64:128]) associated with the signer address and helps to validate if the signature is legit
-                                    if the array is empty (length == 0), then the gas-price limit is verified instead of the signature
-        @param _affiliateAccount    affiliate account
-        @param _affiliateFee        affiliate fee in PPM
-
-        @return tokens issued in return
-    */
-    function quickConvertPrioritized2(IERC20Token[] _path, uint256 _amount, uint256 _minReturn, uint256[] memory _signature, address _affiliateAccount, uint256 _affiliateFee)
-        public
-        payable
-        returns (uint256)
-    {
-        require(_signature.length == 0 || _signature[0] == _amount);
-
-        IBancorNetwork bancorNetwork = IBancorNetwork(registry.addressOf(ContractIds.BANCOR_NETWORK));
-
-        // we need to transfer the source tokens from the caller to the BancorNetwork contract,
-        // so it can execute the conversion on behalf of the caller
-        if (msg.value == 0) {
-            // not ETH, send the source tokens to the BancorNetwork contract
-            // if the token is the smart token, no allowance is required - destroy the tokens
-            // from the caller and issue them to the BancorNetwork contract
-            if (_path[0] == token) {
-                token.destroy(msg.sender, _amount); // destroy _amount tokens from the caller's balance in the smart token
-                token.issue(bancorNetwork, _amount); // issue _amount new tokens to the BancorNetwork contract
-            } else {
-                // otherwise, we assume we already have allowance, transfer the tokens directly to the BancorNetwork contract
-                ensureTransferFrom(_path[0], msg.sender, bancorNetwork, _amount);
-            }
-        }
-
-        // execute the conversion and pass on the ETH with the call
-        return bancorNetwork.convertForPrioritized4.value(msg.value)(_path, _amount, _minReturn, msg.sender, _signature, _affiliateAccount, _affiliateFee);
-    }
-
-    /**
-        @dev allows a user to convert BNT that was sent from another blockchain into any other
-        token on the BancorNetwork without specifying the amount of BNT to be converted, but
-        rather by providing the xTransferId which allows us to get the amount from BancorX.
-
-        @param _path            conversion path, see conversion path format in the BancorNetwork contract
-        @param _minReturn       if the conversion results in an amount smaller than the minimum return - it is cancelled, must be nonzero
-        @param _conversionId    pre-determined unique (if non zero) id which refers to this transaction 
-        @param _signature       an array of the following elements:
-                                [0] uint256     custom value that was signed for prioritized conversion; must be equal to _conversionId
-                                [1] uint256     if the current block exceeded the given parameter - it is cancelled
-                                [2] uint8       (signature[128:130]) associated with the signer address and helps to validate if the signature is legit
-                                [3] bytes32     (signature[0:64]) associated with the signer address and helps to validate if the signature is legit
-                                [4] bytes32     (signature[64:128]) associated with the signer address and helps to validate if the signature is legit
-                                if the array is empty (length == 0), then the gas-price limit is verified instead of the signature
-
-        @return tokens issued in return
-    */
-    function completeXConversion2(
-        IERC20Token[] _path,
-        uint256 _minReturn,
-        uint256 _conversionId,
-        uint256[] memory _signature
-    )
-        public
-        returns (uint256)
-    {
-        // verify that the custom value (if valid) is equal to _conversionId
-        require(_signature.length == 0 || _signature[0] == _conversionId);
-
-        IBancorX bancorX = IBancorX(registry.addressOf(ContractIds.BANCOR_X));
-        IBancorNetwork bancorNetwork = IBancorNetwork(registry.addressOf(ContractIds.BANCOR_NETWORK));
-
-        // verify that the first token in the path is BNT
-        require(_path[0] == registry.addressOf(ContractIds.BNT_TOKEN));
-
-        // get conversion amount from BancorX contract
-        uint256 amount = bancorX.getXTransferAmount(_conversionId, msg.sender);
-
-        // send BNT from msg.sender to the BancorNetwork contract
-        token.destroy(msg.sender, amount);
-        token.issue(bancorNetwork, amount);
-
-        return bancorNetwork.convertForPrioritized4(_path, amount, _minReturn, msg.sender, _signature, address(0), 0);
-    }
-
-    /**
-        @dev ensures transfer of tokens, taking into account that some ERC-20 implementations don't return
-        true on success but revert on failure instead
-
-        @param _token     the token to transfer
-        @param _to        the address to transfer the tokens to
-        @param _amount    the amount to transfer
-    */
-    function ensureTransfer(IERC20Token _token, address _to, uint256 _amount) private {
-        IAddressList addressList = IAddressList(registry.addressOf(ContractIds.NON_STANDARD_TOKEN_REGISTRY));
-
-        if (addressList.listedAddresses(_token)) {
-            uint256 prevBalance = _token.balanceOf(_to);
-            // we have to cast the token contract in an interface which has no return value
-            INonStandardERC20(_token).transfer(_to, _amount);
-            uint256 postBalance = _token.balanceOf(_to);
-            assert(postBalance > prevBalance);
-        } else {
-            // if the token isn't whitelisted, we assert on transfer
-            assert(_token.transfer(_to, _amount));
-        }
-    }
-
-    /**
-        @dev ensures transfer of tokens, taking into account that some ERC-20 implementations don't return
-        true on success but revert on failure instead
-
-        @param _token     the token to transfer
-        @param _from      the address to transfer the tokens from
-        @param _to        the address to transfer the tokens to
-        @param _amount    the amount to transfer
-    */
-    function ensureTransferFrom(IERC20Token _token, address _from, address _to, uint256 _amount) private {
-        IAddressList addressList = IAddressList(registry.addressOf(ContractIds.NON_STANDARD_TOKEN_REGISTRY));
-
-        if (addressList.listedAddresses(_token)) {
-            uint256 prevBalance = _token.balanceOf(_to);
-            // we have to cast the token contract in an interface which has no return value
-            INonStandardERC20(_token).transferFrom(_from, _to, _amount);
-            uint256 postBalance = _token.balanceOf(_to);
-            assert(postBalance > prevBalance);
-        } else {
-            // if the token is standard, we assert on transfer
-            assert(_token.transferFrom(_from, _to, _amount));
-        }
-    }
-
-    /**
-        @dev buys the token with all connector tokens using the same percentage
-        i.e. if the caller increases the supply by 10%, it will cost an amount equal to
-        10% of each connector token balance
-        can only be called if conversions are enabled
-
-        @param _amount  amount to increase the supply by (in the smart token)
-    */
-    function fund(uint256 _amount)
-        public
-        conversionsAllowed
-        multipleConnectorsOnly
-    {
-        uint256 supply = token.totalSupply();
-        IBancorFormula formula = IBancorFormula(registry.addressOf(ContractIds.BANCOR_FORMULA));
-
-        // iterate through the connector tokens and transfer a percentage equal to the ratio between _amount
-        // and the total supply in each connector from the caller to the converter
-        IERC20Token connectorToken;
-        uint256 connectorBalance;
-        uint256 connectorAmount;
-        for (uint16 i = 0; i < connectorTokens.length; i++) {
-            connectorToken = connectorTokens[i];
-            connectorBalance = getConnectorBalance(connectorToken);
-            connectorAmount = formula.calculateFundReturn(supply, connectorBalance, totalConnectorWeight, _amount);
-
-            // update virtual balance if relevant
-            Connector storage connector = connectors[connectorToken];
-            if (connector.isVirtualBalanceEnabled)
-                connector.virtualBalance = connector.virtualBalance.add(connectorAmount);
-
-            // transfer funds from the caller in the connector token
-            ensureTransferFrom(connectorToken, msg.sender, this, connectorAmount);
-
-            // dispatch price data update for the smart token/connector
-            emit PriceDataUpdate(connectorToken, supply + _amount, connectorBalance + connectorAmount, connector.weight);
-        }
-
-        // issue new funds to the caller in the smart token
-        token.issue(msg.sender, _amount);
-    }
-
-    /**
-        @dev sells the token for all connector tokens using the same percentage
-        i.e. if the holder sells 10% of the supply, they will receive 10% of each
-        connector token balance in return
-        note that the function can also be called if conversions are disabled
-
-        @param _amount  amount to liquidate (in the smart token)
-    */
-    function liquidate(uint256 _amount)
-        public
-        multipleConnectorsOnly
-    {
-        uint256 supply = token.totalSupply();
-        IBancorFormula formula = IBancorFormula(registry.addressOf(ContractIds.BANCOR_FORMULA));
-
-        // destroy _amount from the caller's balance in the smart token
-        token.destroy(msg.sender, _amount);
-
-        // iterate through the connector tokens and send a percentage equal to the ratio between _amount
-        // and the total supply from each connector balance to the caller
-        IERC20Token connectorToken;
-        uint256 connectorBalance;
-        uint256 connectorAmount;
-        for (uint16 i = 0; i < connectorTokens.length; i++) {
-            connectorToken = connectorTokens[i];
-            connectorBalance = getConnectorBalance(connectorToken);
-            connectorAmount = formula.calculateLiquidateReturn(supply, connectorBalance, totalConnectorWeight, _amount);
-
-            // update virtual balance if relevant
-            Connector storage connector = connectors[connectorToken];
-            if (connector.isVirtualBalanceEnabled)
-                connector.virtualBalance = connector.virtualBalance.sub(connectorAmount);
-
-            // transfer funds to the caller in the connector token
-            // the transfer might fail if the actual connector balance is smaller than the virtual balance
-            ensureTransfer(connectorToken, msg.sender, connectorAmount);
-
-            // dispatch price data update for the smart token/connector
-            emit PriceDataUpdate(connectorToken, supply - _amount, connectorBalance - connectorAmount, connector.weight);
-        }
-    }
-
-    /**
-        @dev deprecated, backward compatibility
-    */
-    function change(IERC20Token _fromToken, IERC20Token _toToken, uint256 _amount, uint256 _minReturn) public returns (uint256) {
-        return convertInternal(_fromToken, _toToken, _amount, _minReturn);
-    }
-
-    /**
-        @dev helper, dispatches the Conversion event
-
-        @param _fromToken       ERC20 token to convert from
-        @param _toToken         ERC20 token to convert to
-        @param _amount          amount purchased/sold (in the source token)
-        @param _returnAmount    amount returned (in the target token)
-    */
-    function dispatchConversionEvent(IERC20Token _fromToken, IERC20Token _toToken, uint256 _amount, uint256 _returnAmount, uint256 _feeAmount) private {
-        // fee amount is converted to 255 bits -
-        // negative amount means the fee is taken from the source token, positive amount means its taken from the target token
-        // currently the fee is always taken from the target token
-        // since we convert it to a signed number, we first ensure that it's capped at 255 bits to prevent overflow
-        assert(_feeAmount < 2 ** 255);
-        emit Conversion(_fromToken, _toToken, msg.sender, _amount, _returnAmount, int256(_feeAmount));
-    }
-
-    function getSignature(
-        uint256 _customVal,
-        uint256 _block,
-        uint8 _v,
-        bytes32 _r,
-        bytes32 _s
-    ) private pure returns (uint256[] memory) {
-        if (_v == 0x0 && _r == 0x0 && _s == 0x0)
-            return new uint256[](0);
-        uint256[] memory signature = new uint256[](5);
-        signature[0] = _customVal;
-        signature[1] = _block;
-        signature[2] = uint256(_v);
-        signature[3] = uint256(_r);
-        signature[4] = uint256(_s);
-        return signature;
-    }
-
-    /**
-        @dev deprecated, backward compatibility
-    */
-    function convert(IERC20Token _fromToken, IERC20Token _toToken, uint256 _amount, uint256 _minReturn) public returns (uint256) {
-        return convert2(_fromToken, _toToken, _amount, _minReturn, address(0), 0);
-    }
-
-    /**
-        @dev deprecated, backward compatibility
-    */
-    function quickConvert(IERC20Token[] _path, uint256 _amount, uint256 _minReturn) public payable returns (uint256) {
-        return quickConvert2(_path, _amount, _minReturn, address(0), 0);
-    }
-
-    /**
-        @dev deprecated, backward compatibility
-    */
-    function quickConvertPrioritized(IERC20Token[] _path, uint256 _amount, uint256 _minReturn, uint256 _block, uint8 _v, bytes32 _r, bytes32 _s) public payable returns (uint256) {
-        return quickConvertPrioritized2(_path, _amount, _minReturn, getSignature(_amount, _block, _v, _r, _s), address(0), 0);
-    }
-
-    /**
-        @dev deprecated, backward compatibility
-    */
-    function completeXConversion(IERC20Token[] _path, uint256 _minReturn, uint256 _conversionId, uint256 _block, uint8 _v, bytes32 _r, bytes32 _s) public returns (uint256) {
-        return completeXConversion2(_path, _minReturn, _conversionId, getSignature(_conversionId, _block, _v, _r, _s));
-    }
-}
-=======
-pragma solidity ^0.4.24;
-import './interfaces/IBancorConverter.sol';
-import './interfaces/IBancorConverterUpgrader.sol';
-import './interfaces/IBancorFormula.sol';
-import '../IBancorNetwork.sol';
-import '../ContractIds.sol';
-import '../FeatureIds.sol';
-import '../utility/Managed.sol';
-import '../utility/Utils.sol';
-import '../utility/SafeMath.sol';
-import '../utility/interfaces/IContractRegistry.sol';
-import '../utility/interfaces/IContractFeatures.sol';
-import '../utility/interfaces/IAddressList.sol';
-import '../token/SmartTokenController.sol';
-import '../token/interfaces/ISmartToken.sol';
-import '../token/interfaces/INonStandardERC20.sol';
-import '../token/interfaces/IEtherToken.sol';
-import '../bancorx/interfaces/IBancorX.sol';
-
-/**
-  * @dev Bancor Converter
-  * 
-  * The Bancor converter allows for conversions between a Smart Token and other ERC20 tokens and between different ERC20 tokens and themselves. 
-  * 
-  * The ERC20 connector balance can be virtual, meaning that the calculations are based on the virtual balance instead of relying on the actual connector balance.
-  * 
-  * This is a security mechanism that prevents the need to keep a very large (and valuable) balance in a single contract. 
-  * 
-  * The converter is upgradable (just like any SmartTokenController) and all upgrades are opt-in. 
-  * 
-  * WARNING: It is NOT RECOMMENDED to use the converter with Smart Tokens that have less than 8 decimal digits or with very small numbers because of precision loss 
-  * 
-  * Open issues:
-  * - Front-running attacks are currently mitigated by the following mechanisms:
-  *     - minimum return argument for each conversion provides a way to define a minimum/maximum price for the transaction
-  *     - gas price limit prevents users from having control over the order of execution
-  *     - gas price limit check can be skipped if the transaction comes from a trusted, whitelisted signer
-  * 
-  * Other potential solutions might include a commit/reveal based schemes
-  * - Possibly add getters for the connector fields so that the client won't need to rely on the order in the struct
-*/
-contract BancorConverter is IBancorConverter, SmartTokenController, Managed, ContractIds, FeatureIds {
-    using SafeMath for uint256;
-
-    
-    uint32 private constant MAX_WEIGHT = 1000000;
-    uint64 private constant MAX_CONVERSION_FEE = 1000000;
-
-    struct Connector {
-        uint256 virtualBalance;         // connector virtual balance
-        uint32 weight;                  // connector weight, represented in ppm, 1-1000000
-        bool isVirtualBalanceEnabled;   // true if virtual balance is enabled, false if not
-        bool isSaleEnabled;             // is sale of the connector token enabled, can be set by the owner
-        bool isSet;                     // used to tell if the mapping element is defined
-    }
-
-    /**
-      * @dev version number
-    */
-    uint16 public version = 16;
-    string public converterType = 'bancor';
-
-    bool public allowRegistryUpdate = true;             // allows the owner to prevent/allow the registry to be updated
-    IContractRegistry public prevRegistry;              // address of previous registry as security mechanism
-    IContractRegistry public registry;                  // contract registry contract
-    IWhitelist public conversionWhitelist;              // whitelist contract with list of addresses that are allowed to use the converter
-    IERC20Token[] public connectorTokens;               // ERC20 standard token addresses
-    mapping (address => Connector) public connectors;   // connector token addresses -> connector data
-    uint32 private totalConnectorWeight = 0;            // used to efficiently prevent increasing the total connector weight above 100%
-    uint32 public maxConversionFee = 0;                 // maximum conversion fee for the lifetime of the contract,
-                                                        // represented in ppm, 0...1000000 (0 = no fee, 100 = 0.01%, 1000000 = 100%)
-    uint32 public conversionFee = 0;                    // current conversion fee, represented in ppm, 0...maxConversionFee
-    bool public conversionsEnabled = true;              // true if token conversions is enabled, false if not
-
-    /**
-      * @dev triggered when a conversion between two tokens occurs
-      * 
-      * @param _fromToken       ERC20 token converted from
-      * @param _toToken         ERC20 token converted to
-      * @param _trader          wallet that initiated the trade
-      * @param _amount          amount converted, in fromToken
-      * @param _return          amount returned, minus conversion fee
-      * @param _conversionFee   conversion fee
-    */
-    event Conversion(
-        address indexed _fromToken,
-        address indexed _toToken,
-        address indexed _trader,
-        uint256 _amount,
-        uint256 _return,
-        int256 _conversionFee
-    );
-
-    /**
-      * @dev triggered after a conversion with new price data
-      * 
-      * @param  _connectorToken     connector token
-      * @param  _tokenSupply        smart token supply
-      * @param  _connectorBalance   connector balance
-      * @param  _connectorWeight    connector weight
-    */
-    event PriceDataUpdate(
-        address indexed _connectorToken,
-        uint256 _tokenSupply,
-        uint256 _connectorBalance,
-        uint32 _connectorWeight
-    );
-
-    /**
-      * @dev triggered when the conversion fee is updated
-      * 
-      * @param  _prevFee    previous fee percentage, represented in ppm
-      * @param  _newFee     new fee percentage, represented in ppm
-    */
-    event ConversionFeeUpdate(uint32 _prevFee, uint32 _newFee);
-
-    /**
-      * @dev triggered when conversions are enabled/disabled
-      * 
-      * @param  _conversionsEnabled true if conversions are enabled, false if not
-    */
-    event ConversionsEnable(bool _conversionsEnabled);
-
-    /**
-      * @dev initializes a new BancorConverter instance
-      * 
-      * @param  _token              smart token governed by the converter
-      * @param  _registry           address of a contract registry contract
-      * @param  _maxConversionFee   maximum conversion fee, represented in ppm
-      * @param  _connectorToken     optional, initial connector, allows defining the first connector at deployment time
-      * @param  _connectorWeight    optional, weight for the initial connector
-    */
-    constructor(
-        ISmartToken _token,
-        IContractRegistry _registry,
-        uint32 _maxConversionFee,
-        IERC20Token _connectorToken,
-        uint32 _connectorWeight
-    )
-        public
-        SmartTokenController(_token)
-        validAddress(_registry)
-        validMaxConversionFee(_maxConversionFee)
-    {
-        registry = _registry;
-        prevRegistry = _registry;
-        IContractFeatures features = IContractFeatures(registry.addressOf(ContractIds.CONTRACT_FEATURES));
-
-        // initialize supported features
-        if (features != address(0))
-            features.enableFeatures(FeatureIds.CONVERTER_CONVERSION_WHITELIST, true);
-
-        maxConversionFee = _maxConversionFee;
-
-        if (_connectorToken != address(0))
-            addConnector(_connectorToken, _connectorWeight, false);
-    }
-
-    // validates a connector token address - verifies that the address belongs to one of the connector tokens
-    modifier validConnector(IERC20Token _address) {
-        require(connectors[_address].isSet);
-        _;
-    }
-
-    // validates a token address - verifies that the address belongs to one of the convertible tokens
-    modifier validToken(IERC20Token _address) {
-        require(_address == token || connectors[_address].isSet);
-        _;
-    }
-
-    // validates maximum conversion fee
-    modifier validMaxConversionFee(uint32 _conversionFee) {
-        require(_conversionFee >= 0 && _conversionFee <= MAX_CONVERSION_FEE);
-        _;
-    }
-
-    // validates conversion fee
-    modifier validConversionFee(uint32 _conversionFee) {
-        require(_conversionFee >= 0 && _conversionFee <= maxConversionFee);
-        _;
-    }
-
-    // validates connector weight range
-    modifier validConnectorWeight(uint32 _weight) {
-        require(_weight > 0 && _weight <= MAX_WEIGHT);
-        _;
-    }
-
-    // allows execution only when the total weight is 100%
-    modifier maxTotalWeightOnly() {
-        require(totalConnectorWeight == MAX_WEIGHT);
-        _;
-    }
-
-    // allows execution only when conversions aren't disabled
-    modifier conversionsAllowed {
-        assert(conversionsEnabled);
-        _;
-    }
-
-    // allows execution by the BancorNetwork contract only
-    modifier bancorNetworkOnly {
-        IBancorNetwork bancorNetwork = IBancorNetwork(registry.addressOf(ContractIds.BANCOR_NETWORK));
-        require(msg.sender == address(bancorNetwork));
-        _;
-    }
-
-    // allows execution by the converter upgrader contract only
-    modifier converterUpgraderOnly {
-        address converterUpgrader = registry.addressOf(ContractIds.BANCOR_CONVERTER_UPGRADER);
-        require(owner == converterUpgrader);
-        _;
-    }
-
-    /**
-      * @dev sets the contract registry to whichever address the current registry is pointing to
-     */
-    function updateRegistry() public {
-        // require that upgrading is allowed or that the caller is the owner
-        require(allowRegistryUpdate || msg.sender == owner);
-
-        // get the address of whichever registry the current registry is pointing to
-        address newRegistry = registry.addressOf(ContractIds.CONTRACT_REGISTRY);
-
-        // if the new registry hasn't changed or is the zero address, revert
-        require(newRegistry != address(registry) && newRegistry != address(0));
-
-        // set the previous registry as current registry and current registry as newRegistry
-        prevRegistry = registry;
-        registry = IContractRegistry(newRegistry);
-    }
-
-    /**
-      * @dev security mechanism allowing the converter owner to revert to the previous registry,
-      * to be used in emergency scenario
-    */
-    function restoreRegistry() public ownerOrManagerOnly {
-        // set the registry as previous registry
-        registry = prevRegistry;
-
-        // after a previous registry is restored, only the owner can allow future updates
-        allowRegistryUpdate = false;
-    }
-
-    /**
-      * @dev disables the registry update functionality
-      * this is a safety mechanism in case of a emergency
-      * can only be called by the manager or owner
-      * 
-      * @param _disable    true to disable registry updates, false to re-enable them
-    */
-    function disableRegistryUpdate(bool _disable) public ownerOrManagerOnly {
-        allowRegistryUpdate = !_disable;
-    }
-
-    /**
-      * @dev returns the number of connector tokens defined
-      * 
-      * @return number of connector tokens
-    */
-    function connectorTokenCount() public view returns (uint16) {
-        return uint16(connectorTokens.length);
-    }
-
-    /**
-      * @dev allows the owner to update & enable the conversion whitelist contract address
-      * when set, only addresses that are whitelisted are actually allowed to use the converter
-      * note that the whitelist check is actually done by the BancorNetwork contract
-      * 
-      * @param _whitelist    address of a whitelist contract
-    */
-    function setConversionWhitelist(IWhitelist _whitelist)
-        public
-        ownerOnly
-        notThis(_whitelist)
-    {
-        conversionWhitelist = _whitelist;
-    }
-
-    /**
-      * @dev disables the entire conversion functionality
-      * this is a safety mechanism in case of a emergency
-      * can only be called by the manager
-      * 
-      * @param _disable true to disable conversions, false to re-enable them
-    */
-    function disableConversions(bool _disable) public ownerOrManagerOnly {
-        if (conversionsEnabled == _disable) {
-            conversionsEnabled = !_disable;
-            emit ConversionsEnable(conversionsEnabled);
-        }
-    }
-
-    /**
-      * @dev allows transferring the token ownership
-      * the new owner needs to accept the transfer
-      * can only be called by the contract owner
-      * note that token ownership can only be transferred while the owner is the converter upgrader contract
-      * 
-      * @param _newOwner    new token owner
-    */
-    function transferTokenOwnership(address _newOwner)
-        public
-        ownerOnly
-        converterUpgraderOnly
-    {
-        super.transferTokenOwnership(_newOwner);
-    }
-
-    /**
-      * @dev updates the current conversion fee
-      * can only be called by the manager
-      * 
-      * @param _conversionFee new conversion fee, represented in ppm
-    */
-    function setConversionFee(uint32 _conversionFee)
-        public
-        ownerOrManagerOnly
-        validConversionFee(_conversionFee)
-    {
-        emit ConversionFeeUpdate(conversionFee, _conversionFee);
-        conversionFee = _conversionFee;
-    }
-
-    /**
-      * @dev given a return amount, returns the amount minus the conversion fee
-      * 
-      * @param _amount      return amount
-      * @param _magnitude   1 for standard conversion, 2 for cross connector conversion
-      * 
-      * @return return amount minus conversion fee
-    */
-    function getFinalAmount(uint256 _amount, uint8 _magnitude) public view returns (uint256) {
-        return _amount.mul((MAX_CONVERSION_FEE - conversionFee) ** _magnitude).div(MAX_CONVERSION_FEE ** _magnitude);
-    }
-
-    /**
-      * @dev withdraws tokens held by the converter and sends them to an account
-      * can only be called by the owner
-      * note that connector tokens can only be withdrawn by the owner while the converter is inactive
-      * unless the owner is the converter upgrader contract
-      * 
-      * @param _token   ERC20 token contract address
-      * @param _to      account to receive the new amount
-      * @param _amount  amount to withdraw
-    */
-    function withdrawTokens(IERC20Token _token, address _to, uint256 _amount) public {
-        address converterUpgrader = registry.addressOf(ContractIds.BANCOR_CONVERTER_UPGRADER);
-
-        // if the token is not a connector token, allow withdrawal
-        // otherwise verify that the converter is inactive or that the owner is the upgrader contract
-        require(!connectors[_token].isSet || token.owner() != address(this) || owner == converterUpgrader);
-        super.withdrawTokens(_token, _to, _amount);
-    }
-
-    /**
-      * @dev upgrades the converter to the latest version
-      * can only be called by the owner
-      * note that the owner needs to call acceptOwnership/acceptManagement on the new converter after the upgrade
-    */
-    function upgrade() public ownerOnly {
-        IBancorConverterUpgrader converterUpgrader = IBancorConverterUpgrader(registry.addressOf(ContractIds.BANCOR_CONVERTER_UPGRADER));
-
-        transferOwnership(converterUpgrader);
-        converterUpgrader.upgrade(version);
-        acceptOwnership();
-    }
-
-    /**
-      * @dev defines a new connector for the token
-      * can only be called by the owner while the converter is inactive
-      * 
-      * @param _token                  address of the connector token
-      * @param _weight                 constant connector weight, represented in ppm, 1-1000000
-      * @param _enableVirtualBalance   true to enable virtual balance for the connector, false to disable it
-    */
-    function addConnector(IERC20Token _token, uint32 _weight, bool _enableVirtualBalance)
-        public
-        ownerOnly
-        inactive
-        validAddress(_token)
-        notThis(_token)
-        validConnectorWeight(_weight)
-    {
-        require(_token != token && !connectors[_token].isSet && totalConnectorWeight + _weight <= MAX_WEIGHT); // validate input
-
-        connectors[_token].virtualBalance = 0;
-        connectors[_token].weight = _weight;
-        connectors[_token].isVirtualBalanceEnabled = _enableVirtualBalance;
-        connectors[_token].isSaleEnabled = true;
-        connectors[_token].isSet = true;
-        connectorTokens.push(_token);
-        totalConnectorWeight += _weight;
-    }
-
-    /**
-      * @dev updates one of the token connectors
-      * can only be called by the owner
-      * 
-      * @param _connectorToken         address of the connector token
-      * @param _weight                 constant connector weight, represented in ppm, 1-1000000
-      * @param _enableVirtualBalance   true to enable virtual balance for the connector, false to disable it
-      * @param _virtualBalance         new connector's virtual balance
-    */
-    function updateConnector(IERC20Token _connectorToken, uint32 _weight, bool _enableVirtualBalance, uint256 _virtualBalance)
-        public
-        ownerOnly
-        validConnector(_connectorToken)
-        validConnectorWeight(_weight)
-    {
-        Connector storage connector = connectors[_connectorToken];
-        require(totalConnectorWeight - connector.weight + _weight <= MAX_WEIGHT); // validate input
-
-        totalConnectorWeight = totalConnectorWeight - connector.weight + _weight;
-        connector.weight = _weight;
-        connector.isVirtualBalanceEnabled = _enableVirtualBalance;
-        connector.virtualBalance = _virtualBalance;
-    }
-
-    /**
-      * @dev disables converting from the given connector token in case the connector token got compromised
-      * can only be called by the owner
-      * note that converting to the token is still enabled regardless of this flag and it cannot be disabled by the owner
-      * 
-      * @param _connectorToken  connector token contract address
-      * @param _disable         true to disable the token, false to re-enable it
-    */
-    function disableConnectorSale(IERC20Token _connectorToken, bool _disable)
-        public
-        ownerOnly
-        validConnector(_connectorToken)
-    {
-        connectors[_connectorToken].isSaleEnabled = !_disable;
-    }
-
-    /**
-      * @dev returns the connector's virtual balance if one is defined, otherwise returns the actual balance
-      * 
-      * @param _connectorToken  connector token contract address
-      * 
-      * @return connector balance
-    */
-    function getConnectorBalance(IERC20Token _connectorToken)
-        public
-        view
-        validConnector(_connectorToken)
-        returns (uint256)
-    {
-        Connector storage connector = connectors[_connectorToken];
-        return connector.isVirtualBalanceEnabled ? connector.virtualBalance : _connectorToken.balanceOf(this);
-    }
-
-    /**
-      * @dev returns the expected return for converting a specific amount of _fromToken to _toToken
-      * 
-      * @param _fromToken  ERC20 token to convert from
-      * @param _toToken    ERC20 token to convert to
-      * @param _amount     amount to convert, in fromToken
-      * 
-      * @return expected conversion return amount and conversion fee
-    */
-    function getReturn(IERC20Token _fromToken, IERC20Token _toToken, uint256 _amount) public view returns (uint256, uint256) {
-        require(_fromToken != _toToken); // validate input
-
-        // conversion between the token and one of its connectors
-        if (_toToken == token)
-            return getPurchaseReturn(_fromToken, _amount);
-        else if (_fromToken == token)
-            return getSaleReturn(_toToken, _amount);
-
-        // conversion between 2 connectors
-        return getCrossConnectorReturn(_fromToken, _toToken, _amount);
-    }
-
-    /**
-      * @dev returns the expected return for buying the token for a connector token
-      * 
-      * @param _connectorToken  connector token contract address
-      * @param _depositAmount   amount to deposit (in the connector token)
-      * 
-      * @return expected purchase return amount and conversion fee
-    */
-    function getPurchaseReturn(IERC20Token _connectorToken, uint256 _depositAmount)
-        public
-        view
-        active
-        validConnector(_connectorToken)
-        returns (uint256, uint256)
-    {
-        Connector storage connector = connectors[_connectorToken];
-        require(connector.isSaleEnabled); // validate input
-
-        uint256 tokenSupply = token.totalSupply();
-        uint256 connectorBalance = getConnectorBalance(_connectorToken);
-        IBancorFormula formula = IBancorFormula(registry.addressOf(ContractIds.BANCOR_FORMULA));
-        uint256 amount = formula.calculatePurchaseReturn(tokenSupply, connectorBalance, connector.weight, _depositAmount);
-        uint256 finalAmount = getFinalAmount(amount, 1);
-
-        // return the amount minus the conversion fee and the conversion fee
-        return (finalAmount, amount - finalAmount);
-    }
-
-    /**
-      * @dev returns the expected return for selling the token for one of its connector tokens
-      * 
-      * @param _connectorToken  connector token contract address
-      * @param _sellAmount      amount to sell (in the smart token)
-      * 
-      * @return expected sale return amount and conversion fee
-    */
-    function getSaleReturn(IERC20Token _connectorToken, uint256 _sellAmount)
-        public
-        view
-        active
-        validConnector(_connectorToken)
-        returns (uint256, uint256)
-    {
-        Connector storage connector = connectors[_connectorToken];
-        uint256 tokenSupply = token.totalSupply();
-        uint256 connectorBalance = getConnectorBalance(_connectorToken);
-        IBancorFormula formula = IBancorFormula(registry.addressOf(ContractIds.BANCOR_FORMULA));
-        uint256 amount = formula.calculateSaleReturn(tokenSupply, connectorBalance, connector.weight, _sellAmount);
-        uint256 finalAmount = getFinalAmount(amount, 1);
-
-        // return the amount minus the conversion fee and the conversion fee
-        return (finalAmount, amount - finalAmount);
-    }
-
-    /**
-      * @dev returns the expected return for selling one of the connector tokens for another connector token
-      * 
-      * @param _fromConnectorToken  contract address of the connector token to convert from
-      * @param _toConnectorToken    contract address of the connector token to convert to
-      * @param _sellAmount          amount to sell (in the from connector token)
-      * 
-      * @return expected sale return amount and conversion fee (in the to connector token)
-    */
-    function getCrossConnectorReturn(IERC20Token _fromConnectorToken, IERC20Token _toConnectorToken, uint256 _sellAmount)
-        public
-        view
-        active
-        validConnector(_fromConnectorToken)
-        validConnector(_toConnectorToken)
-        returns (uint256, uint256)
-    {
-        Connector storage fromConnector = connectors[_fromConnectorToken];
-        Connector storage toConnector = connectors[_toConnectorToken];
-        require(fromConnector.isSaleEnabled); // validate input
-
-        IBancorFormula formula = IBancorFormula(registry.addressOf(ContractIds.BANCOR_FORMULA));
-        uint256 amount = formula.calculateCrossConnectorReturn(
-            getConnectorBalance(_fromConnectorToken), 
-            fromConnector.weight, 
-            getConnectorBalance(_toConnectorToken), 
-            toConnector.weight, 
-            _sellAmount);
-        uint256 finalAmount = getFinalAmount(amount, 2);
-
-        // return the amount minus the conversion fee and the conversion fee
-        // the fee is higher (magnitude = 2) since cross connector conversion equals 2 conversions (from / to the smart token)
-        return (finalAmount, amount - finalAmount);
-    }
-
-    /**
-      * @dev converts a specific amount of _fromToken to _toToken
-      * can only be called by the bancor network contract
-      * 
-      * @param _fromToken  ERC20 token to convert from
-      * @param _toToken    ERC20 token to convert to
-      * @param _amount     amount to convert, in fromToken
-      * @param _minReturn  if the conversion results in an amount smaller than the minimum return - it is cancelled, must be nonzero
-      * 
-      * @return conversion return amount
-    */
-    function convertInternal(IERC20Token _fromToken, IERC20Token _toToken, uint256 _amount, uint256 _minReturn)
-        public
-        bancorNetworkOnly
-        conversionsAllowed
-        greaterThanZero(_minReturn)
-        returns (uint256)
-    {
-        require(_fromToken != _toToken); // validate input
-
-        // conversion between the token and one of its connectors
-        if (_toToken == token)
-            return buy(_fromToken, _amount, _minReturn);
-        else if (_fromToken == token)
-            return sell(_toToken, _amount, _minReturn);
-
-        uint256 amount;
-        uint256 feeAmount;
-
-        // conversion between 2 connectors
-        (amount, feeAmount) = getCrossConnectorReturn(_fromToken, _toToken, _amount);
-        // ensure the trade gives something in return and meets the minimum requested amount
-        require(amount != 0 && amount >= _minReturn);
-
-        // update the source token virtual balance if relevant
-        Connector storage fromConnector = connectors[_fromToken];
-        if (fromConnector.isVirtualBalanceEnabled)
-            fromConnector.virtualBalance = fromConnector.virtualBalance.add(_amount);
-
-        // update the target token virtual balance if relevant
-        Connector storage toConnector = connectors[_toToken];
-        if (toConnector.isVirtualBalanceEnabled)
-            toConnector.virtualBalance = toConnector.virtualBalance.sub(amount);
-
-        // ensure that the trade won't deplete the connector balance
-        uint256 toConnectorBalance = getConnectorBalance(_toToken);
-        assert(amount < toConnectorBalance);
-
-        // transfer funds from the caller in the from connector token
-        ensureTransferFrom(_fromToken, msg.sender, this, _amount);
-        // transfer funds to the caller in the to connector token
-        // the transfer might fail if the actual connector balance is smaller than the virtual balance
-        ensureTransfer(_toToken, msg.sender, amount);
-
-        // dispatch the conversion event
-        // the fee is higher (magnitude = 2) since cross connector conversion equals 2 conversions (from / to the smart token)
-        dispatchConversionEvent(_fromToken, _toToken, _amount, amount, feeAmount);
-
-        // dispatch price data updates for the smart token / both connectors
-        emit PriceDataUpdate(_fromToken, token.totalSupply(), getConnectorBalance(_fromToken), fromConnector.weight);
-        emit PriceDataUpdate(_toToken, token.totalSupply(), getConnectorBalance(_toToken), toConnector.weight);
-        return amount;
-    }
-
-    /**
-      * @dev buys the token by depositing one of its connector tokens
-      * 
-      * @param _connectorToken  connector token contract address
-      * @param _depositAmount   amount to deposit (in the connector token)
-      * @param _minReturn       if the conversion results in an amount smaller than the minimum return - it is cancelled, must be nonzero
-      * 
-      * @return buy return amount
-    */
-    function buy(IERC20Token _connectorToken, uint256 _depositAmount, uint256 _minReturn) internal returns (uint256) {
-        uint256 amount;
-        uint256 feeAmount;
-        (amount, feeAmount) = getPurchaseReturn(_connectorToken, _depositAmount);
-        // ensure the trade gives something in return and meets the minimum requested amount
-        require(amount != 0 && amount >= _minReturn);
-
-        // update virtual balance if relevant
-        Connector storage connector = connectors[_connectorToken];
-        if (connector.isVirtualBalanceEnabled)
-            connector.virtualBalance = connector.virtualBalance.add(_depositAmount);
-
-        // transfer funds from the caller in the connector token
-        ensureTransferFrom(_connectorToken, msg.sender, this, _depositAmount);
-        // issue new funds to the caller in the smart token
-        token.issue(msg.sender, amount);
-
-        // dispatch the conversion event
-        dispatchConversionEvent(_connectorToken, token, _depositAmount, amount, feeAmount);
-
-        // dispatch price data update for the smart token/connector
-        emit PriceDataUpdate(_connectorToken, token.totalSupply(), getConnectorBalance(_connectorToken), connector.weight);
-        return amount;
-    }
-
-    /**
-      * @dev sells the token by withdrawing from one of its connector tokens
-      * 
-      * @param _connectorToken  connector token contract address
-      * @param _sellAmount      amount to sell (in the smart token)
-      * @param _minReturn       if the conversion results in an amount smaller the minimum return - it is cancelled, must be nonzero
-      * 
-      * @return sell return amount
-    */
-    function sell(IERC20Token _connectorToken, uint256 _sellAmount, uint256 _minReturn) internal returns (uint256) {
-        require(_sellAmount <= token.balanceOf(msg.sender)); // validate input
-        uint256 amount;
-        uint256 feeAmount;
-        (amount, feeAmount) = getSaleReturn(_connectorToken, _sellAmount);
-        // ensure the trade gives something in return and meets the minimum requested amount
-        require(amount != 0 && amount >= _minReturn);
-
-        // ensure that the trade will only deplete the connector balance if the total supply is depleted as well
-        uint256 tokenSupply = token.totalSupply();
-        uint256 connectorBalance = getConnectorBalance(_connectorToken);
-        assert(amount < connectorBalance || (amount == connectorBalance && _sellAmount == tokenSupply));
-
-        // update virtual balance if relevant
-        Connector storage connector = connectors[_connectorToken];
-        if (connector.isVirtualBalanceEnabled)
-            connector.virtualBalance = connector.virtualBalance.sub(amount);
-
-        // destroy _sellAmount from the caller's balance in the smart token
-        token.destroy(msg.sender, _sellAmount);
-        // transfer funds to the caller in the connector token
-        // the transfer might fail if the actual connector balance is smaller than the virtual balance
-        ensureTransfer(_connectorToken, msg.sender, amount);
-
-        // dispatch the conversion event
-        dispatchConversionEvent(token, _connectorToken, _sellAmount, amount, feeAmount);
-
-        // dispatch price data update for the smart token/connector
-        emit PriceDataUpdate(_connectorToken, token.totalSupply(), getConnectorBalance(_connectorToken), connector.weight);
-        return amount;
-    }
-
-    /**
-      * @dev converts a specific amount of _fromToken to _toToken
-      * 
-      * @param _fromToken           ERC20 token to convert from
-      * @param _toToken             ERC20 token to convert to
-      * @param _amount              amount to convert, in fromToken
-      * @param _minReturn           if the conversion results in an amount smaller than the minimum return - it is cancelled, must be nonzero
-      * @param _affiliateAccount    affiliate account
-      * @param _affiliateFee        affiliate fee in PPM
-      * 
-      * @return conversion return amount
-    */
-    function convert2(IERC20Token _fromToken, IERC20Token _toToken, uint256 _amount, uint256 _minReturn, address _affiliateAccount, uint256 _affiliateFee) public returns (uint256) {
-        IERC20Token[] memory path = new IERC20Token[](3);
-        (path[0], path[1], path[2]) = (_fromToken, token, _toToken);
-        return quickConvert2(path, _amount, _minReturn, _affiliateAccount, _affiliateFee);
-    }
-
-    /**
-      * @dev converts the token to any other token in the bancor network by following a predefined conversion path
-      * note that when converting from an ERC20 token (as opposed to a smart token), allowance must be set beforehand
-      * 
-      * @param _path                conversion path, see conversion path format in the BancorNetwork contract
-      * @param _amount              amount to convert from (in the initial source token)
-      * @param _minReturn           if the conversion results in an amount smaller than the minimum return - it is cancelled, must be nonzero
-      * @param _affiliateAccount    affiliate account
-      * @param _affiliateFee        affiliate fee in PPM
-      * 
-      * @return tokens issued in return
-    */
-    function quickConvert2(IERC20Token[] _path, uint256 _amount, uint256 _minReturn, address _affiliateAccount, uint256 _affiliateFee)
-        public
-        payable
-        returns (uint256)
-    {
-        return quickConvertPrioritized2(_path, _amount, _minReturn, getSignature(0x0, 0x0, 0x0, 0x0, 0x0), _affiliateAccount, _affiliateFee);
-    }
-
-    /**
-      * @dev converts the token to any other token in the bancor network by following a predefined conversion path
-      * note that when converting from an ERC20 token (as opposed to a smart token), allowance must be set beforehand
-      * 
-      * @param _path                conversion path, see conversion path format in the BancorNetwork contract
-      * @param _amount              amount to convert from (in the initial source token)
-      * @param _minReturn           if the conversion results in an amount smaller than the minimum return - it is cancelled, must be nonzero
-      * @param _signature           an array of the following elements:
-      *                             [0] uint256     custom value that was signed for prioritized conversion; must be equal to _amount
-      *                             [1] uint256     if the current block exceeded the given parameter - it is cancelled
-      *                             [2] uint8       (signature[128:130]) associated with the signer address and helps to validate if the signature is legit
-      *                             [3] bytes32     (signature[0:64]) associated with the signer address and helps to validate if the signature is legit
-      *                             [4] bytes32     (signature[64:128]) associated with the signer address and helps to validate if the signature is legit
-      *                             if the array is empty (length == 0), then the gas-price limit is verified instead of the signature
-      * @param _affiliateAccount    affiliate account
-      * @param _affiliateFee        affiliate fee in PPM
-      * 
-      * @return tokens issued in return
-    */
-    function quickConvertPrioritized2(IERC20Token[] _path, uint256 _amount, uint256 _minReturn, uint256[] memory _signature, address _affiliateAccount, uint256 _affiliateFee)
-        public
-        payable
-        returns (uint256)
-    {
-        require(_signature.length == 0 || _signature[0] == _amount);
-
-        IBancorNetwork bancorNetwork = IBancorNetwork(registry.addressOf(ContractIds.BANCOR_NETWORK));
-
-        // we need to transfer the source tokens from the caller to the BancorNetwork contract,
-        // so it can execute the conversion on behalf of the caller
-        if (msg.value == 0) {
-            // not ETH, send the source tokens to the BancorNetwork contract
-            // if the token is the smart token, no allowance is required - destroy the tokens
-            // from the caller and issue them to the BancorNetwork contract
-            if (_path[0] == token) {
-                token.destroy(msg.sender, _amount); // destroy _amount tokens from the caller's balance in the smart token
-                token.issue(bancorNetwork, _amount); // issue _amount new tokens to the BancorNetwork contract
-            } else {
-                // otherwise, we assume we already have allowance, transfer the tokens directly to the BancorNetwork contract
-                ensureTransferFrom(_path[0], msg.sender, bancorNetwork, _amount);
-            }
-        }
-
-        // execute the conversion and pass on the ETH with the call
-        return bancorNetwork.convertForPrioritized4.value(msg.value)(_path, _amount, _minReturn, msg.sender, _signature, _affiliateAccount, _affiliateFee);
-    }
-
-    /**
-      * @dev allows a user to convert BNT that was sent from another blockchain into any other
-      * token on the BancorNetwork without specifying the amount of BNT to be converted, but
-      * rather by providing the xTransferId which allows us to get the amount from BancorX.
-      * 
-      * @param _path            conversion path, see conversion path format in the BancorNetwork contract
-      * @param _minReturn       if the conversion results in an amount smaller than the minimum return - it is cancelled, must be nonzero
-      * @param _conversionId    pre-determined unique (if non zero) id which refers to this transaction 
-      * @param _signature       an array of the following elements:
-      *                         [0] uint256     custom value that was signed for prioritized conversion; must be equal to _conversionId
-      *                         [1] uint256     if the current block exceeded the given parameter - it is cancelled
-      *                         [2] uint8       (signature[128:130]) associated with the signer address and helps to validate if the signature is legit
-      *                         [3] bytes32     (signature[0:64]) associated with the signer address and helps to validate if the signature is legit
-      *                         [4] bytes32     (signature[64:128]) associated with the signer address and helps to validate if the signature is legit
-      *                         if the array is empty (length == 0), then the gas-price limit is verified instead of the signature
-      * 
-      * @return tokens issued in return
-    */
-    function completeXConversion2(
-        IERC20Token[] _path,
-        uint256 _minReturn,
-        uint256 _conversionId,
-        uint256[] memory _signature
-    )
-        public
-        returns (uint256)
-    {
-        // verify that the custom value (if valid) is equal to _conversionId
-        require(_signature.length == 0 || _signature[0] == _conversionId);
-
-        IBancorX bancorX = IBancorX(registry.addressOf(ContractIds.BANCOR_X));
-        IBancorNetwork bancorNetwork = IBancorNetwork(registry.addressOf(ContractIds.BANCOR_NETWORK));
-
-        // verify that the first token in the path is BNT
-        require(_path[0] == registry.addressOf(ContractIds.BNT_TOKEN));
-
-        // get conversion amount from BancorX contract
-        uint256 amount = bancorX.getXTransferAmount(_conversionId, msg.sender);
-
-        // send BNT from msg.sender to the BancorNetwork contract
-        token.destroy(msg.sender, amount);
-        token.issue(bancorNetwork, amount);
-
-        return bancorNetwork.convertForPrioritized4(_path, amount, _minReturn, msg.sender, _signature, address(0), 0);
-    }
-
-    /**
-      * @dev ensures transfer of tokens, taking into account that some ERC-20 implementations don't return
-      * true on success but revert on failure instead
-      * 
-      * @param _token     the token to transfer
-      * @param _to        the address to transfer the tokens to
-      * @param _amount    the amount to transfer
-    */
-    function ensureTransfer(IERC20Token _token, address _to, uint256 _amount) private {
-        IAddressList addressList = IAddressList(registry.addressOf(ContractIds.NON_STANDARD_TOKEN_REGISTRY));
-
-        if (addressList.listedAddresses(_token)) {
-            uint256 prevBalance = _token.balanceOf(_to);
-            // we have to cast the token contract in an interface which has no return value
-            INonStandardERC20(_token).transfer(_to, _amount);
-            uint256 postBalance = _token.balanceOf(_to);
-            assert(postBalance > prevBalance);
-        } else {
-            // if the token isn't whitelisted, we assert on transfer
-            assert(_token.transfer(_to, _amount));
-        }
-    }
-
-    /**
-      * @dev ensures transfer of tokens, taking into account that some ERC-20 implementations don't return
-      * true on success but revert on failure instead
-      * 
-      * @param _token     the token to transfer
-      * @param _from      the address to transfer the tokens from
-      * @param _to        the address to transfer the tokens to
-      * @param _amount    the amount to transfer
-    */
-    function ensureTransferFrom(IERC20Token _token, address _from, address _to, uint256 _amount) private {
-        IAddressList addressList = IAddressList(registry.addressOf(ContractIds.NON_STANDARD_TOKEN_REGISTRY));
-
-        if (addressList.listedAddresses(_token)) {
-            uint256 prevBalance = _token.balanceOf(_to);
-            // we have to cast the token contract in an interface which has no return value
-            INonStandardERC20(_token).transferFrom(_from, _to, _amount);
-            uint256 postBalance = _token.balanceOf(_to);
-            assert(postBalance > prevBalance);
-        } else {
-            // if the token is standard, we assert on transfer
-            assert(_token.transferFrom(_from, _to, _amount));
-        }
-    }
-
-    /**
-      * @dev buys the token with all connector tokens using the same percentage
-      * i.e. if the caller increases the supply by 10%, it will cost an amount equal to
-      * 10% of each connector token balance
-      * can only be called if the max total weight is exactly 100% and while conversions are enabled
-      * 
-      * @param _amount  amount to increase the supply by (in the smart token)
-    */
-    function fund(uint256 _amount)
-        public
-        maxTotalWeightOnly
-        conversionsAllowed
-    {
-        uint256 supply = token.totalSupply();
-
-        // iterate through the connector tokens and transfer a percentage equal to the ratio between _amount
-        // and the total supply in each connector from the caller to the converter
-        IERC20Token connectorToken;
-        uint256 connectorBalance;
-        uint256 connectorAmount;
-        for (uint16 i = 0; i < connectorTokens.length; i++) {
-            connectorToken = connectorTokens[i];
-            connectorBalance = getConnectorBalance(connectorToken);
-            connectorAmount = _amount.mul(connectorBalance).sub(1).div(supply).add(1);
-
-            // update virtual balance if relevant
-            Connector storage connector = connectors[connectorToken];
-            if (connector.isVirtualBalanceEnabled)
-                connector.virtualBalance = connector.virtualBalance.add(connectorAmount);
-
-            // transfer funds from the caller in the connector token
-            ensureTransferFrom(connectorToken, msg.sender, this, connectorAmount);
-
-            // dispatch price data update for the smart token/connector
-            emit PriceDataUpdate(connectorToken, supply + _amount, connectorBalance + connectorAmount, connector.weight);
-        }
-
-        // issue new funds to the caller in the smart token
-        token.issue(msg.sender, _amount);
-    }
-
-    /**
-      * @dev sells the token for all connector tokens using the same percentage
-      * i.e. if the holder sells 10% of the supply, they will receive 10% of each
-      * connector token balance in return
-      * can only be called if the max total weight is exactly 100%
-      * note that the function can also be called if conversions are disabled
-      * 
-      * @param _amount  amount to liquidate (in the smart token)
-    */
-    function liquidate(uint256 _amount) public maxTotalWeightOnly {
-        uint256 supply = token.totalSupply();
-
-        // destroy _amount from the caller's balance in the smart token
-        token.destroy(msg.sender, _amount);
-
-        // iterate through the connector tokens and send a percentage equal to the ratio between _amount
-        // and the total supply from each connector balance to the caller
-        IERC20Token connectorToken;
-        uint256 connectorBalance;
-        uint256 connectorAmount;
-        for (uint16 i = 0; i < connectorTokens.length; i++) {
-            connectorToken = connectorTokens[i];
-            connectorBalance = getConnectorBalance(connectorToken);
-            connectorAmount = _amount.mul(connectorBalance).div(supply);
-
-            // update virtual balance if relevant
-            Connector storage connector = connectors[connectorToken];
-            if (connector.isVirtualBalanceEnabled)
-                connector.virtualBalance = connector.virtualBalance.sub(connectorAmount);
-
-            // transfer funds to the caller in the connector token
-            // the transfer might fail if the actual connector balance is smaller than the virtual balance
-            ensureTransfer(connectorToken, msg.sender, connectorAmount);
-
-            // dispatch price data update for the smart token/connector
-            emit PriceDataUpdate(connectorToken, supply - _amount, connectorBalance - connectorAmount, connector.weight);
-        }
-    }
-
-    /**
-      * @dev deprecated, backward compatibility
-    */
-    function change(IERC20Token _fromToken, IERC20Token _toToken, uint256 _amount, uint256 _minReturn) public returns (uint256) {
-        return convertInternal(_fromToken, _toToken, _amount, _minReturn);
-    }
-
-    /**
-      * @dev helper, dispatches the Conversion event
-      * 
-      * @param _fromToken       ERC20 token to convert from
-      * @param _toToken         ERC20 token to convert to
-      * @param _amount          amount purchased/sold (in the source token)
-      * @param _returnAmount    amount returned (in the target token)
-    */
-    function dispatchConversionEvent(IERC20Token _fromToken, IERC20Token _toToken, uint256 _amount, uint256 _returnAmount, uint256 _feeAmount) private {
-        // fee amount is converted to 255 bits -
-        // negative amount means the fee is taken from the source token, positive amount means its taken from the target token
-        // currently the fee is always taken from the target token
-        // since we convert it to a signed number, we first ensure that it's capped at 255 bits to prevent overflow
-        assert(_feeAmount < 2 ** 255);
-        emit Conversion(_fromToken, _toToken, msg.sender, _amount, _returnAmount, int256(_feeAmount));
-    }
-
-    function getSignature(
-        uint256 _customVal,
-        uint256 _block,
-        uint8 _v,
-        bytes32 _r,
-        bytes32 _s
-    ) private pure returns (uint256[] memory) {
-        if (_v == 0x0 && _r == 0x0 && _s == 0x0)
-            return new uint256[](0);
-        uint256[] memory signature = new uint256[](5);
-        signature[0] = _customVal;
-        signature[1] = _block;
-        signature[2] = uint256(_v);
-        signature[3] = uint256(_r);
-        signature[4] = uint256(_s);
-        return signature;
-    }
-
-    /**
-      * @dev deprecated, backward compatibility
-    */
-    function convert(IERC20Token _fromToken, IERC20Token _toToken, uint256 _amount, uint256 _minReturn) public returns (uint256) {
-        return convert2(_fromToken, _toToken, _amount, _minReturn, address(0), 0);
-    }
-
-    /**
-      * @dev deprecated, backward compatibility
-    */
-    function quickConvert(IERC20Token[] _path, uint256 _amount, uint256 _minReturn) public payable returns (uint256) {
-        return quickConvert2(_path, _amount, _minReturn, address(0), 0);
-    }
-
-    /**
-      * @dev deprecated, backward compatibility
-    */
-    function quickConvertPrioritized(IERC20Token[] _path, uint256 _amount, uint256 _minReturn, uint256 _block, uint8 _v, bytes32 _r, bytes32 _s) public payable returns (uint256) {
-        return quickConvertPrioritized2(_path, _amount, _minReturn, getSignature(_amount, _block, _v, _r, _s), address(0), 0);
-    }
-
-    /**
-      * @dev deprecated, backward compatibility
-    */
-    function completeXConversion(IERC20Token[] _path, uint256 _minReturn, uint256 _conversionId, uint256 _block, uint8 _v, bytes32 _r, bytes32 _s) public returns (uint256) {
-        return completeXConversion2(_path, _minReturn, _conversionId, getSignature(_conversionId, _block, _v, _r, _s));
-    }
-}
->>>>>>> ef539fd5
+pragma solidity ^0.4.24;
+import './interfaces/IBancorConverter.sol';
+import './interfaces/IBancorConverterUpgrader.sol';
+import './interfaces/IBancorFormula.sol';
+import '../IBancorNetwork.sol';
+import '../ContractIds.sol';
+import '../FeatureIds.sol';
+import '../utility/Managed.sol';
+import '../utility/Utils.sol';
+import '../utility/SafeMath.sol';
+import '../utility/interfaces/IContractRegistry.sol';
+import '../utility/interfaces/IContractFeatures.sol';
+import '../utility/interfaces/IAddressList.sol';
+import '../token/SmartTokenController.sol';
+import '../token/interfaces/ISmartToken.sol';
+import '../token/interfaces/INonStandardERC20.sol';
+import '../token/interfaces/IEtherToken.sol';
+import '../bancorx/interfaces/IBancorX.sol';
+
+/**
+  * @dev Bancor Converter
+  * 
+  * The Bancor converter allows for conversions between a Smart Token and other ERC20 tokens and between different ERC20 tokens and themselves. 
+  * 
+  * The ERC20 connector balance can be virtual, meaning that the calculations are based on the virtual balance instead of relying on the actual connector balance.
+  * 
+  * This is a security mechanism that prevents the need to keep a very large (and valuable) balance in a single contract. 
+  * 
+  * The converter is upgradable (just like any SmartTokenController) and all upgrades are opt-in. 
+  * 
+  * WARNING: It is NOT RECOMMENDED to use the converter with Smart Tokens that have less than 8 decimal digits or with very small numbers because of precision loss 
+  * 
+  * Open issues:
+  * - Front-running attacks are currently mitigated by the following mechanisms:
+  *     - minimum return argument for each conversion provides a way to define a minimum/maximum price for the transaction
+  *     - gas price limit prevents users from having control over the order of execution
+  *     - gas price limit check can be skipped if the transaction comes from a trusted, whitelisted signer
+  * 
+  * Other potential solutions might include a commit/reveal based schemes
+  * - Possibly add getters for the connector fields so that the client won't need to rely on the order in the struct
+*/
+contract BancorConverter is IBancorConverter, SmartTokenController, Managed, ContractIds, FeatureIds {
+    using SafeMath for uint256;
+
+    
+    uint32 private constant MAX_WEIGHT = 1000000;
+    uint64 private constant MAX_CONVERSION_FEE = 1000000;
+
+    struct Connector {
+        uint256 virtualBalance;         // connector virtual balance
+        uint32 weight;                  // connector weight, represented in ppm, 1-1000000
+        bool isVirtualBalanceEnabled;   // true if virtual balance is enabled, false if not
+        bool isSaleEnabled;             // is sale of the connector token enabled, can be set by the owner
+        bool isSet;                     // used to tell if the mapping element is defined
+    }
+
+    /**
+      * @dev version number
+    */
+    uint16 public version = 16;
+    string public converterType = 'bancor';
+
+    bool public allowRegistryUpdate = true;             // allows the owner to prevent/allow the registry to be updated
+    IContractRegistry public prevRegistry;              // address of previous registry as security mechanism
+    IContractRegistry public registry;                  // contract registry contract
+    IWhitelist public conversionWhitelist;              // whitelist contract with list of addresses that are allowed to use the converter
+    IERC20Token[] public connectorTokens;               // ERC20 standard token addresses
+    mapping (address => Connector) public connectors;   // connector token addresses -> connector data
+    uint32 private totalConnectorWeight = 0;            // used to efficiently prevent increasing the total connector weight above 100%
+    uint32 public maxConversionFee = 0;                 // maximum conversion fee for the lifetime of the contract,
+                                                        // represented in ppm, 0...1000000 (0 = no fee, 100 = 0.01%, 1000000 = 100%)
+    uint32 public conversionFee = 0;                    // current conversion fee, represented in ppm, 0...maxConversionFee
+    bool public conversionsEnabled = true;              // true if token conversions is enabled, false if not
+
+    /**
+      * @dev triggered when a conversion between two tokens occurs
+      * 
+      * @param _fromToken       ERC20 token converted from
+      * @param _toToken         ERC20 token converted to
+      * @param _trader          wallet that initiated the trade
+      * @param _amount          amount converted, in fromToken
+      * @param _return          amount returned, minus conversion fee
+      * @param _conversionFee   conversion fee
+    */
+    event Conversion(
+        address indexed _fromToken,
+        address indexed _toToken,
+        address indexed _trader,
+        uint256 _amount,
+        uint256 _return,
+        int256 _conversionFee
+    );
+
+    /**
+      * @dev triggered after a conversion with new price data
+      * 
+      * @param  _connectorToken     connector token
+      * @param  _tokenSupply        smart token supply
+      * @param  _connectorBalance   connector balance
+      * @param  _connectorWeight    connector weight
+    */
+    event PriceDataUpdate(
+        address indexed _connectorToken,
+        uint256 _tokenSupply,
+        uint256 _connectorBalance,
+        uint32 _connectorWeight
+    );
+
+    /**
+      * @dev triggered when the conversion fee is updated
+      * 
+      * @param  _prevFee    previous fee percentage, represented in ppm
+      * @param  _newFee     new fee percentage, represented in ppm
+    */
+    event ConversionFeeUpdate(uint32 _prevFee, uint32 _newFee);
+
+    /**
+      * @dev triggered when conversions are enabled/disabled
+      * 
+      * @param  _conversionsEnabled true if conversions are enabled, false if not
+    */
+    event ConversionsEnable(bool _conversionsEnabled);
+
+    /**
+      * @dev initializes a new BancorConverter instance
+      * 
+      * @param  _token              smart token governed by the converter
+      * @param  _registry           address of a contract registry contract
+      * @param  _maxConversionFee   maximum conversion fee, represented in ppm
+      * @param  _connectorToken     optional, initial connector, allows defining the first connector at deployment time
+      * @param  _connectorWeight    optional, weight for the initial connector
+    */
+    constructor(
+        ISmartToken _token,
+        IContractRegistry _registry,
+        uint32 _maxConversionFee,
+        IERC20Token _connectorToken,
+        uint32 _connectorWeight
+    )
+        public
+        SmartTokenController(_token)
+        validAddress(_registry)
+        validMaxConversionFee(_maxConversionFee)
+    {
+        registry = _registry;
+        prevRegistry = _registry;
+        IContractFeatures features = IContractFeatures(registry.addressOf(ContractIds.CONTRACT_FEATURES));
+
+        // initialize supported features
+        if (features != address(0))
+            features.enableFeatures(FeatureIds.CONVERTER_CONVERSION_WHITELIST, true);
+
+        maxConversionFee = _maxConversionFee;
+
+        if (_connectorToken != address(0))
+            addConnector(_connectorToken, _connectorWeight, false);
+    }
+
+    // validates a connector token address - verifies that the address belongs to one of the connector tokens
+    modifier validConnector(IERC20Token _address) {
+        require(connectors[_address].isSet);
+        _;
+    }
+
+    // validates a token address - verifies that the address belongs to one of the convertible tokens
+    modifier validToken(IERC20Token _address) {
+        require(_address == token || connectors[_address].isSet);
+        _;
+    }
+
+    // validates maximum conversion fee
+    modifier validMaxConversionFee(uint32 _conversionFee) {
+        require(_conversionFee >= 0 && _conversionFee <= MAX_CONVERSION_FEE);
+        _;
+    }
+
+    // validates conversion fee
+    modifier validConversionFee(uint32 _conversionFee) {
+        require(_conversionFee >= 0 && _conversionFee <= maxConversionFee);
+        _;
+    }
+
+    // validates connector weight range
+    modifier validConnectorWeight(uint32 _weight) {
+        require(_weight > 0 && _weight <= MAX_WEIGHT);
+        _;
+    }
+
+    // allows execution only when conversions aren't disabled
+    modifier conversionsAllowed {
+        assert(conversionsEnabled);
+        _;
+    }
+
+    // allows execution by the BancorNetwork contract only
+    modifier bancorNetworkOnly {
+        IBancorNetwork bancorNetwork = IBancorNetwork(registry.addressOf(ContractIds.BANCOR_NETWORK));
+        require(msg.sender == address(bancorNetwork));
+        _;
+    }
+
+    // allows execution by the converter upgrader contract only
+    modifier converterUpgraderOnly {
+        address converterUpgrader = registry.addressOf(ContractIds.BANCOR_CONVERTER_UPGRADER);
+        require(owner == converterUpgrader);
+        _;
+    }
+
+    // allows execution only on a multiple-connector converter
+    modifier multipleConnectorsOnly {
+        require(connectorTokens.length > 1);
+        _;
+    }
+
+    /**
+      * @dev sets the contract registry to whichever address the current registry is pointing to
+     */
+    function updateRegistry() public {
+        // require that upgrading is allowed or that the caller is the owner
+        require(allowRegistryUpdate || msg.sender == owner);
+
+        // get the address of whichever registry the current registry is pointing to
+        address newRegistry = registry.addressOf(ContractIds.CONTRACT_REGISTRY);
+
+        // if the new registry hasn't changed or is the zero address, revert
+        require(newRegistry != address(registry) && newRegistry != address(0));
+
+        // set the previous registry as current registry and current registry as newRegistry
+        prevRegistry = registry;
+        registry = IContractRegistry(newRegistry);
+    }
+
+    /**
+      * @dev security mechanism allowing the converter owner to revert to the previous registry,
+      * to be used in emergency scenario
+    */
+    function restoreRegistry() public ownerOrManagerOnly {
+        // set the registry as previous registry
+        registry = prevRegistry;
+
+        // after a previous registry is restored, only the owner can allow future updates
+        allowRegistryUpdate = false;
+    }
+
+    /**
+      * @dev disables the registry update functionality
+      * this is a safety mechanism in case of a emergency
+      * can only be called by the manager or owner
+      * 
+      * @param _disable    true to disable registry updates, false to re-enable them
+    */
+    function disableRegistryUpdate(bool _disable) public ownerOrManagerOnly {
+        allowRegistryUpdate = !_disable;
+    }
+
+    /**
+      * @dev returns the number of connector tokens defined
+      * 
+      * @return number of connector tokens
+    */
+    function connectorTokenCount() public view returns (uint16) {
+        return uint16(connectorTokens.length);
+    }
+
+    /**
+      * @dev allows the owner to update & enable the conversion whitelist contract address
+      * when set, only addresses that are whitelisted are actually allowed to use the converter
+      * note that the whitelist check is actually done by the BancorNetwork contract
+      * 
+      * @param _whitelist    address of a whitelist contract
+    */
+    function setConversionWhitelist(IWhitelist _whitelist)
+        public
+        ownerOnly
+        notThis(_whitelist)
+    {
+        conversionWhitelist = _whitelist;
+    }
+
+    /**
+      * @dev disables the entire conversion functionality
+      * this is a safety mechanism in case of a emergency
+      * can only be called by the manager
+      * 
+      * @param _disable true to disable conversions, false to re-enable them
+    */
+    function disableConversions(bool _disable) public ownerOrManagerOnly {
+        if (conversionsEnabled == _disable) {
+            conversionsEnabled = !_disable;
+            emit ConversionsEnable(conversionsEnabled);
+        }
+    }
+
+    /**
+      * @dev allows transferring the token ownership
+      * the new owner needs to accept the transfer
+      * can only be called by the contract owner
+      * note that token ownership can only be transferred while the owner is the converter upgrader contract
+      * 
+      * @param _newOwner    new token owner
+    */
+    function transferTokenOwnership(address _newOwner)
+        public
+        ownerOnly
+        converterUpgraderOnly
+    {
+        super.transferTokenOwnership(_newOwner);
+    }
+
+    /**
+      * @dev updates the current conversion fee
+      * can only be called by the manager
+      * 
+      * @param _conversionFee new conversion fee, represented in ppm
+    */
+    function setConversionFee(uint32 _conversionFee)
+        public
+        ownerOrManagerOnly
+        validConversionFee(_conversionFee)
+    {
+        emit ConversionFeeUpdate(conversionFee, _conversionFee);
+        conversionFee = _conversionFee;
+    }
+
+    /**
+      * @dev given a return amount, returns the amount minus the conversion fee
+      * 
+      * @param _amount      return amount
+      * @param _magnitude   1 for standard conversion, 2 for cross connector conversion
+      * 
+      * @return return amount minus conversion fee
+    */
+    function getFinalAmount(uint256 _amount, uint8 _magnitude) public view returns (uint256) {
+        return _amount.mul((MAX_CONVERSION_FEE - conversionFee) ** _magnitude).div(MAX_CONVERSION_FEE ** _magnitude);
+    }
+
+    /**
+      * @dev withdraws tokens held by the converter and sends them to an account
+      * can only be called by the owner
+      * note that connector tokens can only be withdrawn by the owner while the converter is inactive
+      * unless the owner is the converter upgrader contract
+      * 
+      * @param _token   ERC20 token contract address
+      * @param _to      account to receive the new amount
+      * @param _amount  amount to withdraw
+    */
+    function withdrawTokens(IERC20Token _token, address _to, uint256 _amount) public {
+        address converterUpgrader = registry.addressOf(ContractIds.BANCOR_CONVERTER_UPGRADER);
+
+        // if the token is not a connector token, allow withdrawal
+        // otherwise verify that the converter is inactive or that the owner is the upgrader contract
+        require(!connectors[_token].isSet || token.owner() != address(this) || owner == converterUpgrader);
+        super.withdrawTokens(_token, _to, _amount);
+    }
+
+    /**
+      * @dev upgrades the converter to the latest version
+      * can only be called by the owner
+      * note that the owner needs to call acceptOwnership/acceptManagement on the new converter after the upgrade
+    */
+    function upgrade() public ownerOnly {
+        IBancorConverterUpgrader converterUpgrader = IBancorConverterUpgrader(registry.addressOf(ContractIds.BANCOR_CONVERTER_UPGRADER));
+
+        transferOwnership(converterUpgrader);
+        converterUpgrader.upgrade(version);
+        acceptOwnership();
+    }
+
+    /**
+      * @dev defines a new connector for the token
+      * can only be called by the owner while the converter is inactive
+      * 
+      * @param _token                  address of the connector token
+      * @param _weight                 constant connector weight, represented in ppm, 1-1000000
+      * @param _enableVirtualBalance   true to enable virtual balance for the connector, false to disable it
+    */
+    function addConnector(IERC20Token _token, uint32 _weight, bool _enableVirtualBalance)
+        public
+        ownerOnly
+        inactive
+        validAddress(_token)
+        notThis(_token)
+        validConnectorWeight(_weight)
+    {
+        require(_token != token && !connectors[_token].isSet && totalConnectorWeight + _weight <= MAX_WEIGHT); // validate input
+
+        connectors[_token].virtualBalance = 0;
+        connectors[_token].weight = _weight;
+        connectors[_token].isVirtualBalanceEnabled = _enableVirtualBalance;
+        connectors[_token].isSaleEnabled = true;
+        connectors[_token].isSet = true;
+        connectorTokens.push(_token);
+        totalConnectorWeight += _weight;
+    }
+
+    /**
+      * @dev updates one of the token connectors
+      * can only be called by the owner
+      * 
+      * @param _connectorToken         address of the connector token
+      * @param _weight                 constant connector weight, represented in ppm, 1-1000000
+      * @param _enableVirtualBalance   true to enable virtual balance for the connector, false to disable it
+      * @param _virtualBalance         new connector's virtual balance
+    */
+    function updateConnector(IERC20Token _connectorToken, uint32 _weight, bool _enableVirtualBalance, uint256 _virtualBalance)
+        public
+        ownerOnly
+        validConnector(_connectorToken)
+        validConnectorWeight(_weight)
+    {
+        Connector storage connector = connectors[_connectorToken];
+        require(totalConnectorWeight - connector.weight + _weight <= MAX_WEIGHT); // validate input
+
+        totalConnectorWeight = totalConnectorWeight - connector.weight + _weight;
+        connector.weight = _weight;
+        connector.isVirtualBalanceEnabled = _enableVirtualBalance;
+        connector.virtualBalance = _virtualBalance;
+    }
+
+    /**
+      * @dev disables converting from the given connector token in case the connector token got compromised
+      * can only be called by the owner
+      * note that converting to the token is still enabled regardless of this flag and it cannot be disabled by the owner
+      * 
+      * @param _connectorToken  connector token contract address
+      * @param _disable         true to disable the token, false to re-enable it
+    */
+    function disableConnectorSale(IERC20Token _connectorToken, bool _disable)
+        public
+        ownerOnly
+        validConnector(_connectorToken)
+    {
+        connectors[_connectorToken].isSaleEnabled = !_disable;
+    }
+
+    /**
+      * @dev returns the connector's virtual balance if one is defined, otherwise returns the actual balance
+      * 
+      * @param _connectorToken  connector token contract address
+      * 
+      * @return connector balance
+    */
+    function getConnectorBalance(IERC20Token _connectorToken)
+        public
+        view
+        validConnector(_connectorToken)
+        returns (uint256)
+    {
+        Connector storage connector = connectors[_connectorToken];
+        return connector.isVirtualBalanceEnabled ? connector.virtualBalance : _connectorToken.balanceOf(this);
+    }
+
+    /**
+      * @dev returns the expected return for converting a specific amount of _fromToken to _toToken
+      * 
+      * @param _fromToken  ERC20 token to convert from
+      * @param _toToken    ERC20 token to convert to
+      * @param _amount     amount to convert, in fromToken
+      * 
+      * @return expected conversion return amount and conversion fee
+    */
+    function getReturn(IERC20Token _fromToken, IERC20Token _toToken, uint256 _amount) public view returns (uint256, uint256) {
+        require(_fromToken != _toToken); // validate input
+
+        // conversion between the token and one of its connectors
+        if (_toToken == token)
+            return getPurchaseReturn(_fromToken, _amount);
+        else if (_fromToken == token)
+            return getSaleReturn(_toToken, _amount);
+
+        // conversion between 2 connectors
+        return getCrossConnectorReturn(_fromToken, _toToken, _amount);
+    }
+
+    /**
+      * @dev returns the expected return for buying the token for a connector token
+      * 
+      * @param _connectorToken  connector token contract address
+      * @param _depositAmount   amount to deposit (in the connector token)
+      * 
+      * @return expected purchase return amount and conversion fee
+    */
+    function getPurchaseReturn(IERC20Token _connectorToken, uint256 _depositAmount)
+        public
+        view
+        active
+        validConnector(_connectorToken)
+        returns (uint256, uint256)
+    {
+        Connector storage connector = connectors[_connectorToken];
+        require(connector.isSaleEnabled); // validate input
+
+        uint256 tokenSupply = token.totalSupply();
+        uint256 connectorBalance = getConnectorBalance(_connectorToken);
+        IBancorFormula formula = IBancorFormula(registry.addressOf(ContractIds.BANCOR_FORMULA));
+        uint256 amount = formula.calculatePurchaseReturn(tokenSupply, connectorBalance, connector.weight, _depositAmount);
+        uint256 finalAmount = getFinalAmount(amount, 1);
+
+        // return the amount minus the conversion fee and the conversion fee
+        return (finalAmount, amount - finalAmount);
+    }
+
+    /**
+      * @dev returns the expected return for selling the token for one of its connector tokens
+      * 
+      * @param _connectorToken  connector token contract address
+      * @param _sellAmount      amount to sell (in the smart token)
+      * 
+      * @return expected sale return amount and conversion fee
+    */
+    function getSaleReturn(IERC20Token _connectorToken, uint256 _sellAmount)
+        public
+        view
+        active
+        validConnector(_connectorToken)
+        returns (uint256, uint256)
+    {
+        Connector storage connector = connectors[_connectorToken];
+        uint256 tokenSupply = token.totalSupply();
+        uint256 connectorBalance = getConnectorBalance(_connectorToken);
+        IBancorFormula formula = IBancorFormula(registry.addressOf(ContractIds.BANCOR_FORMULA));
+        uint256 amount = formula.calculateSaleReturn(tokenSupply, connectorBalance, connector.weight, _sellAmount);
+        uint256 finalAmount = getFinalAmount(amount, 1);
+
+        // return the amount minus the conversion fee and the conversion fee
+        return (finalAmount, amount - finalAmount);
+    }
+
+    /**
+      * @dev returns the expected return for selling one of the connector tokens for another connector token
+      * 
+      * @param _fromConnectorToken  contract address of the connector token to convert from
+      * @param _toConnectorToken    contract address of the connector token to convert to
+      * @param _sellAmount          amount to sell (in the from connector token)
+      * 
+      * @return expected sale return amount and conversion fee (in the to connector token)
+    */
+    function getCrossConnectorReturn(IERC20Token _fromConnectorToken, IERC20Token _toConnectorToken, uint256 _sellAmount)
+        public
+        view
+        active
+        validConnector(_fromConnectorToken)
+        validConnector(_toConnectorToken)
+        returns (uint256, uint256)
+    {
+        Connector storage fromConnector = connectors[_fromConnectorToken];
+        Connector storage toConnector = connectors[_toConnectorToken];
+        require(fromConnector.isSaleEnabled); // validate input
+
+        IBancorFormula formula = IBancorFormula(registry.addressOf(ContractIds.BANCOR_FORMULA));
+        uint256 amount = formula.calculateCrossConnectorReturn(
+            getConnectorBalance(_fromConnectorToken), 
+            fromConnector.weight, 
+            getConnectorBalance(_toConnectorToken), 
+            toConnector.weight, 
+            _sellAmount);
+        uint256 finalAmount = getFinalAmount(amount, 2);
+
+        // return the amount minus the conversion fee and the conversion fee
+        // the fee is higher (magnitude = 2) since cross connector conversion equals 2 conversions (from / to the smart token)
+        return (finalAmount, amount - finalAmount);
+    }
+
+    /**
+      * @dev converts a specific amount of _fromToken to _toToken
+      * can only be called by the bancor network contract
+      * 
+      * @param _fromToken  ERC20 token to convert from
+      * @param _toToken    ERC20 token to convert to
+      * @param _amount     amount to convert, in fromToken
+      * @param _minReturn  if the conversion results in an amount smaller than the minimum return - it is cancelled, must be nonzero
+      * 
+      * @return conversion return amount
+    */
+    function convertInternal(IERC20Token _fromToken, IERC20Token _toToken, uint256 _amount, uint256 _minReturn)
+        public
+        bancorNetworkOnly
+        conversionsAllowed
+        greaterThanZero(_minReturn)
+        returns (uint256)
+    {
+        require(_fromToken != _toToken); // validate input
+
+        // conversion between the token and one of its connectors
+        if (_toToken == token)
+            return buy(_fromToken, _amount, _minReturn);
+        else if (_fromToken == token)
+            return sell(_toToken, _amount, _minReturn);
+
+        uint256 amount;
+        uint256 feeAmount;
+
+        // conversion between 2 connectors
+        (amount, feeAmount) = getCrossConnectorReturn(_fromToken, _toToken, _amount);
+        // ensure the trade gives something in return and meets the minimum requested amount
+        require(amount != 0 && amount >= _minReturn);
+
+        // update the source token virtual balance if relevant
+        Connector storage fromConnector = connectors[_fromToken];
+        if (fromConnector.isVirtualBalanceEnabled)
+            fromConnector.virtualBalance = fromConnector.virtualBalance.add(_amount);
+
+        // update the target token virtual balance if relevant
+        Connector storage toConnector = connectors[_toToken];
+        if (toConnector.isVirtualBalanceEnabled)
+            toConnector.virtualBalance = toConnector.virtualBalance.sub(amount);
+
+        // ensure that the trade won't deplete the connector balance
+        uint256 toConnectorBalance = getConnectorBalance(_toToken);
+        assert(amount < toConnectorBalance);
+
+        // transfer funds from the caller in the from connector token
+        ensureTransferFrom(_fromToken, msg.sender, this, _amount);
+        // transfer funds to the caller in the to connector token
+        // the transfer might fail if the actual connector balance is smaller than the virtual balance
+        ensureTransfer(_toToken, msg.sender, amount);
+
+        // dispatch the conversion event
+        // the fee is higher (magnitude = 2) since cross connector conversion equals 2 conversions (from / to the smart token)
+        dispatchConversionEvent(_fromToken, _toToken, _amount, amount, feeAmount);
+
+        // dispatch price data updates for the smart token / both connectors
+        emit PriceDataUpdate(_fromToken, token.totalSupply(), getConnectorBalance(_fromToken), fromConnector.weight);
+        emit PriceDataUpdate(_toToken, token.totalSupply(), getConnectorBalance(_toToken), toConnector.weight);
+        return amount;
+    }
+
+    /**
+      * @dev buys the token by depositing one of its connector tokens
+      * 
+      * @param _connectorToken  connector token contract address
+      * @param _depositAmount   amount to deposit (in the connector token)
+      * @param _minReturn       if the conversion results in an amount smaller than the minimum return - it is cancelled, must be nonzero
+      * 
+      * @return buy return amount
+    */
+    function buy(IERC20Token _connectorToken, uint256 _depositAmount, uint256 _minReturn) internal returns (uint256) {
+        uint256 amount;
+        uint256 feeAmount;
+        (amount, feeAmount) = getPurchaseReturn(_connectorToken, _depositAmount);
+        // ensure the trade gives something in return and meets the minimum requested amount
+        require(amount != 0 && amount >= _minReturn);
+
+        // update virtual balance if relevant
+        Connector storage connector = connectors[_connectorToken];
+        if (connector.isVirtualBalanceEnabled)
+            connector.virtualBalance = connector.virtualBalance.add(_depositAmount);
+
+        // transfer funds from the caller in the connector token
+        ensureTransferFrom(_connectorToken, msg.sender, this, _depositAmount);
+        // issue new funds to the caller in the smart token
+        token.issue(msg.sender, amount);
+
+        // dispatch the conversion event
+        dispatchConversionEvent(_connectorToken, token, _depositAmount, amount, feeAmount);
+
+        // dispatch price data update for the smart token/connector
+        emit PriceDataUpdate(_connectorToken, token.totalSupply(), getConnectorBalance(_connectorToken), connector.weight);
+        return amount;
+    }
+
+    /**
+      * @dev sells the token by withdrawing from one of its connector tokens
+      * 
+      * @param _connectorToken  connector token contract address
+      * @param _sellAmount      amount to sell (in the smart token)
+      * @param _minReturn       if the conversion results in an amount smaller the minimum return - it is cancelled, must be nonzero
+      * 
+      * @return sell return amount
+    */
+    function sell(IERC20Token _connectorToken, uint256 _sellAmount, uint256 _minReturn) internal returns (uint256) {
+        require(_sellAmount <= token.balanceOf(msg.sender)); // validate input
+        uint256 amount;
+        uint256 feeAmount;
+        (amount, feeAmount) = getSaleReturn(_connectorToken, _sellAmount);
+        // ensure the trade gives something in return and meets the minimum requested amount
+        require(amount != 0 && amount >= _minReturn);
+
+        // ensure that the trade will only deplete the connector balance if the total supply is depleted as well
+        uint256 tokenSupply = token.totalSupply();
+        uint256 connectorBalance = getConnectorBalance(_connectorToken);
+        assert(amount < connectorBalance || (amount == connectorBalance && _sellAmount == tokenSupply));
+
+        // update virtual balance if relevant
+        Connector storage connector = connectors[_connectorToken];
+        if (connector.isVirtualBalanceEnabled)
+            connector.virtualBalance = connector.virtualBalance.sub(amount);
+
+        // destroy _sellAmount from the caller's balance in the smart token
+        token.destroy(msg.sender, _sellAmount);
+        // transfer funds to the caller in the connector token
+        // the transfer might fail if the actual connector balance is smaller than the virtual balance
+        ensureTransfer(_connectorToken, msg.sender, amount);
+
+        // dispatch the conversion event
+        dispatchConversionEvent(token, _connectorToken, _sellAmount, amount, feeAmount);
+
+        // dispatch price data update for the smart token/connector
+        emit PriceDataUpdate(_connectorToken, token.totalSupply(), getConnectorBalance(_connectorToken), connector.weight);
+        return amount;
+    }
+
+    /**
+      * @dev converts a specific amount of _fromToken to _toToken
+      * 
+      * @param _fromToken           ERC20 token to convert from
+      * @param _toToken             ERC20 token to convert to
+      * @param _amount              amount to convert, in fromToken
+      * @param _minReturn           if the conversion results in an amount smaller than the minimum return - it is cancelled, must be nonzero
+      * @param _affiliateAccount    affiliate account
+      * @param _affiliateFee        affiliate fee in PPM
+      * 
+      * @return conversion return amount
+    */
+    function convert2(IERC20Token _fromToken, IERC20Token _toToken, uint256 _amount, uint256 _minReturn, address _affiliateAccount, uint256 _affiliateFee) public returns (uint256) {
+        IERC20Token[] memory path = new IERC20Token[](3);
+        (path[0], path[1], path[2]) = (_fromToken, token, _toToken);
+        return quickConvert2(path, _amount, _minReturn, _affiliateAccount, _affiliateFee);
+    }
+
+    /**
+      * @dev converts the token to any other token in the bancor network by following a predefined conversion path
+      * note that when converting from an ERC20 token (as opposed to a smart token), allowance must be set beforehand
+      * 
+      * @param _path                conversion path, see conversion path format in the BancorNetwork contract
+      * @param _amount              amount to convert from (in the initial source token)
+      * @param _minReturn           if the conversion results in an amount smaller than the minimum return - it is cancelled, must be nonzero
+      * @param _affiliateAccount    affiliate account
+      * @param _affiliateFee        affiliate fee in PPM
+      * 
+      * @return tokens issued in return
+    */
+    function quickConvert2(IERC20Token[] _path, uint256 _amount, uint256 _minReturn, address _affiliateAccount, uint256 _affiliateFee)
+        public
+        payable
+        returns (uint256)
+    {
+        return quickConvertPrioritized2(_path, _amount, _minReturn, getSignature(0x0, 0x0, 0x0, 0x0, 0x0), _affiliateAccount, _affiliateFee);
+    }
+
+    /**
+      * @dev converts the token to any other token in the bancor network by following a predefined conversion path
+      * note that when converting from an ERC20 token (as opposed to a smart token), allowance must be set beforehand
+      * 
+      * @param _path                conversion path, see conversion path format in the BancorNetwork contract
+      * @param _amount              amount to convert from (in the initial source token)
+      * @param _minReturn           if the conversion results in an amount smaller than the minimum return - it is cancelled, must be nonzero
+      * @param _signature           an array of the following elements:
+      *                             [0] uint256     custom value that was signed for prioritized conversion; must be equal to _amount
+      *                             [1] uint256     if the current block exceeded the given parameter - it is cancelled
+      *                             [2] uint8       (signature[128:130]) associated with the signer address and helps to validate if the signature is legit
+      *                             [3] bytes32     (signature[0:64]) associated with the signer address and helps to validate if the signature is legit
+      *                             [4] bytes32     (signature[64:128]) associated with the signer address and helps to validate if the signature is legit
+      *                             if the array is empty (length == 0), then the gas-price limit is verified instead of the signature
+      * @param _affiliateAccount    affiliate account
+      * @param _affiliateFee        affiliate fee in PPM
+      * 
+      * @return tokens issued in return
+    */
+    function quickConvertPrioritized2(IERC20Token[] _path, uint256 _amount, uint256 _minReturn, uint256[] memory _signature, address _affiliateAccount, uint256 _affiliateFee)
+        public
+        payable
+        returns (uint256)
+    {
+        require(_signature.length == 0 || _signature[0] == _amount);
+
+        IBancorNetwork bancorNetwork = IBancorNetwork(registry.addressOf(ContractIds.BANCOR_NETWORK));
+
+        // we need to transfer the source tokens from the caller to the BancorNetwork contract,
+        // so it can execute the conversion on behalf of the caller
+        if (msg.value == 0) {
+            // not ETH, send the source tokens to the BancorNetwork contract
+            // if the token is the smart token, no allowance is required - destroy the tokens
+            // from the caller and issue them to the BancorNetwork contract
+            if (_path[0] == token) {
+                token.destroy(msg.sender, _amount); // destroy _amount tokens from the caller's balance in the smart token
+                token.issue(bancorNetwork, _amount); // issue _amount new tokens to the BancorNetwork contract
+            } else {
+                // otherwise, we assume we already have allowance, transfer the tokens directly to the BancorNetwork contract
+                ensureTransferFrom(_path[0], msg.sender, bancorNetwork, _amount);
+            }
+        }
+
+        // execute the conversion and pass on the ETH with the call
+        return bancorNetwork.convertForPrioritized4.value(msg.value)(_path, _amount, _minReturn, msg.sender, _signature, _affiliateAccount, _affiliateFee);
+    }
+
+    /**
+      * @dev allows a user to convert BNT that was sent from another blockchain into any other
+      * token on the BancorNetwork without specifying the amount of BNT to be converted, but
+      * rather by providing the xTransferId which allows us to get the amount from BancorX.
+      * 
+      * @param _path            conversion path, see conversion path format in the BancorNetwork contract
+      * @param _minReturn       if the conversion results in an amount smaller than the minimum return - it is cancelled, must be nonzero
+      * @param _conversionId    pre-determined unique (if non zero) id which refers to this transaction 
+      * @param _signature       an array of the following elements:
+      *                         [0] uint256     custom value that was signed for prioritized conversion; must be equal to _conversionId
+      *                         [1] uint256     if the current block exceeded the given parameter - it is cancelled
+      *                         [2] uint8       (signature[128:130]) associated with the signer address and helps to validate if the signature is legit
+      *                         [3] bytes32     (signature[0:64]) associated with the signer address and helps to validate if the signature is legit
+      *                         [4] bytes32     (signature[64:128]) associated with the signer address and helps to validate if the signature is legit
+      *                         if the array is empty (length == 0), then the gas-price limit is verified instead of the signature
+      * 
+      * @return tokens issued in return
+    */
+    function completeXConversion2(
+        IERC20Token[] _path,
+        uint256 _minReturn,
+        uint256 _conversionId,
+        uint256[] memory _signature
+    )
+        public
+        returns (uint256)
+    {
+        // verify that the custom value (if valid) is equal to _conversionId
+        require(_signature.length == 0 || _signature[0] == _conversionId);
+
+        IBancorX bancorX = IBancorX(registry.addressOf(ContractIds.BANCOR_X));
+        IBancorNetwork bancorNetwork = IBancorNetwork(registry.addressOf(ContractIds.BANCOR_NETWORK));
+
+        // verify that the first token in the path is BNT
+        require(_path[0] == registry.addressOf(ContractIds.BNT_TOKEN));
+
+        // get conversion amount from BancorX contract
+        uint256 amount = bancorX.getXTransferAmount(_conversionId, msg.sender);
+
+        // send BNT from msg.sender to the BancorNetwork contract
+        token.destroy(msg.sender, amount);
+        token.issue(bancorNetwork, amount);
+
+        return bancorNetwork.convertForPrioritized4(_path, amount, _minReturn, msg.sender, _signature, address(0), 0);
+    }
+
+    /**
+      * @dev ensures transfer of tokens, taking into account that some ERC-20 implementations don't return
+      * true on success but revert on failure instead
+      * 
+      * @param _token     the token to transfer
+      * @param _to        the address to transfer the tokens to
+      * @param _amount    the amount to transfer
+    */
+    function ensureTransfer(IERC20Token _token, address _to, uint256 _amount) private {
+        IAddressList addressList = IAddressList(registry.addressOf(ContractIds.NON_STANDARD_TOKEN_REGISTRY));
+
+        if (addressList.listedAddresses(_token)) {
+            uint256 prevBalance = _token.balanceOf(_to);
+            // we have to cast the token contract in an interface which has no return value
+            INonStandardERC20(_token).transfer(_to, _amount);
+            uint256 postBalance = _token.balanceOf(_to);
+            assert(postBalance > prevBalance);
+        } else {
+            // if the token isn't whitelisted, we assert on transfer
+            assert(_token.transfer(_to, _amount));
+        }
+    }
+
+    /**
+      * @dev ensures transfer of tokens, taking into account that some ERC-20 implementations don't return
+      * true on success but revert on failure instead
+      * 
+      * @param _token     the token to transfer
+      * @param _from      the address to transfer the tokens from
+      * @param _to        the address to transfer the tokens to
+      * @param _amount    the amount to transfer
+    */
+    function ensureTransferFrom(IERC20Token _token, address _from, address _to, uint256 _amount) private {
+        IAddressList addressList = IAddressList(registry.addressOf(ContractIds.NON_STANDARD_TOKEN_REGISTRY));
+
+        if (addressList.listedAddresses(_token)) {
+            uint256 prevBalance = _token.balanceOf(_to);
+            // we have to cast the token contract in an interface which has no return value
+            INonStandardERC20(_token).transferFrom(_from, _to, _amount);
+            uint256 postBalance = _token.balanceOf(_to);
+            assert(postBalance > prevBalance);
+        } else {
+            // if the token is standard, we assert on transfer
+            assert(_token.transferFrom(_from, _to, _amount));
+        }
+    }
+
+    /**
+      * @dev buys the token with all connector tokens using the same percentage
+      * i.e. if the caller increases the supply by 10%, it will cost an amount equal to
+      * 10% of each connector token balance
+      * can only be called if conversions are enabled
+      * 
+      * @param _amount  amount to increase the supply by (in the smart token)
+    */
+    function fund(uint256 _amount)
+        public
+        conversionsAllowed
+        multipleConnectorsOnly
+    {
+        uint256 supply = token.totalSupply();
+        IBancorFormula formula = IBancorFormula(registry.addressOf(ContractIds.BANCOR_FORMULA));
+
+        // iterate through the connector tokens and transfer a percentage equal to the ratio between _amount
+        // and the total supply in each connector from the caller to the converter
+        IERC20Token connectorToken;
+        uint256 connectorBalance;
+        uint256 connectorAmount;
+        for (uint16 i = 0; i < connectorTokens.length; i++) {
+            connectorToken = connectorTokens[i];
+            connectorBalance = getConnectorBalance(connectorToken);
+            connectorAmount = formula.calculateFundReturn(supply, connectorBalance, totalConnectorWeight, _amount);
+
+            // update virtual balance if relevant
+            Connector storage connector = connectors[connectorToken];
+            if (connector.isVirtualBalanceEnabled)
+                connector.virtualBalance = connector.virtualBalance.add(connectorAmount);
+
+            // transfer funds from the caller in the connector token
+            ensureTransferFrom(connectorToken, msg.sender, this, connectorAmount);
+
+            // dispatch price data update for the smart token/connector
+            emit PriceDataUpdate(connectorToken, supply + _amount, connectorBalance + connectorAmount, connector.weight);
+        }
+
+        // issue new funds to the caller in the smart token
+        token.issue(msg.sender, _amount);
+    }
+
+    /**
+      * @dev sells the token for all connector tokens using the same percentage
+      * i.e. if the holder sells 10% of the supply, they will receive 10% of each
+      * connector token balance in return
+      * note that the function can also be called if conversions are disabled
+      * 
+      * @param _amount  amount to liquidate (in the smart token)
+    */
+    function liquidate(uint256 _amount)
+        public
+        multipleConnectorsOnly
+    {
+        uint256 supply = token.totalSupply();
+        IBancorFormula formula = IBancorFormula(registry.addressOf(ContractIds.BANCOR_FORMULA));
+
+        // destroy _amount from the caller's balance in the smart token
+        token.destroy(msg.sender, _amount);
+
+        // iterate through the connector tokens and send a percentage equal to the ratio between _amount
+        // and the total supply from each connector balance to the caller
+        IERC20Token connectorToken;
+        uint256 connectorBalance;
+        uint256 connectorAmount;
+        for (uint16 i = 0; i < connectorTokens.length; i++) {
+            connectorToken = connectorTokens[i];
+            connectorBalance = getConnectorBalance(connectorToken);
+            connectorAmount = formula.calculateLiquidateReturn(supply, connectorBalance, totalConnectorWeight, _amount);
+
+            // update virtual balance if relevant
+            Connector storage connector = connectors[connectorToken];
+            if (connector.isVirtualBalanceEnabled)
+                connector.virtualBalance = connector.virtualBalance.sub(connectorAmount);
+
+            // transfer funds to the caller in the connector token
+            // the transfer might fail if the actual connector balance is smaller than the virtual balance
+            ensureTransfer(connectorToken, msg.sender, connectorAmount);
+
+            // dispatch price data update for the smart token/connector
+            emit PriceDataUpdate(connectorToken, supply - _amount, connectorBalance - connectorAmount, connector.weight);
+        }
+    }
+
+    /**
+      * @dev deprecated, backward compatibility
+    */
+    function change(IERC20Token _fromToken, IERC20Token _toToken, uint256 _amount, uint256 _minReturn) public returns (uint256) {
+        return convertInternal(_fromToken, _toToken, _amount, _minReturn);
+    }
+
+    /**
+      * @dev helper, dispatches the Conversion event
+      * 
+      * @param _fromToken       ERC20 token to convert from
+      * @param _toToken         ERC20 token to convert to
+      * @param _amount          amount purchased/sold (in the source token)
+      * @param _returnAmount    amount returned (in the target token)
+    */
+    function dispatchConversionEvent(IERC20Token _fromToken, IERC20Token _toToken, uint256 _amount, uint256 _returnAmount, uint256 _feeAmount) private {
+        // fee amount is converted to 255 bits -
+        // negative amount means the fee is taken from the source token, positive amount means its taken from the target token
+        // currently the fee is always taken from the target token
+        // since we convert it to a signed number, we first ensure that it's capped at 255 bits to prevent overflow
+        assert(_feeAmount < 2 ** 255);
+        emit Conversion(_fromToken, _toToken, msg.sender, _amount, _returnAmount, int256(_feeAmount));
+    }
+
+    function getSignature(
+        uint256 _customVal,
+        uint256 _block,
+        uint8 _v,
+        bytes32 _r,
+        bytes32 _s
+    ) private pure returns (uint256[] memory) {
+        if (_v == 0x0 && _r == 0x0 && _s == 0x0)
+            return new uint256[](0);
+        uint256[] memory signature = new uint256[](5);
+        signature[0] = _customVal;
+        signature[1] = _block;
+        signature[2] = uint256(_v);
+        signature[3] = uint256(_r);
+        signature[4] = uint256(_s);
+        return signature;
+    }
+
+    /**
+      * @dev deprecated, backward compatibility
+    */
+    function convert(IERC20Token _fromToken, IERC20Token _toToken, uint256 _amount, uint256 _minReturn) public returns (uint256) {
+        return convert2(_fromToken, _toToken, _amount, _minReturn, address(0), 0);
+    }
+
+    /**
+      * @dev deprecated, backward compatibility
+    */
+    function quickConvert(IERC20Token[] _path, uint256 _amount, uint256 _minReturn) public payable returns (uint256) {
+        return quickConvert2(_path, _amount, _minReturn, address(0), 0);
+    }
+
+    /**
+      * @dev deprecated, backward compatibility
+    */
+    function quickConvertPrioritized(IERC20Token[] _path, uint256 _amount, uint256 _minReturn, uint256 _block, uint8 _v, bytes32 _r, bytes32 _s) public payable returns (uint256) {
+        return quickConvertPrioritized2(_path, _amount, _minReturn, getSignature(_amount, _block, _v, _r, _s), address(0), 0);
+    }
+
+    /**
+      * @dev deprecated, backward compatibility
+    */
+    function completeXConversion(IERC20Token[] _path, uint256 _minReturn, uint256 _conversionId, uint256 _block, uint8 _v, bytes32 _r, bytes32 _s) public returns (uint256) {
+        return completeXConversion2(_path, _minReturn, _conversionId, getSignature(_conversionId, _block, _v, _r, _s));
+    }
+}