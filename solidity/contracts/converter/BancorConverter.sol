--- conflicted
+++ resolved
@@ -1,969 +1,965 @@
-pragma solidity 0.4.26;
-import './interfaces/IBancorConverter.sol';
-import './interfaces/IBancorConverterUpgrader.sol';
-import './interfaces/IBancorFormula.sol';
-import '../IBancorNetwork.sol';
-import '../FeatureIds.sol';
-import '../utility/SafeMath.sol';
-import '../utility/ContractRegistryClient.sol';
-import '../utility/interfaces/IContractFeatures.sol';
-import '../token/SmartTokenController.sol';
-import '../token/interfaces/ISmartToken.sol';
-import '../token/interfaces/INonStandardERC20.sol';
-import '../bancorx/interfaces/IBancorX.sol';
-
-/**
-  * @dev Bancor Converter
-  * 
-  * The Bancor converter allows for conversions between a Smart Token and other ERC20 tokens and between different ERC20 tokens and themselves. 
-  * 
-  * This mechanism opens the possibility to create different financial tools (for example, lower slippage in conversions).
-  * 
-  * The converter is upgradable (just like any SmartTokenController) and all upgrades are opt-in. 
-  * 
-  * WARNING: It is NOT RECOMMENDED to use the converter with Smart Tokens that have less than 8 decimal digits or with very small numbers because of precision loss 
-  * 
-  * Open issues:
-  * - Front-running attacks are currently mitigated by providing the minimum return argument for each conversion
-  *   Other potential solutions might include a commit/reveal based schemes
-*/
-contract BancorConverter is IBancorConverter, SmartTokenController, ContractRegistryClient, FeatureIds {
-    using SafeMath for uint256;
-
-    uint32 private constant RATIO_RESOLUTION = 1000000;
-    uint64 private constant CONVERSION_FEE_RESOLUTION = 1000000;
-
-    struct Reserve {
-        uint256 virtualBalance;         // reserve virtual balance
-        uint32 ratio;                   // reserve ratio, represented in ppm, 1-1000000
-        bool isVirtualBalanceEnabled;   // true if virtual balance is enabled, false if not
-        bool isSaleEnabled;             // is sale of the reserve token enabled, can be set by the owner
-        bool isSet;                     // used to tell if the mapping element is defined
-    }
-
-    /**
-      * @dev version number
-    */
-    uint16 public version = 27;
-
-    IWhitelist public conversionWhitelist;          // whitelist contract with list of addresses that are allowed to use the converter
-    IERC20Token[] public reserveTokens;             // ERC20 standard token addresses (prior version 17, use 'connectorTokens' instead)
-    mapping (address => Reserve) public reserves;   // reserve token addresses -> reserve data (prior version 17, use 'connectors' instead)
-    uint32 public totalReserveRatio = 0;            // total ratio of all reservces, also used to efficiently prevent increasing
-                                                    // the total reserve ratio above 100%
-    uint32 public maxConversionFee = 0;             // maximum conversion fee for the lifetime of the contract,
-                                                    // represented in ppm, 0...1000000 (0 = no fee, 100 = 0.01%, 1000000 = 100%)
-    uint32 public conversionFee = 0;                // current conversion fee, represented in ppm, 0...maxConversionFee
-    bool public conversionsEnabled = true;          // deprecated, backward compatibility
-
-    /**
-      * @dev triggered when a conversion between two tokens occurs
-      * 
-      * @param _fromToken       ERC20 token converted from
-      * @param _toToken         ERC20 token converted to
-      * @param _trader          wallet that initiated the trade
-      * @param _amount          amount converted, in fromToken
-      * @param _return          amount returned, minus conversion fee
-      * @param _conversionFee   conversion fee
-    */
-    event Conversion(
-        address indexed _fromToken,
-        address indexed _toToken,
-        address indexed _trader,
-        uint256 _amount,
-        uint256 _return,
-        int256 _conversionFee
-    );
-
-    /**
-      * @dev triggered after a conversion with new price data
-      * 
-      * @param  _connectorToken     reserve token
-      * @param  _tokenSupply        smart token supply
-      * @param  _connectorBalance   reserve balance
-      * @param  _connectorWeight    reserve ratio
-    */
-    event PriceDataUpdate(
-        address indexed _connectorToken,
-        uint256 _tokenSupply,
-        uint256 _connectorBalance,
-        uint32 _connectorWeight
-    );
-
-    /**
-      * @dev triggered when the conversion fee is updated
-      * 
-      * @param  _prevFee    previous fee percentage, represented in ppm
-      * @param  _newFee     new fee percentage, represented in ppm
-    */
-    event ConversionFeeUpdate(uint32 _prevFee, uint32 _newFee);
-
-    /**
-      * @dev initializes a new BancorConverter instance
-      * 
-      * @param  _token              smart token governed by the converter
-      * @param  _registry           address of a contract registry contract
-      * @param  _maxConversionFee   maximum conversion fee, represented in ppm
-      * @param  _reserveToken       optional, initial reserve, allows defining the first reserve at deployment time
-      * @param  _reserveRatio       optional, ratio for the initial reserve
-    */
-    constructor(
-        ISmartToken _token,
-        IContractRegistry _registry,
-        uint32 _maxConversionFee,
-        IERC20Token _reserveToken,
-        uint32 _reserveRatio
-    )   ContractRegistryClient(_registry)
-        public
-        SmartTokenController(_token)
-        validConversionFee(_maxConversionFee)
-    {
-        IContractFeatures features = IContractFeatures(addressOf(CONTRACT_FEATURES));
-
-        // initialize supported features
-        if (features != address(0))
-            features.enableFeatures(FeatureIds.CONVERTER_CONVERSION_WHITELIST, true);
-
-        maxConversionFee = _maxConversionFee;
-
-        if (_reserveToken != address(0))
-            addReserve(_reserveToken, _reserveRatio);
-    }
-
-    // validates a reserve token address - verifies that the address belongs to one of the reserve tokens
-    modifier validReserve(IERC20Token _address) {
-        require(reserves[_address].isSet);
-        _;
-    }
-
-    // validates conversion fee
-    modifier validConversionFee(uint32 _conversionFee) {
-        require(_conversionFee >= 0 && _conversionFee <= CONVERSION_FEE_RESOLUTION);
-        _;
-    }
-
-    // validates reserve ratio
-    modifier validReserveRatio(uint32 _ratio) {
-        require(_ratio > 0 && _ratio <= RATIO_RESOLUTION);
-        _;
-    }
-
-    // allows execution only if the total-supply of the token is greater than zero
-    modifier totalSupplyGreaterThanZeroOnly {
-        require(token.totalSupply() > 0);
-        _;
-    }
-
-    // allows execution only on a multiple-reserve converter
-    modifier multipleReservesOnly {
-        require(reserveTokens.length > 1);
-        _;
-    }
-
-    /**
-      * @dev returns the number of reserve tokens defined
-      * note that prior to version 17, you should use 'connectorTokenCount' instead
-      * 
-      * @return number of reserve tokens
-    */
-    function reserveTokenCount() public view returns (uint16) {
-        return uint16(reserveTokens.length);
-    }
-
-    /**
-      * @dev allows the owner to update & enable the conversion whitelist contract address
-      * when set, only addresses that are whitelisted are actually allowed to use the converter
-      * note that the whitelist check is actually done by the BancorNetwork contract
-      * 
-      * @param _whitelist    address of a whitelist contract
-    */
-    function setConversionWhitelist(IWhitelist _whitelist)
-        public
-        ownerOnly
-        notThis(_whitelist)
-    {
-        conversionWhitelist = _whitelist;
-    }
-
-    /**
-      * @dev allows transferring the token ownership
-      * the new owner needs to accept the transfer
-      * can only be called by the contract owner
-      * note that token ownership can only be transferred while the owner is the converter upgrader contract
-      * 
-      * @param _newOwner    new token owner
-    */
-    function transferTokenOwnership(address _newOwner)
-        public
-        ownerOnly
-        only(BANCOR_CONVERTER_UPGRADER)
-    {
-        super.transferTokenOwnership(_newOwner);
-    }
-
-    /**
-      * @dev used by a new owner to accept a token ownership transfer
-      * can only be called by the contract owner
-      * note that token ownership can only be accepted if its total-supply is greater than zero
-    */
-    function acceptTokenOwnership()
-        public
-        ownerOnly
-        totalSupplyGreaterThanZeroOnly
-    {
-        super.acceptTokenOwnership();
-    }
-
-    /**
-      * @dev updates the current conversion fee
-      * can only be called by the contract owner
-      * 
-      * @param _conversionFee new conversion fee, represented in ppm
-    */
-    function setConversionFee(uint32 _conversionFee)
-        public
-        ownerOnly
-    {
-        require(_conversionFee >= 0 && _conversionFee <= maxConversionFee);
-        emit ConversionFeeUpdate(conversionFee, _conversionFee);
-        conversionFee = _conversionFee;
-    }
-
-    /**
-      * @dev given a return amount, returns the amount minus the conversion fee
-      * 
-      * @param _amount      return amount
-      * @param _magnitude   1 for standard conversion, 2 for cross reserve conversion
-      * 
-      * @return return amount minus conversion fee
-    */
-    function getFinalAmount(uint256 _amount, uint8 _magnitude) public view returns (uint256) {
-        return _amount.mul((CONVERSION_FEE_RESOLUTION - conversionFee) ** _magnitude).div(CONVERSION_FEE_RESOLUTION ** _magnitude);
-    }
-
-    /**
-      * @dev withdraws tokens held by the converter and sends them to an account
-      * can only be called by the owner
-      * note that reserve tokens can only be withdrawn by the owner while the converter is inactive
-      * unless the owner is the converter upgrader contract
-      * 
-      * @param _token   ERC20 token contract address
-      * @param _to      account to receive the new amount
-      * @param _amount  amount to withdraw
-    */
-    function withdrawTokens(IERC20Token _token, address _to, uint256 _amount) public {
-        address converterUpgrader = addressOf(BANCOR_CONVERTER_UPGRADER);
-
-        // if the token is not a reserve token, allow withdrawal
-        // otherwise verify that the converter is inactive or that the owner is the upgrader contract
-        require(!reserves[_token].isSet || token.owner() != address(this) || owner == converterUpgrader);
-        super.withdrawTokens(_token, _to, _amount);
-    }
-
-    /**
-      * @dev upgrades the converter to the latest version
-      * can only be called by the owner
-      * note that the owner needs to call acceptOwnership on the new converter after the upgrade
-    */
-    function upgrade() public ownerOnly {
-        IBancorConverterUpgrader converterUpgrader = IBancorConverterUpgrader(addressOf(BANCOR_CONVERTER_UPGRADER));
-
-        transferOwnership(converterUpgrader);
-        converterUpgrader.upgrade(version);
-        acceptOwnership();
-    }
-
-    /**
-      * @dev defines a new reserve token for the converter
-      * can only be called by the owner while the converter is inactive
-      * note that prior to version 17, you should use 'addConnector' instead
-      * 
-      * @param _token   address of the reserve token
-      * @param _ratio   constant reserve ratio, represented in ppm, 1-1000000
-    */
-    function addReserve(IERC20Token _token, uint32 _ratio)
-        public
-        ownerOnly
-        inactive
-        validAddress(_token)
-        notThis(_token)
-        validReserveRatio(_ratio)
-    {
-        require(_token != token && !reserves[_token].isSet && totalReserveRatio + _ratio <= RATIO_RESOLUTION); // validate input
-
-        reserves[_token].ratio = _ratio;
-        reserves[_token].isVirtualBalanceEnabled = false;
-        reserves[_token].virtualBalance = 0;
-        reserves[_token].isSaleEnabled = true;
-        reserves[_token].isSet = true;
-        reserveTokens.push(_token);
-        totalReserveRatio += _ratio;
-    }
-
-    /**
-      * @dev defines an ETH reserve for the converter
-      * can only be called by the owner while the converter is inactive
-      * 
-      * @param _ratio   constant reserve ratio, represented in ppm, 1-1000000
-    */
-    function addETHReserve(uint32 _ratio)
-        public
-        ownerOnly
-        inactive
-        validReserveRatio(_ratio)
-    {
-        require(!hasETHReserve() && totalReserveRatio + _ratio <= RATIO_RESOLUTION); // validate input
-
-        reserves[address(0)].ratio = _ratio;
-        reserves[address(0)].isVirtualBalanceEnabled = false;
-        reserves[address(0)].virtualBalance = 0;
-        reserves[address(0)].isSaleEnabled = true;
-        reserves[address(0)].isSet = true;
-        reserveTokens.push(IERC20Token(0));
-        totalReserveRatio += _ratio;
-    }
-
-    /**
-      * @dev checks whether or not the converter has an ETH reserve
-      * 
-      * @return true if the converter has an ETH reserve, false otherwise
-    */
-    function hasETHReserve() public view returns (bool) {
-        return reserves[address(0)].isSet;
-    }
-
-    /**
-      * @dev updates a reserve's virtual balance
-      * only used during an upgrade process
-      * can only be called by the contract owner while the owner is the converter upgrader contract
-      * note that prior to version 17, you should use 'updateConnector' instead
-      * 
-      * @param _reserveToken    address of the reserve token
-      * @param _virtualBalance  new reserve virtual balance, or 0 to disable virtual balance
-    */
-    function updateReserveVirtualBalance(IERC20Token _reserveToken, uint256 _virtualBalance)
-        public
-        ownerOnly
-        only(BANCOR_CONVERTER_UPGRADER)
-        validReserve(_reserveToken)
-    {
-        Reserve storage reserve = reserves[_reserveToken];
-        reserve.isVirtualBalanceEnabled = _virtualBalance != 0;
-        reserve.virtualBalance = _virtualBalance;
-    }
-
-    /**
-      * @dev returns the reserve's ratio
-      * added in version 22
-      * 
-      * @param _reserveToken    reserve token contract address
-      * 
-      * @return reserve ratio
-    */
-    function getReserveRatio(IERC20Token _reserveToken)
-        public
-        view
-        validReserve(_reserveToken)
-        returns (uint256)
-    {
-        return reserves[_reserveToken].ratio;
-    }
-
-    /**
-      * @dev returns the reserve's balance
-      * note that prior to version 17, you should use 'getConnectorBalance' instead
-      * 
-      * @param _reserveToken    reserve token contract address
-      * 
-      * @return reserve balance
-    */
-    function getReserveBalance(IERC20Token _reserveToken)
-        public
-        view
-        validReserve(_reserveToken)
-        returns (uint256)
-    {
-        return _reserveToken.balanceOf(this);
-    }
-
-    /**
-      * @dev calculates the expected return of converting a given amount of tokens
-      * 
-      * @param _fromToken  contract address of the token to convert from
-      * @param _toToken    contract address of the token to convert to
-      * @param _amount     amount of tokens received from the user
-      * 
-      * @return amount of tokens that the user will receive
-      * @return amount of tokens that the user will pay as fee
-    */
-    function getReturn(IERC20Token _fromToken, IERC20Token _toToken, uint256 _amount) public view returns (uint256, uint256) {
-        require(_fromToken != _toToken); // validate input
-
-        if (_toToken == token)
-            return getPurchaseReturn(_fromToken, _amount);
-        else if (_fromToken == token)
-            return getSaleReturn(_toToken, _amount);
-        else
-            return getCrossReserveReturn(_fromToken, _toToken, _amount);
-    }
-
-    /**
-      * @dev calculates the expected return of buying with a given amount of tokens
-      * 
-      * @param _reserveToken    contract address of the reserve token
-      * @param _depositAmount   amount of reserve-tokens received from the user
-      * 
-      * @return amount of supply-tokens that the user will receive
-      * @return amount of supply-tokens that the user will pay as fee
-    */
-    function getPurchaseReturn(IERC20Token _reserveToken, uint256 _depositAmount)
-        public
-        view
-        active
-        validReserve(_reserveToken)
-        returns (uint256, uint256)
-    {
-        Reserve storage reserve = reserves[_reserveToken];
-
-        uint256 tokenSupply = token.totalSupply();
-        uint256 reserveBalance = _reserveToken.balanceOf(this);
-        IBancorFormula formula = IBancorFormula(addressOf(BANCOR_FORMULA));
-        uint256 amount = formula.calculatePurchaseReturn(tokenSupply, reserveBalance, reserve.ratio, _depositAmount);
-        uint256 finalAmount = getFinalAmount(amount, 1);
-
-        // return the amount minus the conversion fee and the conversion fee
-        return (finalAmount, amount - finalAmount);
-    }
-
-    /**
-      * @dev calculates the expected return of selling a given amount of tokens
-      * 
-      * @param _reserveToken    contract address of the reserve token
-      * @param _sellAmount      amount of supply-tokens received from the user
-      * 
-      * @return amount of reserve-tokens that the user will receive
-      * @return amount of reserve-tokens that the user will pay as fee
-    */
-    function getSaleReturn(IERC20Token _reserveToken, uint256 _sellAmount)
-        public
-        view
-        active
-        validReserve(_reserveToken)
-        returns (uint256, uint256)
-    {
-        Reserve storage reserve = reserves[_reserveToken];
-        uint256 tokenSupply = token.totalSupply();
-        uint256 reserveBalance = _reserveToken.balanceOf(this);
-        IBancorFormula formula = IBancorFormula(addressOf(BANCOR_FORMULA));
-        uint256 amount = formula.calculateSaleReturn(tokenSupply, reserveBalance, reserve.ratio, _sellAmount);
-        uint256 finalAmount = getFinalAmount(amount, 1);
-
-        // return the amount minus the conversion fee and the conversion fee
-        return (finalAmount, amount - finalAmount);
-    }
-
-    /**
-      * @dev calculates the expected return of converting a given amount from one reserve to another
-      * note that prior to version 17, you should use 'getCrossConnectorReturn' instead
-      * 
-      * @param _fromReserveToken    contract address of the reserve token to convert from
-      * @param _toReserveToken      contract address of the reserve token to convert to
-      * @param _amount              amount of tokens received from the user
-      * 
-      * @return amount of tokens that the user will receive
-      * @return amount of tokens that the user will pay as fee
-    */
-    function getCrossReserveReturn(IERC20Token _fromReserveToken, IERC20Token _toReserveToken, uint256 _amount)
-        public
-        view
-        active
-        validReserve(_fromReserveToken)
-        validReserve(_toReserveToken)
-        returns (uint256, uint256)
-    {
-        Reserve storage fromReserve = reserves[_fromReserveToken];
-        Reserve storage toReserve = reserves[_toReserveToken];
-
-        IBancorFormula formula = IBancorFormula(addressOf(BANCOR_FORMULA));
-        uint256 amount = formula.calculateCrossReserveReturn(
-            getReserveBalance(_fromReserveToken), 
-            fromReserve.ratio, 
-            getReserveBalance(_toReserveToken), 
-            toReserve.ratio, 
-            _amount);
-        uint256 finalAmount = getFinalAmount(amount, 2);
-
-        // return the amount minus the conversion fee and the conversion fee
-        // the fee is higher (magnitude = 2) since cross reserve conversion equals 2 conversions (from / to the smart token)
-        return (finalAmount, amount - finalAmount);
-    }
-
-    /**
-      * @dev converts a specific amount of _fromToken to _toToken
-      * can only be called by the bancor network contract
-      * 
-      * @param _fromToken  ERC20 token to convert from
-      * @param _toToken    ERC20 token to convert to
-      * @param _amount     amount of tokens to convert (in units of the source token)
-      * @param _minReturn  if the conversion results in an amount smaller than the minimum return - it is cancelled, must be nonzero
-      * 
-      * @return amount of tokens received (in units of the target token)
-    */
-    function convertInternal(IERC20Token _fromToken, IERC20Token _toToken, uint256 _amount, uint256 _minReturn)
-        internal
-        only(BANCOR_NETWORK)
-        greaterThanZero(_minReturn)
-        returns (uint256)
-    {
-        require(_fromToken != _toToken); // validate input
-
-        if (_toToken == token)
-            return buy(_fromToken, _amount, _minReturn);
-        else if (_fromToken == token)
-            return sell(_toToken, _amount, _minReturn);
-        else
-            return cross(_fromToken, _toToken, _amount, _minReturn);
-    }
-
-    /**
-<<<<<<< HEAD
-      * @dev deposit ether
-      * can only be called by the bancor network contract
-    */
-    function deposit()
-        public
-        payable
-        only(BANCOR_NETWORK)
-    {
-        assert(hasETHReserve());
-    }
-
-    /**
-      * @dev withdraw ether to a given account
-      * can only be called by the bancor network contract
-      * 
-      * @param _to      account to receive the ether
-      * @param _amount  amount of ether to withdraw
-    */
-    function withdrawTo(address _to, uint256 _amount)
-        public
-        only(BANCOR_NETWORK)
-    {
-        assert(hasETHReserve());
-        _to.transfer(_amount);
-    }
-
-    /**
-      * @dev buys the token by depositing one of its reserve tokens
-=======
-      * @dev buys the smart token by depositing one of its reserve tokens
->>>>>>> a704cc76
-      * 
-      * @param _reserveToken    reserve token contract address
-      * @param _depositAmount   amount of tokens to deposit (in units of the reserve token)
-      * @param _minReturn       if the conversion results in an amount smaller than the minimum return - it is cancelled, must be nonzero
-      * 
-      * @return amount of tokens received (in units of the smart token)
-    */
-    function buy(IERC20Token _reserveToken, uint256 _depositAmount, uint256 _minReturn) internal returns (uint256) {
-        uint256 amount;
-        uint256 feeAmount;
-        (amount, feeAmount) = getPurchaseReturn(_reserveToken, _depositAmount);
-        // ensure the trade gives something in return and meets the minimum requested amount
-        require(amount != 0 && amount >= _minReturn);
-
-        Reserve storage reserve = reserves[_reserveToken];
-
-        // transfer funds from the caller in the reserve token
-        ensureTransferFrom(_reserveToken, msg.sender, this, _depositAmount);
-        // issue new funds to the caller in the smart token
-        token.issue(msg.sender, amount);
-
-        // dispatch the conversion event
-        dispatchConversionEvent(_reserveToken, token, _depositAmount, amount, feeAmount);
-
-        // dispatch price data update for the smart token/reserve
-        emit PriceDataUpdate(_reserveToken, token.totalSupply(), _reserveToken.balanceOf(this), reserve.ratio);
-        return amount;
-    }
-
-    /**
-      * @dev sells the smart token by withdrawing from one of its reserve tokens
-      * 
-      * @param _reserveToken    reserve token contract address
-      * @param _sellAmount      amount of tokens to sell (in units of the smart token)
-      * @param _minReturn       if the conversion results in an amount smaller the minimum return - it is cancelled, must be nonzero
-      * 
-      * @return amount of tokens received (in units of the reserve token)
-    */
-    function sell(IERC20Token _reserveToken, uint256 _sellAmount, uint256 _minReturn) internal returns (uint256) {
-        require(_sellAmount <= token.balanceOf(msg.sender)); // validate input
-        uint256 amount;
-        uint256 feeAmount;
-        (amount, feeAmount) = getSaleReturn(_reserveToken, _sellAmount);
-        // ensure the trade gives something in return and meets the minimum requested amount
-        require(amount != 0 && amount >= _minReturn);
-
-        // ensure that the trade will only deplete the reserve balance if the total supply is depleted as well
-        uint256 tokenSupply = token.totalSupply();
-        uint256 reserveBalance = _reserveToken.balanceOf(this);
-        assert(amount < reserveBalance || (amount == reserveBalance && _sellAmount == tokenSupply));
-
-        Reserve storage reserve = reserves[_reserveToken];
-
-        // destroy _sellAmount from the caller's balance in the smart token
-        token.destroy(msg.sender, _sellAmount);
-        // transfer funds to the caller in the reserve token
-        ensureTransferFrom(_reserveToken, this, msg.sender, amount);
-
-        // dispatch the conversion event
-        dispatchConversionEvent(token, _reserveToken, _sellAmount, amount, feeAmount);
-
-        // dispatch price data update for the smart token/reserve
-        emit PriceDataUpdate(_reserveToken, token.totalSupply(), _reserveToken.balanceOf(this), reserve.ratio);
-        return amount;
-    }
-
-    /**
-      * @dev converts one of the reserve tokens to the other
-      * 
-      * @param _fromToken   source reserve token contract address
-      * @param _toToken     target reserve token contract address
-      * @param _amount      amount of tokens to convert (in units of the source reserve token)
-      * @param _minReturn   if the conversion results in an amount smaller than the minimum return - it is cancelled, must be nonzero
-      * 
-      * @return amount of tokens received (in units of the target reserve token)
-    */
-    function cross(IERC20Token _fromToken, IERC20Token _toToken, uint256 _amount, uint256 _minReturn) internal returns (uint256) {
-        uint256 amount;
-        uint256 feeAmount;
-
-        // conversion between 2 reserves
-        (amount, feeAmount) = getCrossReserveReturn(_fromToken, _toToken, _amount);
-        // ensure the trade gives something in return and meets the minimum requested amount
-        require(amount != 0 && amount >= _minReturn);
-
-        Reserve storage fromReserve = reserves[_fromToken];
-        Reserve storage toReserve = reserves[_toToken];
-
-        // ensure that the trade won't deplete the reserve balance
-        uint256 toReserveBalance = getReserveBalance(_toToken);
-        assert(amount < toReserveBalance);
-
-        // transfer funds from the caller in the from reserve token
-        ensureTransferFrom(_fromToken, msg.sender, this, _amount);
-        // transfer funds to the caller in the to reserve token
-        ensureTransferFrom(_toToken, this, msg.sender, amount);
-
-        // dispatch the conversion event
-        // the fee is higher (magnitude = 2) since cross reserve conversion equals 2 conversions (from / to the smart token)
-        dispatchConversionEvent(_fromToken, _toToken, _amount, amount, feeAmount);
-
-        // dispatch price data updates for the smart token / both reserves
-        emit PriceDataUpdate(_fromToken, token.totalSupply(), _fromToken.balanceOf(this), fromReserve.ratio);
-        emit PriceDataUpdate(_toToken, token.totalSupply(), _toToken.balanceOf(this), toReserve.ratio);
-        return amount;
-    }
-
-    /**
-      * @dev converts a specific amount of _fromToken to _toToken
-      * note that prior to version 16, you should use 'convert' instead
-      * 
-      * @param _fromToken           ERC20 token to convert from
-      * @param _toToken             ERC20 token to convert to
-      * @param _amount              amount to convert, in fromToken
-      * @param _minReturn           if the conversion results in an amount smaller than the minimum return - it is cancelled, must be nonzero
-      * @param _affiliateAccount    affiliate account
-      * @param _affiliateFee        affiliate fee in PPM
-      * 
-      * @return conversion return amount
-    */
-    function convert2(IERC20Token _fromToken, IERC20Token _toToken, uint256 _amount, uint256 _minReturn, address _affiliateAccount, uint256 _affiliateFee) public returns (uint256) {
-        IERC20Token[] memory path = new IERC20Token[](3);
-        (path[0], path[1], path[2]) = (_fromToken, token, _toToken);
-        return quickConvert2(path, _amount, _minReturn, _affiliateAccount, _affiliateFee);
-    }
-
-    /**
-      * @dev converts the token to any other token in the bancor network by following a predefined conversion path
-      * note that when converting from an ERC20 token (as opposed to a smart token), allowance must be set beforehand
-      * note that prior to version 16, you should use 'quickConvert' instead
-      * 
-      * @param _path                conversion path, see conversion path format in the BancorNetwork contract
-      * @param _amount              amount to convert from (in the initial source token)
-      * @param _minReturn           if the conversion results in an amount smaller than the minimum return - it is cancelled, must be nonzero
-      * @param _affiliateAccount    affiliate account
-      * @param _affiliateFee        affiliate fee in PPM
-      * 
-      * @return tokens issued in return
-    */
-    function quickConvert2(IERC20Token[] _path, uint256 _amount, uint256 _minReturn, address _affiliateAccount, uint256 _affiliateFee)
-        public
-        payable
-        returns (uint256)
-    {
-        IBancorNetwork bancorNetwork = IBancorNetwork(addressOf(BANCOR_NETWORK));
-
-        // we need to transfer the source tokens from the caller to the BancorNetwork contract,
-        // so it can execute the conversion on behalf of the caller
-        if (msg.value == 0) {
-            // not ETH, send the source tokens to the BancorNetwork contract
-            // if the token is the smart token, no allowance is required - destroy the tokens
-            // from the caller and issue them to the BancorNetwork contract
-            if (_path[0] == token) {
-                token.destroy(msg.sender, _amount); // destroy _amount tokens from the caller's balance in the smart token
-                token.issue(bancorNetwork, _amount); // issue _amount new tokens to the BancorNetwork contract
-            } else {
-                // otherwise, we assume we already have allowance, transfer the tokens directly to the BancorNetwork contract
-                ensureTransferFrom(_path[0], msg.sender, bancorNetwork, _amount);
-            }
-        }
-
-        // execute the conversion and pass on the ETH with the call
-        return bancorNetwork.convertFor2.value(msg.value)(_path, _amount, _minReturn, msg.sender, _affiliateAccount, _affiliateFee);
-    }
-
-    /**
-      * @dev allows a user to convert BNT that was sent from another blockchain into any other
-      * token on the BancorNetwork without specifying the amount of BNT to be converted, but
-      * rather by providing the xTransferId which allows us to get the amount from BancorX.
-      * note that prior to version 16, you should use 'completeXConversion' instead
-      * 
-      * @param _path            conversion path, see conversion path format in the BancorNetwork contract
-      * @param _minReturn       if the conversion results in an amount smaller than the minimum return - it is cancelled, must be nonzero
-      * @param _conversionId    pre-determined unique (if non zero) id which refers to this transaction 
-      * 
-      * @return tokens issued in return
-    */
-    function completeXConversion2(
-        IERC20Token[] _path,
-        uint256 _minReturn,
-        uint256 _conversionId
-    )
-        public
-        returns (uint256)
-    {
-        IBancorX bancorX = IBancorX(addressOf(BANCOR_X));
-        IBancorNetwork bancorNetwork = IBancorNetwork(addressOf(BANCOR_NETWORK));
-
-        // verify that the first token in the path is BNT
-        require(_path[0] == addressOf(BNT_TOKEN));
-
-        // get conversion amount from BancorX contract
-        uint256 amount = bancorX.getXTransferAmount(_conversionId, msg.sender);
-
-        // send BNT from msg.sender to the BancorNetwork contract
-        token.destroy(msg.sender, amount);
-        token.issue(bancorNetwork, amount);
-
-        return bancorNetwork.convertFor2(_path, amount, _minReturn, msg.sender, address(0), 0);
-    }
-
-    /**
-      * @dev ensures transfer of tokens, taking into account that some ERC-20 implementations don't return
-      * true on success but revert on failure instead
-      * 
-      * @param _token     the token to transfer
-      * @param _from      the address to transfer the tokens from
-      * @param _to        the address to transfer the tokens to
-      * @param _amount    the amount to transfer
-    */
-    function ensureTransferFrom(IERC20Token _token, address _from, address _to, uint256 _amount) private {
-        // We must assume that functions `transfer` and `transferFrom` do not return anything,
-        // because not all tokens abide the requirement of the ERC20 standard to return success or failure.
-        // This is because in the current compiler version, the calling contract can handle more returned data than expected but not less.
-        // This may change in the future, so that the calling contract will revert if the size of the data is not exactly what it expects.
-        uint256 prevBalance = _token.balanceOf(_to);
-        if (_from == address(this))
-            INonStandardERC20(_token).transfer(_to, _amount);
-        else
-            INonStandardERC20(_token).transferFrom(_from, _to, _amount);
-        uint256 postBalance = _token.balanceOf(_to);
-        require(postBalance > prevBalance);
-    }
-
-    /**
-      * @dev buys the token with all reserve tokens using the same percentage
-      * for example, if the caller increases the supply by 10%,
-      * then it will cost an amount equal to 10% of each reserve token balance
-      * note that the function can be called only when conversions are enabled
-      * 
-      * @param _amount  amount to increase the supply by (in the smart token)
-    */
-    function fund(uint256 _amount)
-        public
-        multipleReservesOnly
-    {
-        uint256 supply = token.totalSupply();
-        IBancorFormula formula = IBancorFormula(addressOf(BANCOR_FORMULA));
-
-        // iterate through the reserve tokens and transfer a percentage equal to the ratio between _amount
-        // and the total supply in each reserve from the caller to the converter
-        IERC20Token reserveToken;
-        uint256 reserveBalance;
-        uint256 reserveAmount;
-        for (uint16 i = 0; i < reserveTokens.length; i++) {
-            reserveToken = reserveTokens[i];
-            reserveBalance = reserveToken.balanceOf(this);
-            reserveAmount = formula.calculateFundCost(supply, reserveBalance, totalReserveRatio, _amount);
-
-            Reserve storage reserve = reserves[reserveToken];
-
-            // transfer funds from the caller in the reserve token
-            ensureTransferFrom(reserveToken, msg.sender, this, reserveAmount);
-
-            // dispatch price data update for the smart token/reserve
-            emit PriceDataUpdate(reserveToken, supply + _amount, reserveBalance + reserveAmount, reserve.ratio);
-        }
-
-        // issue new funds to the caller in the smart token
-        token.issue(msg.sender, _amount);
-    }
-
-    /**
-      * @dev sells the token for all reserve tokens using the same percentage
-      * for example, if the holder sells 10% of the supply,
-      * then they will receive 10% of each reserve token balance in return
-      * note that the function can be called also when conversions are disabled
-      * 
-      * @param _amount  amount to liquidate (in the smart token)
-    */
-    function liquidate(uint256 _amount)
-        public
-        multipleReservesOnly
-    {
-        uint256 supply = token.totalSupply();
-        IBancorFormula formula = IBancorFormula(addressOf(BANCOR_FORMULA));
-
-        // destroy _amount from the caller's balance in the smart token
-        token.destroy(msg.sender, _amount);
-
-        // iterate through the reserve tokens and send a percentage equal to the ratio between _amount
-        // and the total supply from each reserve balance to the caller
-        IERC20Token reserveToken;
-        uint256 reserveBalance;
-        uint256 reserveAmount;
-        for (uint16 i = 0; i < reserveTokens.length; i++) {
-            reserveToken = reserveTokens[i];
-            reserveBalance = reserveToken.balanceOf(this);
-            reserveAmount = formula.calculateLiquidateReturn(supply, reserveBalance, totalReserveRatio, _amount);
-
-            Reserve storage reserve = reserves[reserveToken];
-
-            // transfer funds to the caller in the reserve token
-            ensureTransferFrom(reserveToken, this, msg.sender, reserveAmount);
-
-            // dispatch price data update for the smart token/reserve
-            emit PriceDataUpdate(reserveToken, supply - _amount, reserveBalance - reserveAmount, reserve.ratio);
-        }
-    }
-
-    /**
-      * @dev helper, dispatches the Conversion event
-      * 
-      * @param _fromToken       ERC20 token to convert from
-      * @param _toToken         ERC20 token to convert to
-      * @param _amount          amount purchased/sold (in the source token)
-      * @param _returnAmount    amount returned (in the target token)
-    */
-    function dispatchConversionEvent(IERC20Token _fromToken, IERC20Token _toToken, uint256 _amount, uint256 _returnAmount, uint256 _feeAmount) private {
-        // fee amount is converted to 255 bits -
-        // negative amount means the fee is taken from the source token, positive amount means its taken from the target token
-        // currently the fee is always taken from the target token
-        // since we convert it to a signed number, we first ensure that it's capped at 255 bits to prevent overflow
-        assert(_feeAmount < 2 ** 255);
-        emit Conversion(_fromToken, _toToken, msg.sender, _amount, _returnAmount, int256(_feeAmount));
-    }
-
-    /**
-      * @dev deprecated, backward compatibility
-    */
-    function change(IERC20Token _fromToken, IERC20Token _toToken, uint256 _amount, uint256 _minReturn) public returns (uint256) {
-        return convertInternal(_fromToken, _toToken, _amount, _minReturn);
-    }
-
-    /**
-      * @dev deprecated, backward compatibility
-    */
-    function convert(IERC20Token _fromToken, IERC20Token _toToken, uint256 _amount, uint256 _minReturn) public returns (uint256) {
-        return convert2(_fromToken, _toToken, _amount, _minReturn, address(0), 0);
-    }
-
-    /**
-      * @dev deprecated, backward compatibility
-    */
-    function quickConvert(IERC20Token[] _path, uint256 _amount, uint256 _minReturn) public payable returns (uint256) {
-        return quickConvert2(_path, _amount, _minReturn, address(0), 0);
-    }
-
-    /**
-      * @dev deprecated, backward compatibility
-    */
-    function quickConvertPrioritized2(IERC20Token[] _path, uint256 _amount, uint256 _minReturn, uint256[] memory, address _affiliateAccount, uint256 _affiliateFee) public payable returns (uint256) {
-        return quickConvert2(_path, _amount, _minReturn, _affiliateAccount, _affiliateFee);
-    }
-
-    /**
-      * @dev deprecated, backward compatibility
-    */
-    function quickConvertPrioritized(IERC20Token[] _path, uint256 _amount, uint256 _minReturn, uint256, uint8, bytes32, bytes32) public payable returns (uint256) {
-        return quickConvert2(_path, _amount, _minReturn, address(0), 0);
-    }
-
-    /**
-      * @dev deprecated, backward compatibility
-    */
-    function completeXConversion(IERC20Token[] _path, uint256 _minReturn, uint256 _conversionId, uint256, uint8, bytes32, bytes32) public returns (uint256) {
-        return completeXConversion2(_path, _minReturn, _conversionId);
-    }
-
-    /**
-      * @dev deprecated, backward compatibility
-    */
-    function connectors(address _address) public view returns (uint256, uint32, bool, bool, bool) {
-        Reserve storage reserve = reserves[_address];
-        return(reserve.virtualBalance, reserve.ratio, reserve.isVirtualBalanceEnabled, reserve.isSaleEnabled, reserve.isSet);
-    }
-
-    /**
-      * @dev deprecated, backward compatibility
-    */
-    function connectorTokens(uint256 _index) public view returns (IERC20Token) {
-        return BancorConverter.reserveTokens[_index];
-    }
-
-    /**
-      * @dev deprecated, backward compatibility
-    */
-    function connectorTokenCount() public view returns (uint16) {
-        return reserveTokenCount();
-    }
-
-    /**
-      * @dev deprecated, backward compatibility
-    */
-    function addConnector(IERC20Token _token, uint32 _weight, bool /*_enableVirtualBalance*/) public {
-        addReserve(_token, _weight);
-    }
-
-    /**
-      * @dev deprecated, backward compatibility
-    */
-    function updateConnector(IERC20Token _connectorToken, uint32 /*_weight*/, bool /*_enableVirtualBalance*/, uint256 _virtualBalance) public {
-        updateReserveVirtualBalance(_connectorToken, _virtualBalance);
-    }
-
-    /**
-      * @dev deprecated, backward compatibility
-    */
-    function getConnectorBalance(IERC20Token _connectorToken) public view returns (uint256) {
-        return getReserveBalance(_connectorToken);
-    }
-
-    /**
-      * @dev deprecated, backward compatibility
-    */
-    function getCrossConnectorReturn(IERC20Token _fromConnectorToken, IERC20Token _toConnectorToken, uint256 _amount) public view returns (uint256, uint256) {
-        return getCrossReserveReturn(_fromConnectorToken, _toConnectorToken, _amount);
-    }
-}
+pragma solidity 0.4.26;
+import './interfaces/IBancorConverter.sol';
+import './interfaces/IBancorConverterUpgrader.sol';
+import './interfaces/IBancorFormula.sol';
+import '../IBancorNetwork.sol';
+import '../FeatureIds.sol';
+import '../utility/SafeMath.sol';
+import '../utility/ContractRegistryClient.sol';
+import '../utility/interfaces/IContractFeatures.sol';
+import '../token/SmartTokenController.sol';
+import '../token/interfaces/ISmartToken.sol';
+import '../token/interfaces/INonStandardERC20.sol';
+import '../bancorx/interfaces/IBancorX.sol';
+
+/**
+  * @dev Bancor Converter
+  * 
+  * The Bancor converter allows for conversions between a Smart Token and other ERC20 tokens and between different ERC20 tokens and themselves. 
+  * 
+  * This mechanism opens the possibility to create different financial tools (for example, lower slippage in conversions).
+  * 
+  * The converter is upgradable (just like any SmartTokenController) and all upgrades are opt-in. 
+  * 
+  * WARNING: It is NOT RECOMMENDED to use the converter with Smart Tokens that have less than 8 decimal digits or with very small numbers because of precision loss 
+  * 
+  * Open issues:
+  * - Front-running attacks are currently mitigated by providing the minimum return argument for each conversion
+  *   Other potential solutions might include a commit/reveal based schemes
+*/
+contract BancorConverter is IBancorConverter, SmartTokenController, ContractRegistryClient, FeatureIds {
+    using SafeMath for uint256;
+
+    uint32 private constant RATIO_RESOLUTION = 1000000;
+    uint64 private constant CONVERSION_FEE_RESOLUTION = 1000000;
+
+    struct Reserve {
+        uint256 virtualBalance;         // reserve virtual balance
+        uint32 ratio;                   // reserve ratio, represented in ppm, 1-1000000
+        bool isVirtualBalanceEnabled;   // true if virtual balance is enabled, false if not
+        bool isSaleEnabled;             // is sale of the reserve token enabled, can be set by the owner
+        bool isSet;                     // used to tell if the mapping element is defined
+    }
+
+    /**
+      * @dev version number
+    */
+    uint16 public version = 27;
+
+    IWhitelist public conversionWhitelist;          // whitelist contract with list of addresses that are allowed to use the converter
+    IERC20Token[] public reserveTokens;             // ERC20 standard token addresses (prior version 17, use 'connectorTokens' instead)
+    mapping (address => Reserve) public reserves;   // reserve token addresses -> reserve data (prior version 17, use 'connectors' instead)
+    uint32 public totalReserveRatio = 0;            // total ratio of all reservces, also used to efficiently prevent increasing
+                                                    // the total reserve ratio above 100%
+    uint32 public maxConversionFee = 0;             // maximum conversion fee for the lifetime of the contract,
+                                                    // represented in ppm, 0...1000000 (0 = no fee, 100 = 0.01%, 1000000 = 100%)
+    uint32 public conversionFee = 0;                // current conversion fee, represented in ppm, 0...maxConversionFee
+    bool public conversionsEnabled = true;          // deprecated, backward compatibility
+
+    /**
+      * @dev triggered when a conversion between two tokens occurs
+      * 
+      * @param _fromToken       ERC20 token converted from
+      * @param _toToken         ERC20 token converted to
+      * @param _trader          wallet that initiated the trade
+      * @param _amount          amount converted, in fromToken
+      * @param _return          amount returned, minus conversion fee
+      * @param _conversionFee   conversion fee
+    */
+    event Conversion(
+        address indexed _fromToken,
+        address indexed _toToken,
+        address indexed _trader,
+        uint256 _amount,
+        uint256 _return,
+        int256 _conversionFee
+    );
+
+    /**
+      * @dev triggered after a conversion with new price data
+      * 
+      * @param  _connectorToken     reserve token
+      * @param  _tokenSupply        smart token supply
+      * @param  _connectorBalance   reserve balance
+      * @param  _connectorWeight    reserve ratio
+    */
+    event PriceDataUpdate(
+        address indexed _connectorToken,
+        uint256 _tokenSupply,
+        uint256 _connectorBalance,
+        uint32 _connectorWeight
+    );
+
+    /**
+      * @dev triggered when the conversion fee is updated
+      * 
+      * @param  _prevFee    previous fee percentage, represented in ppm
+      * @param  _newFee     new fee percentage, represented in ppm
+    */
+    event ConversionFeeUpdate(uint32 _prevFee, uint32 _newFee);
+
+    /**
+      * @dev initializes a new BancorConverter instance
+      * 
+      * @param  _token              smart token governed by the converter
+      * @param  _registry           address of a contract registry contract
+      * @param  _maxConversionFee   maximum conversion fee, represented in ppm
+      * @param  _reserveToken       optional, initial reserve, allows defining the first reserve at deployment time
+      * @param  _reserveRatio       optional, ratio for the initial reserve
+    */
+    constructor(
+        ISmartToken _token,
+        IContractRegistry _registry,
+        uint32 _maxConversionFee,
+        IERC20Token _reserveToken,
+        uint32 _reserveRatio
+    )   ContractRegistryClient(_registry)
+        public
+        SmartTokenController(_token)
+        validConversionFee(_maxConversionFee)
+    {
+        IContractFeatures features = IContractFeatures(addressOf(CONTRACT_FEATURES));
+
+        // initialize supported features
+        if (features != address(0))
+            features.enableFeatures(FeatureIds.CONVERTER_CONVERSION_WHITELIST, true);
+
+        maxConversionFee = _maxConversionFee;
+
+        if (_reserveToken != address(0))
+            addReserve(_reserveToken, _reserveRatio);
+    }
+
+    // validates a reserve token address - verifies that the address belongs to one of the reserve tokens
+    modifier validReserve(IERC20Token _address) {
+        require(reserves[_address].isSet);
+        _;
+    }
+
+    // validates conversion fee
+    modifier validConversionFee(uint32 _conversionFee) {
+        require(_conversionFee >= 0 && _conversionFee <= CONVERSION_FEE_RESOLUTION);
+        _;
+    }
+
+    // validates reserve ratio
+    modifier validReserveRatio(uint32 _ratio) {
+        require(_ratio > 0 && _ratio <= RATIO_RESOLUTION);
+        _;
+    }
+
+    // allows execution only if the total-supply of the token is greater than zero
+    modifier totalSupplyGreaterThanZeroOnly {
+        require(token.totalSupply() > 0);
+        _;
+    }
+
+    // allows execution only on a multiple-reserve converter
+    modifier multipleReservesOnly {
+        require(reserveTokens.length > 1);
+        _;
+    }
+
+    /**
+      * @dev returns the number of reserve tokens defined
+      * note that prior to version 17, you should use 'connectorTokenCount' instead
+      * 
+      * @return number of reserve tokens
+    */
+    function reserveTokenCount() public view returns (uint16) {
+        return uint16(reserveTokens.length);
+    }
+
+    /**
+      * @dev allows the owner to update & enable the conversion whitelist contract address
+      * when set, only addresses that are whitelisted are actually allowed to use the converter
+      * note that the whitelist check is actually done by the BancorNetwork contract
+      * 
+      * @param _whitelist    address of a whitelist contract
+    */
+    function setConversionWhitelist(IWhitelist _whitelist)
+        public
+        ownerOnly
+        notThis(_whitelist)
+    {
+        conversionWhitelist = _whitelist;
+    }
+
+    /**
+      * @dev allows transferring the token ownership
+      * the new owner needs to accept the transfer
+      * can only be called by the contract owner
+      * note that token ownership can only be transferred while the owner is the converter upgrader contract
+      * 
+      * @param _newOwner    new token owner
+    */
+    function transferTokenOwnership(address _newOwner)
+        public
+        ownerOnly
+        only(BANCOR_CONVERTER_UPGRADER)
+    {
+        super.transferTokenOwnership(_newOwner);
+    }
+
+    /**
+      * @dev used by a new owner to accept a token ownership transfer
+      * can only be called by the contract owner
+      * note that token ownership can only be accepted if its total-supply is greater than zero
+    */
+    function acceptTokenOwnership()
+        public
+        ownerOnly
+        totalSupplyGreaterThanZeroOnly
+    {
+        super.acceptTokenOwnership();
+    }
+
+    /**
+      * @dev updates the current conversion fee
+      * can only be called by the contract owner
+      * 
+      * @param _conversionFee new conversion fee, represented in ppm
+    */
+    function setConversionFee(uint32 _conversionFee)
+        public
+        ownerOnly
+    {
+        require(_conversionFee >= 0 && _conversionFee <= maxConversionFee);
+        emit ConversionFeeUpdate(conversionFee, _conversionFee);
+        conversionFee = _conversionFee;
+    }
+
+    /**
+      * @dev given a return amount, returns the amount minus the conversion fee
+      * 
+      * @param _amount      return amount
+      * @param _magnitude   1 for standard conversion, 2 for cross reserve conversion
+      * 
+      * @return return amount minus conversion fee
+    */
+    function getFinalAmount(uint256 _amount, uint8 _magnitude) public view returns (uint256) {
+        return _amount.mul((CONVERSION_FEE_RESOLUTION - conversionFee) ** _magnitude).div(CONVERSION_FEE_RESOLUTION ** _magnitude);
+    }
+
+    /**
+      * @dev withdraws tokens held by the converter and sends them to an account
+      * can only be called by the owner
+      * note that reserve tokens can only be withdrawn by the owner while the converter is inactive
+      * unless the owner is the converter upgrader contract
+      * 
+      * @param _token   ERC20 token contract address
+      * @param _to      account to receive the new amount
+      * @param _amount  amount to withdraw
+    */
+    function withdrawTokens(IERC20Token _token, address _to, uint256 _amount) public {
+        address converterUpgrader = addressOf(BANCOR_CONVERTER_UPGRADER);
+
+        // if the token is not a reserve token, allow withdrawal
+        // otherwise verify that the converter is inactive or that the owner is the upgrader contract
+        require(!reserves[_token].isSet || token.owner() != address(this) || owner == converterUpgrader);
+        super.withdrawTokens(_token, _to, _amount);
+    }
+
+    /**
+      * @dev upgrades the converter to the latest version
+      * can only be called by the owner
+      * note that the owner needs to call acceptOwnership on the new converter after the upgrade
+    */
+    function upgrade() public ownerOnly {
+        IBancorConverterUpgrader converterUpgrader = IBancorConverterUpgrader(addressOf(BANCOR_CONVERTER_UPGRADER));
+
+        transferOwnership(converterUpgrader);
+        converterUpgrader.upgrade(version);
+        acceptOwnership();
+    }
+
+    /**
+      * @dev defines a new reserve token for the converter
+      * can only be called by the owner while the converter is inactive
+      * note that prior to version 17, you should use 'addConnector' instead
+      * 
+      * @param _token   address of the reserve token
+      * @param _ratio   constant reserve ratio, represented in ppm, 1-1000000
+    */
+    function addReserve(IERC20Token _token, uint32 _ratio)
+        public
+        ownerOnly
+        inactive
+        validAddress(_token)
+        notThis(_token)
+        validReserveRatio(_ratio)
+    {
+        require(_token != token && !reserves[_token].isSet && totalReserveRatio + _ratio <= RATIO_RESOLUTION); // validate input
+
+        reserves[_token].ratio = _ratio;
+        reserves[_token].isVirtualBalanceEnabled = false;
+        reserves[_token].virtualBalance = 0;
+        reserves[_token].isSaleEnabled = true;
+        reserves[_token].isSet = true;
+        reserveTokens.push(_token);
+        totalReserveRatio += _ratio;
+    }
+
+    /**
+      * @dev defines an ETH reserve for the converter
+      * can only be called by the owner while the converter is inactive
+      * 
+      * @param _ratio   constant reserve ratio, represented in ppm, 1-1000000
+    */
+    function addETHReserve(uint32 _ratio)
+        public
+        ownerOnly
+        inactive
+        validReserveRatio(_ratio)
+    {
+        require(!hasETHReserve() && totalReserveRatio + _ratio <= RATIO_RESOLUTION); // validate input
+
+        reserves[address(0)].ratio = _ratio;
+        reserves[address(0)].isVirtualBalanceEnabled = false;
+        reserves[address(0)].virtualBalance = 0;
+        reserves[address(0)].isSaleEnabled = true;
+        reserves[address(0)].isSet = true;
+        reserveTokens.push(IERC20Token(0));
+        totalReserveRatio += _ratio;
+    }
+
+    /**
+      * @dev checks whether or not the converter has an ETH reserve
+      * 
+      * @return true if the converter has an ETH reserve, false otherwise
+    */
+    function hasETHReserve() public view returns (bool) {
+        return reserves[address(0)].isSet;
+    }
+
+    /**
+      * @dev updates a reserve's virtual balance
+      * only used during an upgrade process
+      * can only be called by the contract owner while the owner is the converter upgrader contract
+      * note that prior to version 17, you should use 'updateConnector' instead
+      * 
+      * @param _reserveToken    address of the reserve token
+      * @param _virtualBalance  new reserve virtual balance, or 0 to disable virtual balance
+    */
+    function updateReserveVirtualBalance(IERC20Token _reserveToken, uint256 _virtualBalance)
+        public
+        ownerOnly
+        only(BANCOR_CONVERTER_UPGRADER)
+        validReserve(_reserveToken)
+    {
+        Reserve storage reserve = reserves[_reserveToken];
+        reserve.isVirtualBalanceEnabled = _virtualBalance != 0;
+        reserve.virtualBalance = _virtualBalance;
+    }
+
+    /**
+      * @dev returns the reserve's ratio
+      * added in version 22
+      * 
+      * @param _reserveToken    reserve token contract address
+      * 
+      * @return reserve ratio
+    */
+    function getReserveRatio(IERC20Token _reserveToken)
+        public
+        view
+        validReserve(_reserveToken)
+        returns (uint256)
+    {
+        return reserves[_reserveToken].ratio;
+    }
+
+    /**
+      * @dev returns the reserve's balance
+      * note that prior to version 17, you should use 'getConnectorBalance' instead
+      * 
+      * @param _reserveToken    reserve token contract address
+      * 
+      * @return reserve balance
+    */
+    function getReserveBalance(IERC20Token _reserveToken)
+        public
+        view
+        validReserve(_reserveToken)
+        returns (uint256)
+    {
+        return _reserveToken.balanceOf(this);
+    }
+
+    /**
+      * @dev calculates the expected return of converting a given amount of tokens
+      * 
+      * @param _fromToken  contract address of the token to convert from
+      * @param _toToken    contract address of the token to convert to
+      * @param _amount     amount of tokens received from the user
+      * 
+      * @return amount of tokens that the user will receive
+      * @return amount of tokens that the user will pay as fee
+    */
+    function getReturn(IERC20Token _fromToken, IERC20Token _toToken, uint256 _amount) public view returns (uint256, uint256) {
+        require(_fromToken != _toToken); // validate input
+
+        if (_toToken == token)
+            return getPurchaseReturn(_fromToken, _amount);
+        else if (_fromToken == token)
+            return getSaleReturn(_toToken, _amount);
+        else
+            return getCrossReserveReturn(_fromToken, _toToken, _amount);
+    }
+
+    /**
+      * @dev calculates the expected return of buying with a given amount of tokens
+      * 
+      * @param _reserveToken    contract address of the reserve token
+      * @param _depositAmount   amount of reserve-tokens received from the user
+      * 
+      * @return amount of supply-tokens that the user will receive
+      * @return amount of supply-tokens that the user will pay as fee
+    */
+    function getPurchaseReturn(IERC20Token _reserveToken, uint256 _depositAmount)
+        public
+        view
+        active
+        validReserve(_reserveToken)
+        returns (uint256, uint256)
+    {
+        Reserve storage reserve = reserves[_reserveToken];
+
+        uint256 tokenSupply = token.totalSupply();
+        uint256 reserveBalance = _reserveToken.balanceOf(this);
+        IBancorFormula formula = IBancorFormula(addressOf(BANCOR_FORMULA));
+        uint256 amount = formula.calculatePurchaseReturn(tokenSupply, reserveBalance, reserve.ratio, _depositAmount);
+        uint256 finalAmount = getFinalAmount(amount, 1);
+
+        // return the amount minus the conversion fee and the conversion fee
+        return (finalAmount, amount - finalAmount);
+    }
+
+    /**
+      * @dev calculates the expected return of selling a given amount of tokens
+      * 
+      * @param _reserveToken    contract address of the reserve token
+      * @param _sellAmount      amount of supply-tokens received from the user
+      * 
+      * @return amount of reserve-tokens that the user will receive
+      * @return amount of reserve-tokens that the user will pay as fee
+    */
+    function getSaleReturn(IERC20Token _reserveToken, uint256 _sellAmount)
+        public
+        view
+        active
+        validReserve(_reserveToken)
+        returns (uint256, uint256)
+    {
+        Reserve storage reserve = reserves[_reserveToken];
+        uint256 tokenSupply = token.totalSupply();
+        uint256 reserveBalance = _reserveToken.balanceOf(this);
+        IBancorFormula formula = IBancorFormula(addressOf(BANCOR_FORMULA));
+        uint256 amount = formula.calculateSaleReturn(tokenSupply, reserveBalance, reserve.ratio, _sellAmount);
+        uint256 finalAmount = getFinalAmount(amount, 1);
+
+        // return the amount minus the conversion fee and the conversion fee
+        return (finalAmount, amount - finalAmount);
+    }
+
+    /**
+      * @dev calculates the expected return of converting a given amount from one reserve to another
+      * note that prior to version 17, you should use 'getCrossConnectorReturn' instead
+      * 
+      * @param _fromReserveToken    contract address of the reserve token to convert from
+      * @param _toReserveToken      contract address of the reserve token to convert to
+      * @param _amount              amount of tokens received from the user
+      * 
+      * @return amount of tokens that the user will receive
+      * @return amount of tokens that the user will pay as fee
+    */
+    function getCrossReserveReturn(IERC20Token _fromReserveToken, IERC20Token _toReserveToken, uint256 _amount)
+        public
+        view
+        active
+        validReserve(_fromReserveToken)
+        validReserve(_toReserveToken)
+        returns (uint256, uint256)
+    {
+        Reserve storage fromReserve = reserves[_fromReserveToken];
+        Reserve storage toReserve = reserves[_toReserveToken];
+
+        IBancorFormula formula = IBancorFormula(addressOf(BANCOR_FORMULA));
+        uint256 amount = formula.calculateCrossReserveReturn(
+            getReserveBalance(_fromReserveToken), 
+            fromReserve.ratio, 
+            getReserveBalance(_toReserveToken), 
+            toReserve.ratio, 
+            _amount);
+        uint256 finalAmount = getFinalAmount(amount, 2);
+
+        // return the amount minus the conversion fee and the conversion fee
+        // the fee is higher (magnitude = 2) since cross reserve conversion equals 2 conversions (from / to the smart token)
+        return (finalAmount, amount - finalAmount);
+    }
+
+    /**
+      * @dev converts a specific amount of _fromToken to _toToken
+      * can only be called by the bancor network contract
+      * 
+      * @param _fromToken  ERC20 token to convert from
+      * @param _toToken    ERC20 token to convert to
+      * @param _amount     amount of tokens to convert (in units of the source token)
+      * @param _minReturn  if the conversion results in an amount smaller than the minimum return - it is cancelled, must be nonzero
+      * 
+      * @return amount of tokens received (in units of the target token)
+    */
+    function convertInternal(IERC20Token _fromToken, IERC20Token _toToken, uint256 _amount, uint256 _minReturn)
+        internal
+        only(BANCOR_NETWORK)
+        greaterThanZero(_minReturn)
+        returns (uint256)
+    {
+        require(_fromToken != _toToken); // validate input
+
+        if (_toToken == token)
+            return buy(_fromToken, _amount, _minReturn);
+        else if (_fromToken == token)
+            return sell(_toToken, _amount, _minReturn);
+        else
+            return cross(_fromToken, _toToken, _amount, _minReturn);
+    }
+
+    /**
+      * @dev deposit ether
+      * can only be called by the bancor network contract
+    */
+    function deposit()
+        public
+        payable
+        only(BANCOR_NETWORK)
+    {
+        assert(hasETHReserve());
+    }
+
+    /**
+      * @dev withdraw ether to a given account
+      * can only be called by the bancor network contract
+      * 
+      * @param _to      account to receive the ether
+      * @param _amount  amount of ether to withdraw
+    */
+    function withdrawTo(address _to, uint256 _amount)
+        public
+        only(BANCOR_NETWORK)
+    {
+        assert(hasETHReserve());
+        _to.transfer(_amount);
+    }
+
+    /**
+      * @dev buys the smart token by depositing one of its reserve tokens
+      * 
+      * @param _reserveToken    reserve token contract address
+      * @param _depositAmount   amount of tokens to deposit (in units of the reserve token)
+      * @param _minReturn       if the conversion results in an amount smaller than the minimum return - it is cancelled, must be nonzero
+      * 
+      * @return amount of tokens received (in units of the smart token)
+    */
+    function buy(IERC20Token _reserveToken, uint256 _depositAmount, uint256 _minReturn) internal returns (uint256) {
+        uint256 amount;
+        uint256 feeAmount;
+        (amount, feeAmount) = getPurchaseReturn(_reserveToken, _depositAmount);
+        // ensure the trade gives something in return and meets the minimum requested amount
+        require(amount != 0 && amount >= _minReturn);
+
+        Reserve storage reserve = reserves[_reserveToken];
+
+        // transfer funds from the caller in the reserve token
+        ensureTransferFrom(_reserveToken, msg.sender, this, _depositAmount);
+        // issue new funds to the caller in the smart token
+        token.issue(msg.sender, amount);
+
+        // dispatch the conversion event
+        dispatchConversionEvent(_reserveToken, token, _depositAmount, amount, feeAmount);
+
+        // dispatch price data update for the smart token/reserve
+        emit PriceDataUpdate(_reserveToken, token.totalSupply(), _reserveToken.balanceOf(this), reserve.ratio);
+        return amount;
+    }
+
+    /**
+      * @dev sells the smart token by withdrawing from one of its reserve tokens
+      * 
+      * @param _reserveToken    reserve token contract address
+      * @param _sellAmount      amount of tokens to sell (in units of the smart token)
+      * @param _minReturn       if the conversion results in an amount smaller the minimum return - it is cancelled, must be nonzero
+      * 
+      * @return amount of tokens received (in units of the reserve token)
+    */
+    function sell(IERC20Token _reserveToken, uint256 _sellAmount, uint256 _minReturn) internal returns (uint256) {
+        require(_sellAmount <= token.balanceOf(msg.sender)); // validate input
+        uint256 amount;
+        uint256 feeAmount;
+        (amount, feeAmount) = getSaleReturn(_reserveToken, _sellAmount);
+        // ensure the trade gives something in return and meets the minimum requested amount
+        require(amount != 0 && amount >= _minReturn);
+
+        // ensure that the trade will only deplete the reserve balance if the total supply is depleted as well
+        uint256 tokenSupply = token.totalSupply();
+        uint256 reserveBalance = _reserveToken.balanceOf(this);
+        assert(amount < reserveBalance || (amount == reserveBalance && _sellAmount == tokenSupply));
+
+        Reserve storage reserve = reserves[_reserveToken];
+
+        // destroy _sellAmount from the caller's balance in the smart token
+        token.destroy(msg.sender, _sellAmount);
+        // transfer funds to the caller in the reserve token
+        ensureTransferFrom(_reserveToken, this, msg.sender, amount);
+
+        // dispatch the conversion event
+        dispatchConversionEvent(token, _reserveToken, _sellAmount, amount, feeAmount);
+
+        // dispatch price data update for the smart token/reserve
+        emit PriceDataUpdate(_reserveToken, token.totalSupply(), _reserveToken.balanceOf(this), reserve.ratio);
+        return amount;
+    }
+
+    /**
+      * @dev converts one of the reserve tokens to the other
+      * 
+      * @param _fromToken   source reserve token contract address
+      * @param _toToken     target reserve token contract address
+      * @param _amount      amount of tokens to convert (in units of the source reserve token)
+      * @param _minReturn   if the conversion results in an amount smaller than the minimum return - it is cancelled, must be nonzero
+      * 
+      * @return amount of tokens received (in units of the target reserve token)
+    */
+    function cross(IERC20Token _fromToken, IERC20Token _toToken, uint256 _amount, uint256 _minReturn) internal returns (uint256) {
+        uint256 amount;
+        uint256 feeAmount;
+
+        // conversion between 2 reserves
+        (amount, feeAmount) = getCrossReserveReturn(_fromToken, _toToken, _amount);
+        // ensure the trade gives something in return and meets the minimum requested amount
+        require(amount != 0 && amount >= _minReturn);
+
+        Reserve storage fromReserve = reserves[_fromToken];
+        Reserve storage toReserve = reserves[_toToken];
+
+        // ensure that the trade won't deplete the reserve balance
+        uint256 toReserveBalance = getReserveBalance(_toToken);
+        assert(amount < toReserveBalance);
+
+        // transfer funds from the caller in the from reserve token
+        ensureTransferFrom(_fromToken, msg.sender, this, _amount);
+        // transfer funds to the caller in the to reserve token
+        ensureTransferFrom(_toToken, this, msg.sender, amount);
+
+        // dispatch the conversion event
+        // the fee is higher (magnitude = 2) since cross reserve conversion equals 2 conversions (from / to the smart token)
+        dispatchConversionEvent(_fromToken, _toToken, _amount, amount, feeAmount);
+
+        // dispatch price data updates for the smart token / both reserves
+        emit PriceDataUpdate(_fromToken, token.totalSupply(), _fromToken.balanceOf(this), fromReserve.ratio);
+        emit PriceDataUpdate(_toToken, token.totalSupply(), _toToken.balanceOf(this), toReserve.ratio);
+        return amount;
+    }
+
+    /**
+      * @dev converts a specific amount of _fromToken to _toToken
+      * note that prior to version 16, you should use 'convert' instead
+      * 
+      * @param _fromToken           ERC20 token to convert from
+      * @param _toToken             ERC20 token to convert to
+      * @param _amount              amount to convert, in fromToken
+      * @param _minReturn           if the conversion results in an amount smaller than the minimum return - it is cancelled, must be nonzero
+      * @param _affiliateAccount    affiliate account
+      * @param _affiliateFee        affiliate fee in PPM
+      * 
+      * @return conversion return amount
+    */
+    function convert2(IERC20Token _fromToken, IERC20Token _toToken, uint256 _amount, uint256 _minReturn, address _affiliateAccount, uint256 _affiliateFee) public returns (uint256) {
+        IERC20Token[] memory path = new IERC20Token[](3);
+        (path[0], path[1], path[2]) = (_fromToken, token, _toToken);
+        return quickConvert2(path, _amount, _minReturn, _affiliateAccount, _affiliateFee);
+    }
+
+    /**
+      * @dev converts the token to any other token in the bancor network by following a predefined conversion path
+      * note that when converting from an ERC20 token (as opposed to a smart token), allowance must be set beforehand
+      * note that prior to version 16, you should use 'quickConvert' instead
+      * 
+      * @param _path                conversion path, see conversion path format in the BancorNetwork contract
+      * @param _amount              amount to convert from (in the initial source token)
+      * @param _minReturn           if the conversion results in an amount smaller than the minimum return - it is cancelled, must be nonzero
+      * @param _affiliateAccount    affiliate account
+      * @param _affiliateFee        affiliate fee in PPM
+      * 
+      * @return tokens issued in return
+    */
+    function quickConvert2(IERC20Token[] _path, uint256 _amount, uint256 _minReturn, address _affiliateAccount, uint256 _affiliateFee)
+        public
+        payable
+        returns (uint256)
+    {
+        IBancorNetwork bancorNetwork = IBancorNetwork(addressOf(BANCOR_NETWORK));
+
+        // we need to transfer the source tokens from the caller to the BancorNetwork contract,
+        // so it can execute the conversion on behalf of the caller
+        if (msg.value == 0) {
+            // not ETH, send the source tokens to the BancorNetwork contract
+            // if the token is the smart token, no allowance is required - destroy the tokens
+            // from the caller and issue them to the BancorNetwork contract
+            if (_path[0] == token) {
+                token.destroy(msg.sender, _amount); // destroy _amount tokens from the caller's balance in the smart token
+                token.issue(bancorNetwork, _amount); // issue _amount new tokens to the BancorNetwork contract
+            } else {
+                // otherwise, we assume we already have allowance, transfer the tokens directly to the BancorNetwork contract
+                ensureTransferFrom(_path[0], msg.sender, bancorNetwork, _amount);
+            }
+        }
+
+        // execute the conversion and pass on the ETH with the call
+        return bancorNetwork.convertFor2.value(msg.value)(_path, _amount, _minReturn, msg.sender, _affiliateAccount, _affiliateFee);
+    }
+
+    /**
+      * @dev allows a user to convert BNT that was sent from another blockchain into any other
+      * token on the BancorNetwork without specifying the amount of BNT to be converted, but
+      * rather by providing the xTransferId which allows us to get the amount from BancorX.
+      * note that prior to version 16, you should use 'completeXConversion' instead
+      * 
+      * @param _path            conversion path, see conversion path format in the BancorNetwork contract
+      * @param _minReturn       if the conversion results in an amount smaller than the minimum return - it is cancelled, must be nonzero
+      * @param _conversionId    pre-determined unique (if non zero) id which refers to this transaction 
+      * 
+      * @return tokens issued in return
+    */
+    function completeXConversion2(
+        IERC20Token[] _path,
+        uint256 _minReturn,
+        uint256 _conversionId
+    )
+        public
+        returns (uint256)
+    {
+        IBancorX bancorX = IBancorX(addressOf(BANCOR_X));
+        IBancorNetwork bancorNetwork = IBancorNetwork(addressOf(BANCOR_NETWORK));
+
+        // verify that the first token in the path is BNT
+        require(_path[0] == addressOf(BNT_TOKEN));
+
+        // get conversion amount from BancorX contract
+        uint256 amount = bancorX.getXTransferAmount(_conversionId, msg.sender);
+
+        // send BNT from msg.sender to the BancorNetwork contract
+        token.destroy(msg.sender, amount);
+        token.issue(bancorNetwork, amount);
+
+        return bancorNetwork.convertFor2(_path, amount, _minReturn, msg.sender, address(0), 0);
+    }
+
+    /**
+      * @dev ensures transfer of tokens, taking into account that some ERC-20 implementations don't return
+      * true on success but revert on failure instead
+      * 
+      * @param _token     the token to transfer
+      * @param _from      the address to transfer the tokens from
+      * @param _to        the address to transfer the tokens to
+      * @param _amount    the amount to transfer
+    */
+    function ensureTransferFrom(IERC20Token _token, address _from, address _to, uint256 _amount) private {
+        // We must assume that functions `transfer` and `transferFrom` do not return anything,
+        // because not all tokens abide the requirement of the ERC20 standard to return success or failure.
+        // This is because in the current compiler version, the calling contract can handle more returned data than expected but not less.
+        // This may change in the future, so that the calling contract will revert if the size of the data is not exactly what it expects.
+        uint256 prevBalance = _token.balanceOf(_to);
+        if (_from == address(this))
+            INonStandardERC20(_token).transfer(_to, _amount);
+        else
+            INonStandardERC20(_token).transferFrom(_from, _to, _amount);
+        uint256 postBalance = _token.balanceOf(_to);
+        require(postBalance > prevBalance);
+    }
+
+    /**
+      * @dev buys the token with all reserve tokens using the same percentage
+      * for example, if the caller increases the supply by 10%,
+      * then it will cost an amount equal to 10% of each reserve token balance
+      * note that the function can be called only when conversions are enabled
+      * 
+      * @param _amount  amount to increase the supply by (in the smart token)
+    */
+    function fund(uint256 _amount)
+        public
+        multipleReservesOnly
+    {
+        uint256 supply = token.totalSupply();
+        IBancorFormula formula = IBancorFormula(addressOf(BANCOR_FORMULA));
+
+        // iterate through the reserve tokens and transfer a percentage equal to the ratio between _amount
+        // and the total supply in each reserve from the caller to the converter
+        IERC20Token reserveToken;
+        uint256 reserveBalance;
+        uint256 reserveAmount;
+        for (uint16 i = 0; i < reserveTokens.length; i++) {
+            reserveToken = reserveTokens[i];
+            reserveBalance = reserveToken.balanceOf(this);
+            reserveAmount = formula.calculateFundCost(supply, reserveBalance, totalReserveRatio, _amount);
+
+            Reserve storage reserve = reserves[reserveToken];
+
+            // transfer funds from the caller in the reserve token
+            ensureTransferFrom(reserveToken, msg.sender, this, reserveAmount);
+
+            // dispatch price data update for the smart token/reserve
+            emit PriceDataUpdate(reserveToken, supply + _amount, reserveBalance + reserveAmount, reserve.ratio);
+        }
+
+        // issue new funds to the caller in the smart token
+        token.issue(msg.sender, _amount);
+    }
+
+    /**
+      * @dev sells the token for all reserve tokens using the same percentage
+      * for example, if the holder sells 10% of the supply,
+      * then they will receive 10% of each reserve token balance in return
+      * note that the function can be called also when conversions are disabled
+      * 
+      * @param _amount  amount to liquidate (in the smart token)
+    */
+    function liquidate(uint256 _amount)
+        public
+        multipleReservesOnly
+    {
+        uint256 supply = token.totalSupply();
+        IBancorFormula formula = IBancorFormula(addressOf(BANCOR_FORMULA));
+
+        // destroy _amount from the caller's balance in the smart token
+        token.destroy(msg.sender, _amount);
+
+        // iterate through the reserve tokens and send a percentage equal to the ratio between _amount
+        // and the total supply from each reserve balance to the caller
+        IERC20Token reserveToken;
+        uint256 reserveBalance;
+        uint256 reserveAmount;
+        for (uint16 i = 0; i < reserveTokens.length; i++) {
+            reserveToken = reserveTokens[i];
+            reserveBalance = reserveToken.balanceOf(this);
+            reserveAmount = formula.calculateLiquidateReturn(supply, reserveBalance, totalReserveRatio, _amount);
+
+            Reserve storage reserve = reserves[reserveToken];
+
+            // transfer funds to the caller in the reserve token
+            ensureTransferFrom(reserveToken, this, msg.sender, reserveAmount);
+
+            // dispatch price data update for the smart token/reserve
+            emit PriceDataUpdate(reserveToken, supply - _amount, reserveBalance - reserveAmount, reserve.ratio);
+        }
+    }
+
+    /**
+      * @dev helper, dispatches the Conversion event
+      * 
+      * @param _fromToken       ERC20 token to convert from
+      * @param _toToken         ERC20 token to convert to
+      * @param _amount          amount purchased/sold (in the source token)
+      * @param _returnAmount    amount returned (in the target token)
+    */
+    function dispatchConversionEvent(IERC20Token _fromToken, IERC20Token _toToken, uint256 _amount, uint256 _returnAmount, uint256 _feeAmount) private {
+        // fee amount is converted to 255 bits -
+        // negative amount means the fee is taken from the source token, positive amount means its taken from the target token
+        // currently the fee is always taken from the target token
+        // since we convert it to a signed number, we first ensure that it's capped at 255 bits to prevent overflow
+        assert(_feeAmount < 2 ** 255);
+        emit Conversion(_fromToken, _toToken, msg.sender, _amount, _returnAmount, int256(_feeAmount));
+    }
+
+    /**
+      * @dev deprecated, backward compatibility
+    */
+    function change(IERC20Token _fromToken, IERC20Token _toToken, uint256 _amount, uint256 _minReturn) public returns (uint256) {
+        return convertInternal(_fromToken, _toToken, _amount, _minReturn);
+    }
+
+    /**
+      * @dev deprecated, backward compatibility
+    */
+    function convert(IERC20Token _fromToken, IERC20Token _toToken, uint256 _amount, uint256 _minReturn) public returns (uint256) {
+        return convert2(_fromToken, _toToken, _amount, _minReturn, address(0), 0);
+    }
+
+    /**
+      * @dev deprecated, backward compatibility
+    */
+    function quickConvert(IERC20Token[] _path, uint256 _amount, uint256 _minReturn) public payable returns (uint256) {
+        return quickConvert2(_path, _amount, _minReturn, address(0), 0);
+    }
+
+    /**
+      * @dev deprecated, backward compatibility
+    */
+    function quickConvertPrioritized2(IERC20Token[] _path, uint256 _amount, uint256 _minReturn, uint256[] memory, address _affiliateAccount, uint256 _affiliateFee) public payable returns (uint256) {
+        return quickConvert2(_path, _amount, _minReturn, _affiliateAccount, _affiliateFee);
+    }
+
+    /**
+      * @dev deprecated, backward compatibility
+    */
+    function quickConvertPrioritized(IERC20Token[] _path, uint256 _amount, uint256 _minReturn, uint256, uint8, bytes32, bytes32) public payable returns (uint256) {
+        return quickConvert2(_path, _amount, _minReturn, address(0), 0);
+    }
+
+    /**
+      * @dev deprecated, backward compatibility
+    */
+    function completeXConversion(IERC20Token[] _path, uint256 _minReturn, uint256 _conversionId, uint256, uint8, bytes32, bytes32) public returns (uint256) {
+        return completeXConversion2(_path, _minReturn, _conversionId);
+    }
+
+    /**
+      * @dev deprecated, backward compatibility
+    */
+    function connectors(address _address) public view returns (uint256, uint32, bool, bool, bool) {
+        Reserve storage reserve = reserves[_address];
+        return(reserve.virtualBalance, reserve.ratio, reserve.isVirtualBalanceEnabled, reserve.isSaleEnabled, reserve.isSet);
+    }
+
+    /**
+      * @dev deprecated, backward compatibility
+    */
+    function connectorTokens(uint256 _index) public view returns (IERC20Token) {
+        return BancorConverter.reserveTokens[_index];
+    }
+
+    /**
+      * @dev deprecated, backward compatibility
+    */
+    function connectorTokenCount() public view returns (uint16) {
+        return reserveTokenCount();
+    }
+
+    /**
+      * @dev deprecated, backward compatibility
+    */
+    function addConnector(IERC20Token _token, uint32 _weight, bool /*_enableVirtualBalance*/) public {
+        addReserve(_token, _weight);
+    }
+
+    /**
+      * @dev deprecated, backward compatibility
+    */
+    function updateConnector(IERC20Token _connectorToken, uint32 /*_weight*/, bool /*_enableVirtualBalance*/, uint256 _virtualBalance) public {
+        updateReserveVirtualBalance(_connectorToken, _virtualBalance);
+    }
+
+    /**
+      * @dev deprecated, backward compatibility
+    */
+    function getConnectorBalance(IERC20Token _connectorToken) public view returns (uint256) {
+        return getReserveBalance(_connectorToken);
+    }
+
+    /**
+      * @dev deprecated, backward compatibility
+    */
+    function getCrossConnectorReturn(IERC20Token _fromConnectorToken, IERC20Token _toConnectorToken, uint256 _amount) public view returns (uint256, uint256) {
+        return getCrossReserveReturn(_fromConnectorToken, _toConnectorToken, _amount);
+    }
+}