--- conflicted
+++ resolved
@@ -213,21 +213,12 @@
         _;
     }
 
-<<<<<<< HEAD
-    // allows execution only when claim tokens is enabled
-    modifier whenClaimTokensEnabled {
-        require(claimTokensEnabled);
-        _;
-    }
-
     // allows execution only on a multiple-connector converter
     modifier multipleConnectorsOnly {
         require(connectorTokens.length > 1);
         _;
     }
 
-=======
->>>>>>> 1cbf8c5f
     /**
         @dev sets the contract registry to whichever address the current registry is pointing to
      */
