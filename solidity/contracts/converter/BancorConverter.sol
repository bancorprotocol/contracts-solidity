--- conflicted
+++ resolved
@@ -186,18 +186,6 @@
         _;
     }
 
-<<<<<<< HEAD
-    // validates a conversion path - verifies that the number of elements is odd and that maximum number of 'hops' is 10
-    modifier validConversionPath(IERC20Token[] _path) {
-        require(_path.length > 2 && _path.length <= (1 + 2 * 10) && _path.length % 2 == 1);
-=======
-    // allows execution only when the total weight is 100%
-    modifier maxTotalWeightOnly() {
-        require(totalConnectorWeight == MAX_WEIGHT);
->>>>>>> efbfc601
-        _;
-    }
-
     // allows execution only when conversions aren't disabled
     modifier conversionsAllowed {
         assert(conversionsEnabled);
