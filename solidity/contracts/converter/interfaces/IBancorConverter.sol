--- conflicted
+++ resolved
@@ -7,12 +7,14 @@
     Bancor Converter interface
 */
 contract IBancorConverter {
-<<<<<<< HEAD
-    function convertInternal(IERC20Token _fromToken, IERC20Token _toToken, uint256 _amount, uint256 _minReturn, address _beneficiary) public payable returns (uint256);
+    function getReturn(IERC20Token _sourceToken, IERC20Token _targetToken, uint256 _amount) public view returns (uint256, uint256);
+    function convertInternal(IERC20Token _sourceToken, IERC20Token _targetToken, uint256 _amount, uint256 _minReturn, address _beneficiary) public payable returns (uint256);
 
     function conversionWhitelist() public view returns (IWhitelist) {this;}
     function conversionFee() public view returns (uint32) {this;}
     function maxConversionFee() public view returns (uint32) {this;}
+    function reserveBalance(IERC20Token _reserveToken) public view returns (uint256);
+    function() external payable;
 
     function owner() public view returns (address);
     function transferOwnership(address _newOwner) public;
@@ -25,25 +27,9 @@
     function withdrawTokens(IERC20Token _token, address _to, uint256 _amount) public;
     function withdrawETH(address _to) public;
     function addReserve(IERC20Token _token, uint32 _ratio) public;
-    function addETHReserve(uint32 _ratio) public;
-    function updateReserveVirtualBalance(IERC20Token _reserveToken, uint256 _virtualBalance) public;
     function addLiquidity(IERC20Token[] memory _reserveTokens, uint256[] memory _reserveAmounts, uint256 _supplyMinReturnAmount) public payable;
 
     // deprecated, backward compatibility
-=======
-    function getReturn(IERC20Token _sourceToken, IERC20Token _targetToken, uint256 _amount) public view returns (uint256, uint256);
-    function convertInternal(IERC20Token _sourceToken, IERC20Token _targetToken, uint256 _amount, uint256 _minReturn, address _beneficiary) public payable returns (uint256);
-    function convert2(IERC20Token _sourceToken, IERC20Token _targetToken, uint256 _amount, uint256 _minReturn, address _affiliateAccount, uint256 _affiliateFee) public returns (uint256);
-    function quickConvert2(IERC20Token[] _path, uint256 _amount, uint256 _minReturn, address _affiliateAccount, uint256 _affiliateFee) public payable returns (uint256);
-    function conversionWhitelist() public view returns (IWhitelist) {this;}
-    function conversionFee() public view returns (uint32) {this;}
-    function reserveBalance(IERC20Token _reserveToken) public view returns (uint256);
-    function() external payable;
-
-    // deprecated, backward compatibility
-    function convert(IERC20Token _sourceToken, IERC20Token _targetToken, uint256 _amount, uint256 _minReturn) public returns (uint256);
-    function quickConvert(IERC20Token[] _path, uint256 _amount, uint256 _minReturn) public payable returns (uint256);
->>>>>>> b8b3d62e
     function connectors(address _address) public view returns (uint256, uint32, bool, bool, bool);
     function getConnectorBalance(IERC20Token _connectorToken) public view returns (uint256);
     function connectorTokens(uint256 _index) public view returns (IERC20Token);
