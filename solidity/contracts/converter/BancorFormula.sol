--- conflicted
+++ resolved
@@ -1,1135 +1,600 @@
-<<<<<<< HEAD
-pragma solidity ^0.4.24;
-import './interfaces/IBancorFormula.sol';
-import '../utility/SafeMath.sol';
-import '../utility/Utils.sol';
-
-contract BancorFormula is IBancorFormula, Utils {
-    using SafeMath for uint256;
-
-
-    string public version = '0.3';
-
-    uint256 private constant ONE = 1;
-    uint32 private constant MAX_WEIGHT = 1000000;
-    uint8 private constant MIN_PRECISION = 32;
-    uint8 private constant MAX_PRECISION = 127;
-
-    /**
-        Auto-generated via 'PrintIntScalingFactors.py'
-    */
-    uint256 private constant FIXED_1 = 0x080000000000000000000000000000000;
-    uint256 private constant FIXED_2 = 0x100000000000000000000000000000000;
-    uint256 private constant MAX_NUM = 0x200000000000000000000000000000000;
-
-    /**
-        Auto-generated via 'PrintLn2ScalingFactors.py'
-    */
-    uint256 private constant LN2_NUMERATOR   = 0x3f80fe03f80fe03f80fe03f80fe03f8;
-    uint256 private constant LN2_DENOMINATOR = 0x5b9de1d10bf4103d647b0955897ba80;
-
-    /**
-        Auto-generated via 'PrintFunctionOptimalLog.py' and 'PrintFunctionOptimalExp.py'
-    */
-    uint256 private constant OPT_LOG_MAX_VAL = 0x15bf0a8b1457695355fb8ac404e7a79e3;
-    uint256 private constant OPT_EXP_MAX_VAL = 0x800000000000000000000000000000000;
-
-    /**
-        Auto-generated via 'PrintFunctionConstructor.py'
-    */
-    uint256[128] private maxExpArray;
-    constructor() public {
-    //  maxExpArray[  0] = 0x6bffffffffffffffffffffffffffffffff;
-    //  maxExpArray[  1] = 0x67ffffffffffffffffffffffffffffffff;
-    //  maxExpArray[  2] = 0x637fffffffffffffffffffffffffffffff;
-    //  maxExpArray[  3] = 0x5f6fffffffffffffffffffffffffffffff;
-    //  maxExpArray[  4] = 0x5b77ffffffffffffffffffffffffffffff;
-    //  maxExpArray[  5] = 0x57b3ffffffffffffffffffffffffffffff;
-    //  maxExpArray[  6] = 0x5419ffffffffffffffffffffffffffffff;
-    //  maxExpArray[  7] = 0x50a2ffffffffffffffffffffffffffffff;
-    //  maxExpArray[  8] = 0x4d517fffffffffffffffffffffffffffff;
-    //  maxExpArray[  9] = 0x4a233fffffffffffffffffffffffffffff;
-    //  maxExpArray[ 10] = 0x47165fffffffffffffffffffffffffffff;
-    //  maxExpArray[ 11] = 0x4429afffffffffffffffffffffffffffff;
-    //  maxExpArray[ 12] = 0x415bc7ffffffffffffffffffffffffffff;
-    //  maxExpArray[ 13] = 0x3eab73ffffffffffffffffffffffffffff;
-    //  maxExpArray[ 14] = 0x3c1771ffffffffffffffffffffffffffff;
-    //  maxExpArray[ 15] = 0x399e96ffffffffffffffffffffffffffff;
-    //  maxExpArray[ 16] = 0x373fc47fffffffffffffffffffffffffff;
-    //  maxExpArray[ 17] = 0x34f9e8ffffffffffffffffffffffffffff;
-    //  maxExpArray[ 18] = 0x32cbfd5fffffffffffffffffffffffffff;
-    //  maxExpArray[ 19] = 0x30b5057fffffffffffffffffffffffffff;
-    //  maxExpArray[ 20] = 0x2eb40f9fffffffffffffffffffffffffff;
-    //  maxExpArray[ 21] = 0x2cc8340fffffffffffffffffffffffffff;
-    //  maxExpArray[ 22] = 0x2af09481ffffffffffffffffffffffffff;
-    //  maxExpArray[ 23] = 0x292c5bddffffffffffffffffffffffffff;
-    //  maxExpArray[ 24] = 0x277abdcdffffffffffffffffffffffffff;
-    //  maxExpArray[ 25] = 0x25daf6657fffffffffffffffffffffffff;
-    //  maxExpArray[ 26] = 0x244c49c65fffffffffffffffffffffffff;
-    //  maxExpArray[ 27] = 0x22ce03cd5fffffffffffffffffffffffff;
-    //  maxExpArray[ 28] = 0x215f77c047ffffffffffffffffffffffff;
-    //  maxExpArray[ 29] = 0x1fffffffffffffffffffffffffffffffff;
-    //  maxExpArray[ 30] = 0x1eaefdbdabffffffffffffffffffffffff;
-    //  maxExpArray[ 31] = 0x1d6bd8b2ebffffffffffffffffffffffff;
-        maxExpArray[ 32] = 0x1c35fedd14ffffffffffffffffffffffff;
-        maxExpArray[ 33] = 0x1b0ce43b323fffffffffffffffffffffff;
-        maxExpArray[ 34] = 0x19f0028ec1ffffffffffffffffffffffff;
-        maxExpArray[ 35] = 0x18ded91f0e7fffffffffffffffffffffff;
-        maxExpArray[ 36] = 0x17d8ec7f0417ffffffffffffffffffffff;
-        maxExpArray[ 37] = 0x16ddc6556cdbffffffffffffffffffffff;
-        maxExpArray[ 38] = 0x15ecf52776a1ffffffffffffffffffffff;
-        maxExpArray[ 39] = 0x15060c256cb2ffffffffffffffffffffff;
-        maxExpArray[ 40] = 0x1428a2f98d72ffffffffffffffffffffff;
-        maxExpArray[ 41] = 0x13545598e5c23fffffffffffffffffffff;
-        maxExpArray[ 42] = 0x1288c4161ce1dfffffffffffffffffffff;
-        maxExpArray[ 43] = 0x11c592761c666fffffffffffffffffffff;
-        maxExpArray[ 44] = 0x110a688680a757ffffffffffffffffffff;
-        maxExpArray[ 45] = 0x1056f1b5bedf77ffffffffffffffffffff;
-        maxExpArray[ 46] = 0x0faadceceeff8bffffffffffffffffffff;
-        maxExpArray[ 47] = 0x0f05dc6b27edadffffffffffffffffffff;
-        maxExpArray[ 48] = 0x0e67a5a25da4107fffffffffffffffffff;
-        maxExpArray[ 49] = 0x0dcff115b14eedffffffffffffffffffff;
-        maxExpArray[ 50] = 0x0d3e7a392431239fffffffffffffffffff;
-        maxExpArray[ 51] = 0x0cb2ff529eb71e4fffffffffffffffffff;
-        maxExpArray[ 52] = 0x0c2d415c3db974afffffffffffffffffff;
-        maxExpArray[ 53] = 0x0bad03e7d883f69bffffffffffffffffff;
-        maxExpArray[ 54] = 0x0b320d03b2c343d5ffffffffffffffffff;
-        maxExpArray[ 55] = 0x0abc25204e02828dffffffffffffffffff;
-        maxExpArray[ 56] = 0x0a4b16f74ee4bb207fffffffffffffffff;
-        maxExpArray[ 57] = 0x09deaf736ac1f569ffffffffffffffffff;
-        maxExpArray[ 58] = 0x0976bd9952c7aa957fffffffffffffffff;
-        maxExpArray[ 59] = 0x09131271922eaa606fffffffffffffffff;
-        maxExpArray[ 60] = 0x08b380f3558668c46fffffffffffffffff;
-        maxExpArray[ 61] = 0x0857ddf0117efa215bffffffffffffffff;
-        maxExpArray[ 62] = 0x07ffffffffffffffffffffffffffffffff;
-        maxExpArray[ 63] = 0x07abbf6f6abb9d087fffffffffffffffff;
-        maxExpArray[ 64] = 0x075af62cbac95f7dfa7fffffffffffffff;
-        maxExpArray[ 65] = 0x070d7fb7452e187ac13fffffffffffffff;
-        maxExpArray[ 66] = 0x06c3390ecc8af379295fffffffffffffff;
-        maxExpArray[ 67] = 0x067c00a3b07ffc01fd6fffffffffffffff;
-        maxExpArray[ 68] = 0x0637b647c39cbb9d3d27ffffffffffffff;
-        maxExpArray[ 69] = 0x05f63b1fc104dbd39587ffffffffffffff;
-        maxExpArray[ 70] = 0x05b771955b36e12f7235ffffffffffffff;
-        maxExpArray[ 71] = 0x057b3d49dda84556d6f6ffffffffffffff;
-        maxExpArray[ 72] = 0x054183095b2c8ececf30ffffffffffffff;
-        maxExpArray[ 73] = 0x050a28be635ca2b888f77fffffffffffff;
-        maxExpArray[ 74] = 0x04d5156639708c9db33c3fffffffffffff;
-        maxExpArray[ 75] = 0x04a23105873875bd52dfdfffffffffffff;
-        maxExpArray[ 76] = 0x0471649d87199aa990756fffffffffffff;
-        maxExpArray[ 77] = 0x04429a21a029d4c1457cfbffffffffffff;
-        maxExpArray[ 78] = 0x0415bc6d6fb7dd71af2cb3ffffffffffff;
-        maxExpArray[ 79] = 0x03eab73b3bbfe282243ce1ffffffffffff;
-        maxExpArray[ 80] = 0x03c1771ac9fb6b4c18e229ffffffffffff;
-        maxExpArray[ 81] = 0x0399e96897690418f785257fffffffffff;
-        maxExpArray[ 82] = 0x0373fc456c53bb779bf0ea9fffffffffff;
-        maxExpArray[ 83] = 0x034f9e8e490c48e67e6ab8bfffffffffff;
-        maxExpArray[ 84] = 0x032cbfd4a7adc790560b3337ffffffffff;
-        maxExpArray[ 85] = 0x030b50570f6e5d2acca94613ffffffffff;
-        maxExpArray[ 86] = 0x02eb40f9f620fda6b56c2861ffffffffff;
-        maxExpArray[ 87] = 0x02cc8340ecb0d0f520a6af58ffffffffff;
-        maxExpArray[ 88] = 0x02af09481380a0a35cf1ba02ffffffffff;
-        maxExpArray[ 89] = 0x0292c5bdd3b92ec810287b1b3fffffffff;
-        maxExpArray[ 90] = 0x0277abdcdab07d5a77ac6d6b9fffffffff;
-        maxExpArray[ 91] = 0x025daf6654b1eaa55fd64df5efffffffff;
-        maxExpArray[ 92] = 0x0244c49c648baa98192dce88b7ffffffff;
-        maxExpArray[ 93] = 0x022ce03cd5619a311b2471268bffffffff;
-        maxExpArray[ 94] = 0x0215f77c045fbe885654a44a0fffffffff;
-        maxExpArray[ 95] = 0x01ffffffffffffffffffffffffffffffff;
-        maxExpArray[ 96] = 0x01eaefdbdaaee7421fc4d3ede5ffffffff;
-        maxExpArray[ 97] = 0x01d6bd8b2eb257df7e8ca57b09bfffffff;
-        maxExpArray[ 98] = 0x01c35fedd14b861eb0443f7f133fffffff;
-        maxExpArray[ 99] = 0x01b0ce43b322bcde4a56e8ada5afffffff;
-        maxExpArray[100] = 0x019f0028ec1fff007f5a195a39dfffffff;
-        maxExpArray[101] = 0x018ded91f0e72ee74f49b15ba527ffffff;
-        maxExpArray[102] = 0x017d8ec7f04136f4e5615fd41a63ffffff;
-        maxExpArray[103] = 0x016ddc6556cdb84bdc8d12d22e6fffffff;
-        maxExpArray[104] = 0x015ecf52776a1155b5bd8395814f7fffff;
-        maxExpArray[105] = 0x015060c256cb23b3b3cc3754cf40ffffff;
-        maxExpArray[106] = 0x01428a2f98d728ae223ddab715be3fffff;
-        maxExpArray[107] = 0x013545598e5c23276ccf0ede68034fffff;
-        maxExpArray[108] = 0x01288c4161ce1d6f54b7f61081194fffff;
-        maxExpArray[109] = 0x011c592761c666aa641d5a01a40f17ffff;
-        maxExpArray[110] = 0x0110a688680a7530515f3e6e6cfdcdffff;
-        maxExpArray[111] = 0x01056f1b5bedf75c6bcb2ce8aed428ffff;
-        maxExpArray[112] = 0x00faadceceeff8a0890f3875f008277fff;
-        maxExpArray[113] = 0x00f05dc6b27edad306388a600f6ba0bfff;
-        maxExpArray[114] = 0x00e67a5a25da41063de1495d5b18cdbfff;
-        maxExpArray[115] = 0x00dcff115b14eedde6fc3aa5353f2e4fff;
-        maxExpArray[116] = 0x00d3e7a3924312399f9aae2e0f868f8fff;
-        maxExpArray[117] = 0x00cb2ff529eb71e41582cccd5a1ee26fff;
-        maxExpArray[118] = 0x00c2d415c3db974ab32a51840c0b67edff;
-        maxExpArray[119] = 0x00bad03e7d883f69ad5b0a186184e06bff;
-        maxExpArray[120] = 0x00b320d03b2c343d4829abd6075f0cc5ff;
-        maxExpArray[121] = 0x00abc25204e02828d73c6e80bcdb1a95bf;
-        maxExpArray[122] = 0x00a4b16f74ee4bb2040a1ec6c15fbbf2df;
-        maxExpArray[123] = 0x009deaf736ac1f569deb1b5ae3f36c130f;
-        maxExpArray[124] = 0x00976bd9952c7aa957f5937d790ef65037;
-        maxExpArray[125] = 0x009131271922eaa6064b73a22d0bd4f2bf;
-        maxExpArray[126] = 0x008b380f3558668c46c91c49a2f8e967b9;
-        maxExpArray[127] = 0x00857ddf0117efa215952912839f6473e6;
-    }
-
-    /**
-        @dev given a token supply, connector balance, weight and a deposit amount (in the connector token),
-        calculates the return for a given conversion (in the main token)
-
-        Formula:
-        Return = _supply * ((1 + _depositAmount / _connectorBalance) ^ (_connectorWeight / 1000000) - 1)
-
-        @param _supply              token total supply
-        @param _connectorBalance    total connector balance
-        @param _connectorWeight     connector weight, represented in ppm, 1-1000000
-        @param _depositAmount       deposit amount, in connector token
-
-        @return purchase return amount
-    */
-    function calculatePurchaseReturn(uint256 _supply, uint256 _connectorBalance, uint32 _connectorWeight, uint256 _depositAmount) public view returns (uint256) {
-        // validate input
-        require(_supply > 0 && _connectorBalance > 0 && _connectorWeight > 0 && _connectorWeight <= MAX_WEIGHT);
-
-        // special case for 0 deposit amount
-        if (_depositAmount == 0)
-            return 0;
-
-        // special case if the weight = 100%
-        if (_connectorWeight == MAX_WEIGHT)
-            return _supply.mul(_depositAmount) / _connectorBalance;
-
-        uint256 result;
-        uint8 precision;
-        uint256 baseN = _depositAmount.add(_connectorBalance);
-        (result, precision) = power(baseN, _connectorBalance, _connectorWeight, MAX_WEIGHT);
-        uint256 temp = _supply.mul(result) >> precision;
-        return temp - _supply;
-    }
-
-    /**
-        @dev given a token supply, connector balance, weight and a sell amount (in the main token),
-        calculates the return for a given conversion (in the connector token)
-
-        Formula:
-        Return = _connectorBalance * (1 - (1 - _sellAmount / _supply) ^ (1 / (_connectorWeight / 1000000)))
-
-        @param _supply              token total supply
-        @param _connectorBalance    total connector
-        @param _connectorWeight     constant connector Weight, represented in ppm, 1-1000000
-        @param _sellAmount          sell amount, in the token itself
-
-        @return sale return amount
-    */
-    function calculateSaleReturn(uint256 _supply, uint256 _connectorBalance, uint32 _connectorWeight, uint256 _sellAmount) public view returns (uint256) {
-        // validate input
-        require(_supply > 0 && _connectorBalance > 0 && _connectorWeight > 0 && _connectorWeight <= MAX_WEIGHT && _sellAmount <= _supply);
-
-        // special case for 0 sell amount
-        if (_sellAmount == 0)
-            return 0;
-
-        // special case for selling the entire supply
-        if (_sellAmount == _supply)
-            return _connectorBalance;
-
-        // special case if the weight = 100%
-        if (_connectorWeight == MAX_WEIGHT)
-            return _connectorBalance.mul(_sellAmount) / _supply;
-
-        uint256 result;
-        uint8 precision;
-        uint256 baseD = _supply - _sellAmount;
-        (result, precision) = power(_supply, baseD, MAX_WEIGHT, _connectorWeight);
-        uint256 temp1 = _connectorBalance.mul(result);
-        uint256 temp2 = _connectorBalance << precision;
-        return (temp1 - temp2) / result;
-    }
-
-    /**
-        @dev given two connector balances/weights and a sell amount (in the first connector token),
-        calculates the return for a conversion from the first connector token to the second connector token (in the second connector token)
-
-        Formula:
-        Return = _toConnectorBalance * (1 - (_fromConnectorBalance / (_fromConnectorBalance + _amount)) ^ (_fromConnectorWeight / _toConnectorWeight))
-
-        @param _fromConnectorBalance    input connector balance
-        @param _fromConnectorWeight     input connector weight, represented in ppm, 1-1000000
-        @param _toConnectorBalance      output connector balance
-        @param _toConnectorWeight       output connector weight, represented in ppm, 1-1000000
-        @param _amount                  input connector amount
-
-        @return second connector amount
-    */
-    function calculateCrossConnectorReturn(uint256 _fromConnectorBalance, uint32 _fromConnectorWeight, uint256 _toConnectorBalance, uint32 _toConnectorWeight, uint256 _amount) public view returns (uint256) {
-        // validate input
-        require(_fromConnectorBalance > 0 && _fromConnectorWeight > 0 && _fromConnectorWeight <= MAX_WEIGHT && _toConnectorBalance > 0 && _toConnectorWeight > 0 && _toConnectorWeight <= MAX_WEIGHT);
-
-        // special case for equal weights
-        if (_fromConnectorWeight == _toConnectorWeight)
-            return _toConnectorBalance.mul(_amount) / _fromConnectorBalance.add(_amount);
-
-        uint256 result;
-        uint8 precision;
-        uint256 baseN = _fromConnectorBalance.add(_amount);
-        (result, precision) = power(baseN, _fromConnectorBalance, _fromConnectorWeight, _toConnectorWeight);
-        uint256 temp1 = _toConnectorBalance.mul(result);
-        uint256 temp2 = _toConnectorBalance << precision;
-        return (temp1 - temp2) / result;
-    }
-
-    /**
-        @dev given a relay token supply, connector balance, total weight and an amount of relay tokens,
-        calculates the amount of connector tokens required for purchasing the given amount of relay tokens
-
-        Formula:
-        Return = _connectorBalance * (((_supply + _amount) / _supply) ^ (MAX_WEIGHT / _totalWeight) - 1)
-
-        @param _supply              relay token supply
-        @param _connectorBalance    connector token balance
-        @param _totalWeight         total weight, represented in ppm, 2-2000000
-        @param _amount              amount of relay tokens
-
-        @return amount of connector tokens
-    */
-    function calculateFundReturn(uint256 _supply, uint256 _connectorBalance, uint32 _totalWeight, uint256 _amount) public view returns (uint256) {
-        // validate input
-        require(_supply > 0 && _connectorBalance > 0 && _totalWeight > 1 && _totalWeight <= MAX_WEIGHT * 2);
-
-        // special case for 0 amount
-        if (_amount == 0)
-            return 0;
-
-        // special case if the total weight = 100%
-        if (_totalWeight == MAX_WEIGHT)
-            return (_amount.mul(_connectorBalance) - 1) / _supply + 1;
-
-        uint256 result;
-        uint8 precision;
-        uint256 baseN = _supply.add(_amount);
-        (result, precision) = power(baseN, _supply, MAX_WEIGHT, _totalWeight);
-        uint256 temp = ((_connectorBalance.mul(result) - 1) >> precision) + 1;
-        return temp - _connectorBalance;
-    }
-
-    /**
-        @dev given a relay token supply, connector balance, total weight and an amount of relay tokens,
-        calculates the amount of connector tokens received for selling the given amount of relay tokens
-
-        Formula:
-        Return = _connectorBalance * ((_supply / (_supply - _amount)) ^ (MAX_WEIGHT / _totalWeight) - 1)
-
-        @param _supply              relay token supply
-        @param _connectorBalance    connector token balance
-        @param _totalWeight         total weight, represented in ppm, 2-2000000
-        @param _amount              amount of relay tokens
-
-        @return amount of connector tokens
-    */
-    function calculateLiquidateReturn(uint256 _supply, uint256 _connectorBalance, uint32 _totalWeight, uint256 _amount) public view returns (uint256) {
-        // validate input
-        require(_supply > 0 && _connectorBalance > 0 && _totalWeight > 1 && _totalWeight <= MAX_WEIGHT * 2 && _amount <= _supply);
-
-        // special case for 0 amount
-        if (_amount == 0)
-            return 0;
-
-        // special case if the total weight = 100%
-        if (_totalWeight == MAX_WEIGHT)
-            return _amount.mul(_connectorBalance) / _supply;
-
-        uint256 result;
-        uint8 precision;
-        uint256 baseD = _supply - _amount;
-        (result, precision) = power(_supply, baseD, MAX_WEIGHT, _totalWeight);
-        uint256 temp = _connectorBalance.mul(result) >> precision;
-        return temp - _connectorBalance;
-    }
-
-    /**
-        @dev General Description:
-            Determine a value of precision.
-            Calculate an integer approximation of (_baseN / _baseD) ^ (_expN / _expD) * 2 ^ precision.
-            Return the result along with the precision used.
-
-        Detailed Description:
-            Instead of calculating "base ^ exp", we calculate "e ^ (log(base) * exp)".
-            The value of "log(base)" is represented with an integer slightly smaller than "log(base) * 2 ^ precision".
-            The larger "precision" is, the more accurately this value represents the real value.
-            However, the larger "precision" is, the more bits are required in order to store this value.
-            And the exponentiation function, which takes "x" and calculates "e ^ x", is limited to a maximum exponent (maximum value of "x").
-            This maximum exponent depends on the "precision" used, and it is given by "maxExpArray[precision] >> (MAX_PRECISION - precision)".
-            Hence we need to determine the highest precision which can be used for the given input, before calling the exponentiation function.
-            This allows us to compute "base ^ exp" with maximum accuracy and without exceeding 256 bits in any of the intermediate computations.
-            This functions assumes that "_expN < 2 ^ 256 / log(MAX_NUM - 1)", otherwise the multiplication should be replaced with a "safeMul".
-    */
-    function power(uint256 _baseN, uint256 _baseD, uint32 _expN, uint32 _expD) internal view returns (uint256, uint8) {
-        require(_baseN < MAX_NUM);
-
-        uint256 baseLog;
-        uint256 base = _baseN * FIXED_1 / _baseD;
-        if (base < OPT_LOG_MAX_VAL) {
-            baseLog = optimalLog(base);
-        }
-        else {
-            baseLog = generalLog(base);
-        }
-
-        uint256 baseLogTimesExp = baseLog * _expN / _expD;
-        if (baseLogTimesExp < OPT_EXP_MAX_VAL) {
-            return (optimalExp(baseLogTimesExp), MAX_PRECISION);
-        }
-        else {
-            uint8 precision = findPositionInMaxExpArray(baseLogTimesExp);
-            return (generalExp(baseLogTimesExp >> (MAX_PRECISION - precision), precision), precision);
-        }
-    }
-
-    /**
-        @dev computes log(x / FIXED_1) * FIXED_1.
-        This functions assumes that "x >= FIXED_1", because the output would be negative otherwise.
-    */
-    function generalLog(uint256 x) internal pure returns (uint256) {
-        uint256 res = 0;
-
-        // If x >= 2, then we compute the integer part of log2(x), which is larger than 0.
-        if (x >= FIXED_2) {
-            uint8 count = floorLog2(x / FIXED_1);
-            x >>= count; // now x < 2
-            res = count * FIXED_1;
-        }
-
-        // If x > 1, then we compute the fraction part of log2(x), which is larger than 0.
-        if (x > FIXED_1) {
-            for (uint8 i = MAX_PRECISION; i > 0; --i) {
-                x = (x * x) / FIXED_1; // now 1 < x < 4
-                if (x >= FIXED_2) {
-                    x >>= 1; // now 1 < x < 2
-                    res += ONE << (i - 1);
-                }
-            }
-        }
-
-        return res * LN2_NUMERATOR / LN2_DENOMINATOR;
-    }
-
-    /**
-        @dev computes the largest integer smaller than or equal to the binary logarithm of the input.
-    */
-    function floorLog2(uint256 _n) internal pure returns (uint8) {
-        uint8 res = 0;
-
-        if (_n < 256) {
-            // At most 8 iterations
-            while (_n > 1) {
-                _n >>= 1;
-                res += 1;
-            }
-        }
-        else {
-            // Exactly 8 iterations
-            for (uint8 s = 128; s > 0; s >>= 1) {
-                if (_n >= (ONE << s)) {
-                    _n >>= s;
-                    res |= s;
-                }
-            }
-        }
-
-        return res;
-    }
-
-    /**
-        @dev the global "maxExpArray" is sorted in descending order, and therefore the following statements are equivalent:
-        - This function finds the position of [the smallest value in "maxExpArray" larger than or equal to "x"]
-        - This function finds the highest position of [a value in "maxExpArray" larger than or equal to "x"]
-    */
-    function findPositionInMaxExpArray(uint256 _x) internal view returns (uint8) {
-        uint8 lo = MIN_PRECISION;
-        uint8 hi = MAX_PRECISION;
-
-        while (lo + 1 < hi) {
-            uint8 mid = (lo + hi) / 2;
-            if (maxExpArray[mid] >= _x)
-                lo = mid;
-            else
-                hi = mid;
-        }
-
-        if (maxExpArray[hi] >= _x)
-            return hi;
-        if (maxExpArray[lo] >= _x)
-            return lo;
-
-        require(false);
-        return 0;
-    }
-
-    /**
-        @dev this function can be auto-generated by the script 'PrintFunctionGeneralExp.py'.
-        it approximates "e ^ x" via maclaurin summation: "(x^0)/0! + (x^1)/1! + ... + (x^n)/n!".
-        it returns "e ^ (x / 2 ^ precision) * 2 ^ precision", that is, the result is upshifted for accuracy.
-        the global "maxExpArray" maps each "precision" to "((maximumExponent + 1) << (MAX_PRECISION - precision)) - 1".
-        the maximum permitted value for "x" is therefore given by "maxExpArray[precision] >> (MAX_PRECISION - precision)".
-    */
-    function generalExp(uint256 _x, uint8 _precision) internal pure returns (uint256) {
-        uint256 xi = _x;
-        uint256 res = 0;
-
-        xi = (xi * _x) >> _precision; res += xi * 0x3442c4e6074a82f1797f72ac0000000; // add x^02 * (33! / 02!)
-        xi = (xi * _x) >> _precision; res += xi * 0x116b96f757c380fb287fd0e40000000; // add x^03 * (33! / 03!)
-        xi = (xi * _x) >> _precision; res += xi * 0x045ae5bdd5f0e03eca1ff4390000000; // add x^04 * (33! / 04!)
-        xi = (xi * _x) >> _precision; res += xi * 0x00defabf91302cd95b9ffda50000000; // add x^05 * (33! / 05!)
-        xi = (xi * _x) >> _precision; res += xi * 0x002529ca9832b22439efff9b8000000; // add x^06 * (33! / 06!)
-        xi = (xi * _x) >> _precision; res += xi * 0x00054f1cf12bd04e516b6da88000000; // add x^07 * (33! / 07!)
-        xi = (xi * _x) >> _precision; res += xi * 0x0000a9e39e257a09ca2d6db51000000; // add x^08 * (33! / 08!)
-        xi = (xi * _x) >> _precision; res += xi * 0x000012e066e7b839fa050c309000000; // add x^09 * (33! / 09!)
-        xi = (xi * _x) >> _precision; res += xi * 0x000001e33d7d926c329a1ad1a800000; // add x^10 * (33! / 10!)
-        xi = (xi * _x) >> _precision; res += xi * 0x0000002bee513bdb4a6b19b5f800000; // add x^11 * (33! / 11!)
-        xi = (xi * _x) >> _precision; res += xi * 0x00000003a9316fa79b88eccf2a00000; // add x^12 * (33! / 12!)
-        xi = (xi * _x) >> _precision; res += xi * 0x0000000048177ebe1fa812375200000; // add x^13 * (33! / 13!)
-        xi = (xi * _x) >> _precision; res += xi * 0x0000000005263fe90242dcbacf00000; // add x^14 * (33! / 14!)
-        xi = (xi * _x) >> _precision; res += xi * 0x000000000057e22099c030d94100000; // add x^15 * (33! / 15!)
-        xi = (xi * _x) >> _precision; res += xi * 0x0000000000057e22099c030d9410000; // add x^16 * (33! / 16!)
-        xi = (xi * _x) >> _precision; res += xi * 0x00000000000052b6b54569976310000; // add x^17 * (33! / 17!)
-        xi = (xi * _x) >> _precision; res += xi * 0x00000000000004985f67696bf748000; // add x^18 * (33! / 18!)
-        xi = (xi * _x) >> _precision; res += xi * 0x000000000000003dea12ea99e498000; // add x^19 * (33! / 19!)
-        xi = (xi * _x) >> _precision; res += xi * 0x00000000000000031880f2214b6e000; // add x^20 * (33! / 20!)
-        xi = (xi * _x) >> _precision; res += xi * 0x000000000000000025bcff56eb36000; // add x^21 * (33! / 21!)
-        xi = (xi * _x) >> _precision; res += xi * 0x000000000000000001b722e10ab1000; // add x^22 * (33! / 22!)
-        xi = (xi * _x) >> _precision; res += xi * 0x0000000000000000001317c70077000; // add x^23 * (33! / 23!)
-        xi = (xi * _x) >> _precision; res += xi * 0x00000000000000000000cba84aafa00; // add x^24 * (33! / 24!)
-        xi = (xi * _x) >> _precision; res += xi * 0x00000000000000000000082573a0a00; // add x^25 * (33! / 25!)
-        xi = (xi * _x) >> _precision; res += xi * 0x00000000000000000000005035ad900; // add x^26 * (33! / 26!)
-        xi = (xi * _x) >> _precision; res += xi * 0x000000000000000000000002f881b00; // add x^27 * (33! / 27!)
-        xi = (xi * _x) >> _precision; res += xi * 0x0000000000000000000000001b29340; // add x^28 * (33! / 28!)
-        xi = (xi * _x) >> _precision; res += xi * 0x00000000000000000000000000efc40; // add x^29 * (33! / 29!)
-        xi = (xi * _x) >> _precision; res += xi * 0x0000000000000000000000000007fe0; // add x^30 * (33! / 30!)
-        xi = (xi * _x) >> _precision; res += xi * 0x0000000000000000000000000000420; // add x^31 * (33! / 31!)
-        xi = (xi * _x) >> _precision; res += xi * 0x0000000000000000000000000000021; // add x^32 * (33! / 32!)
-        xi = (xi * _x) >> _precision; res += xi * 0x0000000000000000000000000000001; // add x^33 * (33! / 33!)
-
-        return res / 0x688589cc0e9505e2f2fee5580000000 + _x + (ONE << _precision); // divide by 33! and then add x^1 / 1! + x^0 / 0!
-    }
-
-    /**
-        @dev computes log(x / FIXED_1) * FIXED_1
-        Input range: FIXED_1 <= x <= LOG_EXP_MAX_VAL - 1
-        Auto-generated via 'PrintFunctionOptimalLog.py'
-        Detailed description:
-        - Rewrite the input as a product of natural exponents and a single residual r, such that 1 < r < 2
-        - The natural logarithm of each (pre-calculated) exponent is the degree of the exponent
-        - The natural logarithm of r is calculated via Taylor series for log(1 + x), where x = r - 1
-        - The natural logarithm of the input is calculated by summing up the intermediate results above
-        - For example: log(250) = log(e^4 * e^1 * e^0.5 * 1.021692859) = 4 + 1 + 0.5 + log(1 + 0.021692859)
-    */
-    function optimalLog(uint256 x) internal pure returns (uint256) {
-        uint256 res = 0;
-
-        uint256 y;
-        uint256 z;
-        uint256 w;
-
-        if (x >= 0xd3094c70f034de4b96ff7d5b6f99fcd8) {res += 0x40000000000000000000000000000000; x = x * FIXED_1 / 0xd3094c70f034de4b96ff7d5b6f99fcd8;} // add 1 / 2^1
-        if (x >= 0xa45af1e1f40c333b3de1db4dd55f29a7) {res += 0x20000000000000000000000000000000; x = x * FIXED_1 / 0xa45af1e1f40c333b3de1db4dd55f29a7;} // add 1 / 2^2
-        if (x >= 0x910b022db7ae67ce76b441c27035c6a1) {res += 0x10000000000000000000000000000000; x = x * FIXED_1 / 0x910b022db7ae67ce76b441c27035c6a1;} // add 1 / 2^3
-        if (x >= 0x88415abbe9a76bead8d00cf112e4d4a8) {res += 0x08000000000000000000000000000000; x = x * FIXED_1 / 0x88415abbe9a76bead8d00cf112e4d4a8;} // add 1 / 2^4
-        if (x >= 0x84102b00893f64c705e841d5d4064bd3) {res += 0x04000000000000000000000000000000; x = x * FIXED_1 / 0x84102b00893f64c705e841d5d4064bd3;} // add 1 / 2^5
-        if (x >= 0x8204055aaef1c8bd5c3259f4822735a2) {res += 0x02000000000000000000000000000000; x = x * FIXED_1 / 0x8204055aaef1c8bd5c3259f4822735a2;} // add 1 / 2^6
-        if (x >= 0x810100ab00222d861931c15e39b44e99) {res += 0x01000000000000000000000000000000; x = x * FIXED_1 / 0x810100ab00222d861931c15e39b44e99;} // add 1 / 2^7
-        if (x >= 0x808040155aabbbe9451521693554f733) {res += 0x00800000000000000000000000000000; x = x * FIXED_1 / 0x808040155aabbbe9451521693554f733;} // add 1 / 2^8
-
-        z = y = x - FIXED_1;
-        w = y * y / FIXED_1;
-        res += z * (0x100000000000000000000000000000000 - y) / 0x100000000000000000000000000000000; z = z * w / FIXED_1; // add y^01 / 01 - y^02 / 02
-        res += z * (0x0aaaaaaaaaaaaaaaaaaaaaaaaaaaaaaaa - y) / 0x200000000000000000000000000000000; z = z * w / FIXED_1; // add y^03 / 03 - y^04 / 04
-        res += z * (0x099999999999999999999999999999999 - y) / 0x300000000000000000000000000000000; z = z * w / FIXED_1; // add y^05 / 05 - y^06 / 06
-        res += z * (0x092492492492492492492492492492492 - y) / 0x400000000000000000000000000000000; z = z * w / FIXED_1; // add y^07 / 07 - y^08 / 08
-        res += z * (0x08e38e38e38e38e38e38e38e38e38e38e - y) / 0x500000000000000000000000000000000; z = z * w / FIXED_1; // add y^09 / 09 - y^10 / 10
-        res += z * (0x08ba2e8ba2e8ba2e8ba2e8ba2e8ba2e8b - y) / 0x600000000000000000000000000000000; z = z * w / FIXED_1; // add y^11 / 11 - y^12 / 12
-        res += z * (0x089d89d89d89d89d89d89d89d89d89d89 - y) / 0x700000000000000000000000000000000; z = z * w / FIXED_1; // add y^13 / 13 - y^14 / 14
-        res += z * (0x088888888888888888888888888888888 - y) / 0x800000000000000000000000000000000;                      // add y^15 / 15 - y^16 / 16
-
-        return res;
-    }
-
-    /**
-        @dev computes e ^ (x / FIXED_1) * FIXED_1
-        input range: 0 <= x <= OPT_EXP_MAX_VAL - 1
-        auto-generated via 'PrintFunctionOptimalExp.py'
-        Detailed description:
-        - Rewrite the input as a sum of binary exponents and a single residual r, as small as possible
-        - The exponentiation of each binary exponent is given (pre-calculated)
-        - The exponentiation of r is calculated via Taylor series for e^x, where x = r
-        - The exponentiation of the input is calculated by multiplying the intermediate results above
-        - For example: e^5.521692859 = e^(4 + 1 + 0.5 + 0.021692859) = e^4 * e^1 * e^0.5 * e^0.021692859
-    */
-    function optimalExp(uint256 x) internal pure returns (uint256) {
-        uint256 res = 0;
-
-        uint256 y;
-        uint256 z;
-
-        z = y = x % 0x10000000000000000000000000000000; // get the input modulo 2^(-3)
-        z = z * y / FIXED_1; res += z * 0x10e1b3be415a0000; // add y^02 * (20! / 02!)
-        z = z * y / FIXED_1; res += z * 0x05a0913f6b1e0000; // add y^03 * (20! / 03!)
-        z = z * y / FIXED_1; res += z * 0x0168244fdac78000; // add y^04 * (20! / 04!)
-        z = z * y / FIXED_1; res += z * 0x004807432bc18000; // add y^05 * (20! / 05!)
-        z = z * y / FIXED_1; res += z * 0x000c0135dca04000; // add y^06 * (20! / 06!)
-        z = z * y / FIXED_1; res += z * 0x0001b707b1cdc000; // add y^07 * (20! / 07!)
-        z = z * y / FIXED_1; res += z * 0x000036e0f639b800; // add y^08 * (20! / 08!)
-        z = z * y / FIXED_1; res += z * 0x00000618fee9f800; // add y^09 * (20! / 09!)
-        z = z * y / FIXED_1; res += z * 0x0000009c197dcc00; // add y^10 * (20! / 10!)
-        z = z * y / FIXED_1; res += z * 0x0000000e30dce400; // add y^11 * (20! / 11!)
-        z = z * y / FIXED_1; res += z * 0x000000012ebd1300; // add y^12 * (20! / 12!)
-        z = z * y / FIXED_1; res += z * 0x0000000017499f00; // add y^13 * (20! / 13!)
-        z = z * y / FIXED_1; res += z * 0x0000000001a9d480; // add y^14 * (20! / 14!)
-        z = z * y / FIXED_1; res += z * 0x00000000001c6380; // add y^15 * (20! / 15!)
-        z = z * y / FIXED_1; res += z * 0x000000000001c638; // add y^16 * (20! / 16!)
-        z = z * y / FIXED_1; res += z * 0x0000000000001ab8; // add y^17 * (20! / 17!)
-        z = z * y / FIXED_1; res += z * 0x000000000000017c; // add y^18 * (20! / 18!)
-        z = z * y / FIXED_1; res += z * 0x0000000000000014; // add y^19 * (20! / 19!)
-        z = z * y / FIXED_1; res += z * 0x0000000000000001; // add y^20 * (20! / 20!)
-        res = res / 0x21c3677c82b40000 + y + FIXED_1; // divide by 20! and then add y^1 / 1! + y^0 / 0!
-
-        if ((x & 0x010000000000000000000000000000000) != 0) res = res * 0x1c3d6a24ed82218787d624d3e5eba95f9 / 0x18ebef9eac820ae8682b9793ac6d1e776; // multiply by e^2^(-3)
-        if ((x & 0x020000000000000000000000000000000) != 0) res = res * 0x18ebef9eac820ae8682b9793ac6d1e778 / 0x1368b2fc6f9609fe7aceb46aa619baed4; // multiply by e^2^(-2)
-        if ((x & 0x040000000000000000000000000000000) != 0) res = res * 0x1368b2fc6f9609fe7aceb46aa619baed5 / 0x0bc5ab1b16779be3575bd8f0520a9f21f; // multiply by e^2^(-1)
-        if ((x & 0x080000000000000000000000000000000) != 0) res = res * 0x0bc5ab1b16779be3575bd8f0520a9f21e / 0x0454aaa8efe072e7f6ddbab84b40a55c9; // multiply by e^2^(+0)
-        if ((x & 0x100000000000000000000000000000000) != 0) res = res * 0x0454aaa8efe072e7f6ddbab84b40a55c5 / 0x00960aadc109e7a3bf4578099615711ea; // multiply by e^2^(+1)
-        if ((x & 0x200000000000000000000000000000000) != 0) res = res * 0x00960aadc109e7a3bf4578099615711d7 / 0x0002bf84208204f5977f9a8cf01fdce3d; // multiply by e^2^(+2)
-        if ((x & 0x400000000000000000000000000000000) != 0) res = res * 0x0002bf84208204f5977f9a8cf01fdc307 / 0x0000003c6ab775dd0b95b4cbee7e65d11; // multiply by e^2^(+3)
-
-        return res;
-    }
-}
-=======
-pragma solidity ^0.4.24;
-import './interfaces/IBancorFormula.sol';
-import '../utility/SafeMath.sol';
-import '../utility/Utils.sol';
-
-contract BancorFormula is IBancorFormula, Utils {
-    using SafeMath for uint256;
-
-
-    string public version = '0.3';
-
-    uint256 private constant ONE = 1;
-    uint32 private constant MAX_WEIGHT = 1000000;
-    uint8 private constant MIN_PRECISION = 32;
-    uint8 private constant MAX_PRECISION = 127;
-
-    /**
-      * Auto-generated via 'PrintIntScalingFactors.py'
-    */
-    uint256 private constant FIXED_1 = 0x080000000000000000000000000000000;
-    uint256 private constant FIXED_2 = 0x100000000000000000000000000000000;
-    uint256 private constant MAX_NUM = 0x200000000000000000000000000000000;
-
-    /**
-      * Auto-generated via 'PrintLn2ScalingFactors.py'
-    */
-    uint256 private constant LN2_NUMERATOR   = 0x3f80fe03f80fe03f80fe03f80fe03f8;
-    uint256 private constant LN2_DENOMINATOR = 0x5b9de1d10bf4103d647b0955897ba80;
-
-    /**
-      * Auto-generated via 'PrintFunctionOptimalLog.py' and 'PrintFunctionOptimalExp.py'
-    */
-    uint256 private constant OPT_LOG_MAX_VAL = 0x15bf0a8b1457695355fb8ac404e7a79e3;
-    uint256 private constant OPT_EXP_MAX_VAL = 0x800000000000000000000000000000000;
-
-    /**
-      * Auto-generated via 'PrintFunctionConstructor.py'
-    */
-    uint256[128] private maxExpArray;
-    constructor() public {
-    //  maxExpArray[  0] = 0x6bffffffffffffffffffffffffffffffff;
-    //  maxExpArray[  1] = 0x67ffffffffffffffffffffffffffffffff;
-    //  maxExpArray[  2] = 0x637fffffffffffffffffffffffffffffff;
-    //  maxExpArray[  3] = 0x5f6fffffffffffffffffffffffffffffff;
-    //  maxExpArray[  4] = 0x5b77ffffffffffffffffffffffffffffff;
-    //  maxExpArray[  5] = 0x57b3ffffffffffffffffffffffffffffff;
-    //  maxExpArray[  6] = 0x5419ffffffffffffffffffffffffffffff;
-    //  maxExpArray[  7] = 0x50a2ffffffffffffffffffffffffffffff;
-    //  maxExpArray[  8] = 0x4d517fffffffffffffffffffffffffffff;
-    //  maxExpArray[  9] = 0x4a233fffffffffffffffffffffffffffff;
-    //  maxExpArray[ 10] = 0x47165fffffffffffffffffffffffffffff;
-    //  maxExpArray[ 11] = 0x4429afffffffffffffffffffffffffffff;
-    //  maxExpArray[ 12] = 0x415bc7ffffffffffffffffffffffffffff;
-    //  maxExpArray[ 13] = 0x3eab73ffffffffffffffffffffffffffff;
-    //  maxExpArray[ 14] = 0x3c1771ffffffffffffffffffffffffffff;
-    //  maxExpArray[ 15] = 0x399e96ffffffffffffffffffffffffffff;
-    //  maxExpArray[ 16] = 0x373fc47fffffffffffffffffffffffffff;
-    //  maxExpArray[ 17] = 0x34f9e8ffffffffffffffffffffffffffff;
-    //  maxExpArray[ 18] = 0x32cbfd5fffffffffffffffffffffffffff;
-    //  maxExpArray[ 19] = 0x30b5057fffffffffffffffffffffffffff;
-    //  maxExpArray[ 20] = 0x2eb40f9fffffffffffffffffffffffffff;
-    //  maxExpArray[ 21] = 0x2cc8340fffffffffffffffffffffffffff;
-    //  maxExpArray[ 22] = 0x2af09481ffffffffffffffffffffffffff;
-    //  maxExpArray[ 23] = 0x292c5bddffffffffffffffffffffffffff;
-    //  maxExpArray[ 24] = 0x277abdcdffffffffffffffffffffffffff;
-    //  maxExpArray[ 25] = 0x25daf6657fffffffffffffffffffffffff;
-    //  maxExpArray[ 26] = 0x244c49c65fffffffffffffffffffffffff;
-    //  maxExpArray[ 27] = 0x22ce03cd5fffffffffffffffffffffffff;
-    //  maxExpArray[ 28] = 0x215f77c047ffffffffffffffffffffffff;
-    //  maxExpArray[ 29] = 0x1fffffffffffffffffffffffffffffffff;
-    //  maxExpArray[ 30] = 0x1eaefdbdabffffffffffffffffffffffff;
-    //  maxExpArray[ 31] = 0x1d6bd8b2ebffffffffffffffffffffffff;
-        maxExpArray[ 32] = 0x1c35fedd14ffffffffffffffffffffffff;
-        maxExpArray[ 33] = 0x1b0ce43b323fffffffffffffffffffffff;
-        maxExpArray[ 34] = 0x19f0028ec1ffffffffffffffffffffffff;
-        maxExpArray[ 35] = 0x18ded91f0e7fffffffffffffffffffffff;
-        maxExpArray[ 36] = 0x17d8ec7f0417ffffffffffffffffffffff;
-        maxExpArray[ 37] = 0x16ddc6556cdbffffffffffffffffffffff;
-        maxExpArray[ 38] = 0x15ecf52776a1ffffffffffffffffffffff;
-        maxExpArray[ 39] = 0x15060c256cb2ffffffffffffffffffffff;
-        maxExpArray[ 40] = 0x1428a2f98d72ffffffffffffffffffffff;
-        maxExpArray[ 41] = 0x13545598e5c23fffffffffffffffffffff;
-        maxExpArray[ 42] = 0x1288c4161ce1dfffffffffffffffffffff;
-        maxExpArray[ 43] = 0x11c592761c666fffffffffffffffffffff;
-        maxExpArray[ 44] = 0x110a688680a757ffffffffffffffffffff;
-        maxExpArray[ 45] = 0x1056f1b5bedf77ffffffffffffffffffff;
-        maxExpArray[ 46] = 0x0faadceceeff8bffffffffffffffffffff;
-        maxExpArray[ 47] = 0x0f05dc6b27edadffffffffffffffffffff;
-        maxExpArray[ 48] = 0x0e67a5a25da4107fffffffffffffffffff;
-        maxExpArray[ 49] = 0x0dcff115b14eedffffffffffffffffffff;
-        maxExpArray[ 50] = 0x0d3e7a392431239fffffffffffffffffff;
-        maxExpArray[ 51] = 0x0cb2ff529eb71e4fffffffffffffffffff;
-        maxExpArray[ 52] = 0x0c2d415c3db974afffffffffffffffffff;
-        maxExpArray[ 53] = 0x0bad03e7d883f69bffffffffffffffffff;
-        maxExpArray[ 54] = 0x0b320d03b2c343d5ffffffffffffffffff;
-        maxExpArray[ 55] = 0x0abc25204e02828dffffffffffffffffff;
-        maxExpArray[ 56] = 0x0a4b16f74ee4bb207fffffffffffffffff;
-        maxExpArray[ 57] = 0x09deaf736ac1f569ffffffffffffffffff;
-        maxExpArray[ 58] = 0x0976bd9952c7aa957fffffffffffffffff;
-        maxExpArray[ 59] = 0x09131271922eaa606fffffffffffffffff;
-        maxExpArray[ 60] = 0x08b380f3558668c46fffffffffffffffff;
-        maxExpArray[ 61] = 0x0857ddf0117efa215bffffffffffffffff;
-        maxExpArray[ 62] = 0x07ffffffffffffffffffffffffffffffff;
-        maxExpArray[ 63] = 0x07abbf6f6abb9d087fffffffffffffffff;
-        maxExpArray[ 64] = 0x075af62cbac95f7dfa7fffffffffffffff;
-        maxExpArray[ 65] = 0x070d7fb7452e187ac13fffffffffffffff;
-        maxExpArray[ 66] = 0x06c3390ecc8af379295fffffffffffffff;
-        maxExpArray[ 67] = 0x067c00a3b07ffc01fd6fffffffffffffff;
-        maxExpArray[ 68] = 0x0637b647c39cbb9d3d27ffffffffffffff;
-        maxExpArray[ 69] = 0x05f63b1fc104dbd39587ffffffffffffff;
-        maxExpArray[ 70] = 0x05b771955b36e12f7235ffffffffffffff;
-        maxExpArray[ 71] = 0x057b3d49dda84556d6f6ffffffffffffff;
-        maxExpArray[ 72] = 0x054183095b2c8ececf30ffffffffffffff;
-        maxExpArray[ 73] = 0x050a28be635ca2b888f77fffffffffffff;
-        maxExpArray[ 74] = 0x04d5156639708c9db33c3fffffffffffff;
-        maxExpArray[ 75] = 0x04a23105873875bd52dfdfffffffffffff;
-        maxExpArray[ 76] = 0x0471649d87199aa990756fffffffffffff;
-        maxExpArray[ 77] = 0x04429a21a029d4c1457cfbffffffffffff;
-        maxExpArray[ 78] = 0x0415bc6d6fb7dd71af2cb3ffffffffffff;
-        maxExpArray[ 79] = 0x03eab73b3bbfe282243ce1ffffffffffff;
-        maxExpArray[ 80] = 0x03c1771ac9fb6b4c18e229ffffffffffff;
-        maxExpArray[ 81] = 0x0399e96897690418f785257fffffffffff;
-        maxExpArray[ 82] = 0x0373fc456c53bb779bf0ea9fffffffffff;
-        maxExpArray[ 83] = 0x034f9e8e490c48e67e6ab8bfffffffffff;
-        maxExpArray[ 84] = 0x032cbfd4a7adc790560b3337ffffffffff;
-        maxExpArray[ 85] = 0x030b50570f6e5d2acca94613ffffffffff;
-        maxExpArray[ 86] = 0x02eb40f9f620fda6b56c2861ffffffffff;
-        maxExpArray[ 87] = 0x02cc8340ecb0d0f520a6af58ffffffffff;
-        maxExpArray[ 88] = 0x02af09481380a0a35cf1ba02ffffffffff;
-        maxExpArray[ 89] = 0x0292c5bdd3b92ec810287b1b3fffffffff;
-        maxExpArray[ 90] = 0x0277abdcdab07d5a77ac6d6b9fffffffff;
-        maxExpArray[ 91] = 0x025daf6654b1eaa55fd64df5efffffffff;
-        maxExpArray[ 92] = 0x0244c49c648baa98192dce88b7ffffffff;
-        maxExpArray[ 93] = 0x022ce03cd5619a311b2471268bffffffff;
-        maxExpArray[ 94] = 0x0215f77c045fbe885654a44a0fffffffff;
-        maxExpArray[ 95] = 0x01ffffffffffffffffffffffffffffffff;
-        maxExpArray[ 96] = 0x01eaefdbdaaee7421fc4d3ede5ffffffff;
-        maxExpArray[ 97] = 0x01d6bd8b2eb257df7e8ca57b09bfffffff;
-        maxExpArray[ 98] = 0x01c35fedd14b861eb0443f7f133fffffff;
-        maxExpArray[ 99] = 0x01b0ce43b322bcde4a56e8ada5afffffff;
-        maxExpArray[100] = 0x019f0028ec1fff007f5a195a39dfffffff;
-        maxExpArray[101] = 0x018ded91f0e72ee74f49b15ba527ffffff;
-        maxExpArray[102] = 0x017d8ec7f04136f4e5615fd41a63ffffff;
-        maxExpArray[103] = 0x016ddc6556cdb84bdc8d12d22e6fffffff;
-        maxExpArray[104] = 0x015ecf52776a1155b5bd8395814f7fffff;
-        maxExpArray[105] = 0x015060c256cb23b3b3cc3754cf40ffffff;
-        maxExpArray[106] = 0x01428a2f98d728ae223ddab715be3fffff;
-        maxExpArray[107] = 0x013545598e5c23276ccf0ede68034fffff;
-        maxExpArray[108] = 0x01288c4161ce1d6f54b7f61081194fffff;
-        maxExpArray[109] = 0x011c592761c666aa641d5a01a40f17ffff;
-        maxExpArray[110] = 0x0110a688680a7530515f3e6e6cfdcdffff;
-        maxExpArray[111] = 0x01056f1b5bedf75c6bcb2ce8aed428ffff;
-        maxExpArray[112] = 0x00faadceceeff8a0890f3875f008277fff;
-        maxExpArray[113] = 0x00f05dc6b27edad306388a600f6ba0bfff;
-        maxExpArray[114] = 0x00e67a5a25da41063de1495d5b18cdbfff;
-        maxExpArray[115] = 0x00dcff115b14eedde6fc3aa5353f2e4fff;
-        maxExpArray[116] = 0x00d3e7a3924312399f9aae2e0f868f8fff;
-        maxExpArray[117] = 0x00cb2ff529eb71e41582cccd5a1ee26fff;
-        maxExpArray[118] = 0x00c2d415c3db974ab32a51840c0b67edff;
-        maxExpArray[119] = 0x00bad03e7d883f69ad5b0a186184e06bff;
-        maxExpArray[120] = 0x00b320d03b2c343d4829abd6075f0cc5ff;
-        maxExpArray[121] = 0x00abc25204e02828d73c6e80bcdb1a95bf;
-        maxExpArray[122] = 0x00a4b16f74ee4bb2040a1ec6c15fbbf2df;
-        maxExpArray[123] = 0x009deaf736ac1f569deb1b5ae3f36c130f;
-        maxExpArray[124] = 0x00976bd9952c7aa957f5937d790ef65037;
-        maxExpArray[125] = 0x009131271922eaa6064b73a22d0bd4f2bf;
-        maxExpArray[126] = 0x008b380f3558668c46c91c49a2f8e967b9;
-        maxExpArray[127] = 0x00857ddf0117efa215952912839f6473e6;
-    }
-
-    /**
-      * @dev given a token supply, connector balance, weight and a deposit amount (in the connector token),
-      * calculates the return for a given conversion (in the main token)
-      * 
-      * Formula:
-      * Return = _supply * ((1 + _depositAmount / _connectorBalance) ^ (_connectorWeight / 1000000) - 1)
-      * 
-      * @param _supply              token total supply
-      * @param _connectorBalance    total connector balance
-      * @param _connectorWeight     connector weight, represented in ppm, 1-1000000
-      * @param _depositAmount       deposit amount, in connector token
-      * 
-      * @return purchase return amount
-    */
-    function calculatePurchaseReturn(uint256 _supply, uint256 _connectorBalance, uint32 _connectorWeight, uint256 _depositAmount) public view returns (uint256) {
-        // validate input
-        require(_supply > 0 && _connectorBalance > 0 && _connectorWeight > 0 && _connectorWeight <= MAX_WEIGHT);
-
-        // special case for 0 deposit amount
-        if (_depositAmount == 0)
-            return 0;
-
-        // special case if the weight = 100%
-        if (_connectorWeight == MAX_WEIGHT)
-            return _supply.mul(_depositAmount) / _connectorBalance;
-
-        uint256 result;
-        uint8 precision;
-        uint256 baseN = _depositAmount.add(_connectorBalance);
-        (result, precision) = power(baseN, _connectorBalance, _connectorWeight, MAX_WEIGHT);
-        uint256 temp = _supply.mul(result) >> precision;
-        return temp - _supply;
-    }
-
-    /**
-      * @dev given a token supply, connector balance, weight and a sell amount (in the main token),
-      * calculates the return for a given conversion (in the connector token)
-      * 
-      * Formula:
-      * Return = _connectorBalance * (1 - (1 - _sellAmount / _supply) ^ (1 / (_connectorWeight / 1000000)))
-      * 
-      * @param _supply              token total supply
-      * @param _connectorBalance    total connector
-      * @param _connectorWeight     constant connector Weight, represented in ppm, 1-1000000
-      * @param _sellAmount          sell amount, in the token itself
-      * 
-      * @return sale return amount
-    */
-    function calculateSaleReturn(uint256 _supply, uint256 _connectorBalance, uint32 _connectorWeight, uint256 _sellAmount) public view returns (uint256) {
-        // validate input
-        require(_supply > 0 && _connectorBalance > 0 && _connectorWeight > 0 && _connectorWeight <= MAX_WEIGHT && _sellAmount <= _supply);
-
-        // special case for 0 sell amount
-        if (_sellAmount == 0)
-            return 0;
-
-        // special case for selling the entire supply
-        if (_sellAmount == _supply)
-            return _connectorBalance;
-
-        // special case if the weight = 100%
-        if (_connectorWeight == MAX_WEIGHT)
-            return _connectorBalance.mul(_sellAmount) / _supply;
-
-        uint256 result;
-        uint8 precision;
-        uint256 baseD = _supply - _sellAmount;
-        (result, precision) = power(_supply, baseD, MAX_WEIGHT, _connectorWeight);
-        uint256 temp1 = _connectorBalance.mul(result);
-        uint256 temp2 = _connectorBalance << precision;
-        return (temp1 - temp2) / result;
-    }
-
-    /**
-      * @dev given two connector balances/weights and a sell amount (in the first connector token),
-      * calculates the return for a conversion from the first connector token to the second connector token (in the second connector token)
-      * 
-      * Formula:
-      * Return = _toConnectorBalance * (1 - (_fromConnectorBalance / (_fromConnectorBalance + _amount)) ^ (_fromConnectorWeight / _toConnectorWeight))
-      * 
-      * @param _fromConnectorBalance    input connector balance
-      * @param _fromConnectorWeight     input connector weight, represented in ppm, 1-1000000
-      * @param _toConnectorBalance      output connector balance
-      * @param _toConnectorWeight       output connector weight, represented in ppm, 1-1000000
-      * @param _amount                  input connector amount
-      * 
-      * @return second connector amount
-    */
-    function calculateCrossConnectorReturn(uint256 _fromConnectorBalance, uint32 _fromConnectorWeight, uint256 _toConnectorBalance, uint32 _toConnectorWeight, uint256 _amount) public view returns (uint256) {
-        // validate input
-        require(_fromConnectorBalance > 0 && _fromConnectorWeight > 0 && _fromConnectorWeight <= MAX_WEIGHT && _toConnectorBalance > 0 && _toConnectorWeight > 0 && _toConnectorWeight <= MAX_WEIGHT);
-
-        // special case for equal weights
-        if (_fromConnectorWeight == _toConnectorWeight)
-            return _toConnectorBalance.mul(_amount) / _fromConnectorBalance.add(_amount);
-
-        uint256 result;
-        uint8 precision;
-        uint256 baseN = _fromConnectorBalance.add(_amount);
-        (result, precision) = power(baseN, _fromConnectorBalance, _fromConnectorWeight, _toConnectorWeight);
-        uint256 temp1 = _toConnectorBalance.mul(result);
-        uint256 temp2 = _toConnectorBalance << precision;
-        return (temp1 - temp2) / result;
-    }
-
-    /**
-      * @dev General Description:
-      *     Determine a value of precision.
-      *     Calculate an integer approximation of (_baseN / _baseD) ^ (_expN / _expD) * 2 ^ precision.
-      *     Return the result along with the precision used.
-      * 
-      * Detailed Description:
-      *     Instead of calculating "base ^ exp", we calculate "e ^ (log(base) * exp)".
-      *     The value of "log(base)" is represented with an integer slightly smaller than "log(base) * 2 ^ precision".
-      *     The larger "precision" is, the more accurately this value represents the real value.
-      *     However, the larger "precision" is, the more bits are required in order to store this value.
-      *     And the exponentiation function, which takes "x" and calculates "e ^ x", is limited to a maximum exponent (maximum value of "x").
-      *     This maximum exponent depends on the "precision" used, and it is given by "maxExpArray[precision] >> (MAX_PRECISION - precision)".
-      *     Hence we need to determine the highest precision which can be used for the given input, before calling the exponentiation function.
-      *     This allows us to compute "base ^ exp" with maximum accuracy and without exceeding 256 bits in any of the intermediate computations.
-      *     This functions assumes that "_expN < 2 ^ 256 / log(MAX_NUM - 1)", otherwise the multiplication should be replaced with a "safeMul".
-    */
-    function power(uint256 _baseN, uint256 _baseD, uint32 _expN, uint32 _expD) internal view returns (uint256, uint8) {
-        require(_baseN < MAX_NUM);
-
-        uint256 baseLog;
-        uint256 base = _baseN * FIXED_1 / _baseD;
-        if (base < OPT_LOG_MAX_VAL) {
-            baseLog = optimalLog(base);
-        }
-        else {
-            baseLog = generalLog(base);
-        }
-
-        uint256 baseLogTimesExp = baseLog * _expN / _expD;
-        if (baseLogTimesExp < OPT_EXP_MAX_VAL) {
-            return (optimalExp(baseLogTimesExp), MAX_PRECISION);
-        }
-        else {
-            uint8 precision = findPositionInMaxExpArray(baseLogTimesExp);
-            return (generalExp(baseLogTimesExp >> (MAX_PRECISION - precision), precision), precision);
-        }
-    }
-
-    /**
-      * @dev computes log(x / FIXED_1) * FIXED_1.
-      * This functions assumes that "x >= FIXED_1", because the output would be negative otherwise.
-    */
-    function generalLog(uint256 x) internal pure returns (uint256) {
-        uint256 res = 0;
-
-        // If x >= 2, then we compute the integer part of log2(x), which is larger than 0.
-        if (x >= FIXED_2) {
-            uint8 count = floorLog2(x / FIXED_1);
-            x >>= count; // now x < 2
-            res = count * FIXED_1;
-        }
-
-        // If x > 1, then we compute the fraction part of log2(x), which is larger than 0.
-        if (x > FIXED_1) {
-            for (uint8 i = MAX_PRECISION; i > 0; --i) {
-                x = (x * x) / FIXED_1; // now 1 < x < 4
-                if (x >= FIXED_2) {
-                    x >>= 1; // now 1 < x < 2
-                    res += ONE << (i - 1);
-                }
-            }
-        }
-
-        return res * LN2_NUMERATOR / LN2_DENOMINATOR;
-    }
-
-    /**
-      * @dev computes the largest integer smaller than or equal to the binary logarithm of the input.
-    */
-    function floorLog2(uint256 _n) internal pure returns (uint8) {
-        uint8 res = 0;
-
-        if (_n < 256) {
-            // At most 8 iterations
-            while (_n > 1) {
-                _n >>= 1;
-                res += 1;
-            }
-        }
-        else {
-            // Exactly 8 iterations
-            for (uint8 s = 128; s > 0; s >>= 1) {
-                if (_n >= (ONE << s)) {
-                    _n >>= s;
-                    res |= s;
-                }
-            }
-        }
-
-        return res;
-    }
-
-    /**
-      * @dev the global "maxExpArray" is sorted in descending order, and therefore the following statements are equivalent:
-      * - This function finds the position of [the smallest value in "maxExpArray" larger than or equal to "x"]
-      * - This function finds the highest position of [a value in "maxExpArray" larger than or equal to "x"]
-    */
-    function findPositionInMaxExpArray(uint256 _x) internal view returns (uint8) {
-        uint8 lo = MIN_PRECISION;
-        uint8 hi = MAX_PRECISION;
-
-        while (lo + 1 < hi) {
-            uint8 mid = (lo + hi) / 2;
-            if (maxExpArray[mid] >= _x)
-                lo = mid;
-            else
-                hi = mid;
-        }
-
-        if (maxExpArray[hi] >= _x)
-            return hi;
-        if (maxExpArray[lo] >= _x)
-            return lo;
-
-        require(false);
-        return 0;
-    }
-
-    /**
-      * @dev this function can be auto-generated by the script 'PrintFunctionGeneralExp.py'.
-      * it approximates "e ^ x" via maclaurin summation: "(x^0)/0! + (x^1)/1! + ... + (x^n)/n!".
-      * it returns "e ^ (x / 2 ^ precision) * 2 ^ precision", that is, the result is upshifted for accuracy.
-      * the global "maxExpArray" maps each "precision" to "((maximumExponent + 1) << (MAX_PRECISION - precision)) - 1".
-      * the maximum permitted value for "x" is therefore given by "maxExpArray[precision] >> (MAX_PRECISION - precision)".
-    */
-    function generalExp(uint256 _x, uint8 _precision) internal pure returns (uint256) {
-        uint256 xi = _x;
-        uint256 res = 0;
-
-        xi = (xi * _x) >> _precision; res += xi * 0x3442c4e6074a82f1797f72ac0000000; // add x^02 * (33! / 02!)
-        xi = (xi * _x) >> _precision; res += xi * 0x116b96f757c380fb287fd0e40000000; // add x^03 * (33! / 03!)
-        xi = (xi * _x) >> _precision; res += xi * 0x045ae5bdd5f0e03eca1ff4390000000; // add x^04 * (33! / 04!)
-        xi = (xi * _x) >> _precision; res += xi * 0x00defabf91302cd95b9ffda50000000; // add x^05 * (33! / 05!)
-        xi = (xi * _x) >> _precision; res += xi * 0x002529ca9832b22439efff9b8000000; // add x^06 * (33! / 06!)
-        xi = (xi * _x) >> _precision; res += xi * 0x00054f1cf12bd04e516b6da88000000; // add x^07 * (33! / 07!)
-        xi = (xi * _x) >> _precision; res += xi * 0x0000a9e39e257a09ca2d6db51000000; // add x^08 * (33! / 08!)
-        xi = (xi * _x) >> _precision; res += xi * 0x000012e066e7b839fa050c309000000; // add x^09 * (33! / 09!)
-        xi = (xi * _x) >> _precision; res += xi * 0x000001e33d7d926c329a1ad1a800000; // add x^10 * (33! / 10!)
-        xi = (xi * _x) >> _precision; res += xi * 0x0000002bee513bdb4a6b19b5f800000; // add x^11 * (33! / 11!)
-        xi = (xi * _x) >> _precision; res += xi * 0x00000003a9316fa79b88eccf2a00000; // add x^12 * (33! / 12!)
-        xi = (xi * _x) >> _precision; res += xi * 0x0000000048177ebe1fa812375200000; // add x^13 * (33! / 13!)
-        xi = (xi * _x) >> _precision; res += xi * 0x0000000005263fe90242dcbacf00000; // add x^14 * (33! / 14!)
-        xi = (xi * _x) >> _precision; res += xi * 0x000000000057e22099c030d94100000; // add x^15 * (33! / 15!)
-        xi = (xi * _x) >> _precision; res += xi * 0x0000000000057e22099c030d9410000; // add x^16 * (33! / 16!)
-        xi = (xi * _x) >> _precision; res += xi * 0x00000000000052b6b54569976310000; // add x^17 * (33! / 17!)
-        xi = (xi * _x) >> _precision; res += xi * 0x00000000000004985f67696bf748000; // add x^18 * (33! / 18!)
-        xi = (xi * _x) >> _precision; res += xi * 0x000000000000003dea12ea99e498000; // add x^19 * (33! / 19!)
-        xi = (xi * _x) >> _precision; res += xi * 0x00000000000000031880f2214b6e000; // add x^20 * (33! / 20!)
-        xi = (xi * _x) >> _precision; res += xi * 0x000000000000000025bcff56eb36000; // add x^21 * (33! / 21!)
-        xi = (xi * _x) >> _precision; res += xi * 0x000000000000000001b722e10ab1000; // add x^22 * (33! / 22!)
-        xi = (xi * _x) >> _precision; res += xi * 0x0000000000000000001317c70077000; // add x^23 * (33! / 23!)
-        xi = (xi * _x) >> _precision; res += xi * 0x00000000000000000000cba84aafa00; // add x^24 * (33! / 24!)
-        xi = (xi * _x) >> _precision; res += xi * 0x00000000000000000000082573a0a00; // add x^25 * (33! / 25!)
-        xi = (xi * _x) >> _precision; res += xi * 0x00000000000000000000005035ad900; // add x^26 * (33! / 26!)
-        xi = (xi * _x) >> _precision; res += xi * 0x000000000000000000000002f881b00; // add x^27 * (33! / 27!)
-        xi = (xi * _x) >> _precision; res += xi * 0x0000000000000000000000001b29340; // add x^28 * (33! / 28!)
-        xi = (xi * _x) >> _precision; res += xi * 0x00000000000000000000000000efc40; // add x^29 * (33! / 29!)
-        xi = (xi * _x) >> _precision; res += xi * 0x0000000000000000000000000007fe0; // add x^30 * (33! / 30!)
-        xi = (xi * _x) >> _precision; res += xi * 0x0000000000000000000000000000420; // add x^31 * (33! / 31!)
-        xi = (xi * _x) >> _precision; res += xi * 0x0000000000000000000000000000021; // add x^32 * (33! / 32!)
-        xi = (xi * _x) >> _precision; res += xi * 0x0000000000000000000000000000001; // add x^33 * (33! / 33!)
-
-        return res / 0x688589cc0e9505e2f2fee5580000000 + _x + (ONE << _precision); // divide by 33! and then add x^1 / 1! + x^0 / 0!
-    }
-
-    /**
-      * @dev computes log(x / FIXED_1) * FIXED_1
-      * Input range: FIXED_1 <= x <= LOG_EXP_MAX_VAL - 1
-      * Auto-generated via 'PrintFunctionOptimalLog.py'
-      * Detailed description:
-      * - Rewrite the input as a product of natural exponents and a single residual r, such that 1 < r < 2
-      * - The natural logarithm of each (pre-calculated) exponent is the degree of the exponent
-      * - The natural logarithm of r is calculated via Taylor series for log(1 + x), where x = r - 1
-      * - The natural logarithm of the input is calculated by summing up the intermediate results above
-      * - For example: log(250) = log(e^4 * e^1 * e^0.5 * 1.021692859) = 4 + 1 + 0.5 + log(1 + 0.021692859)
-    */
-    function optimalLog(uint256 x) internal pure returns (uint256) {
-        uint256 res = 0;
-
-        uint256 y;
-        uint256 z;
-        uint256 w;
-
-        if (x >= 0xd3094c70f034de4b96ff7d5b6f99fcd8) {res += 0x40000000000000000000000000000000; x = x * FIXED_1 / 0xd3094c70f034de4b96ff7d5b6f99fcd8;} // add 1 / 2^1
-        if (x >= 0xa45af1e1f40c333b3de1db4dd55f29a7) {res += 0x20000000000000000000000000000000; x = x * FIXED_1 / 0xa45af1e1f40c333b3de1db4dd55f29a7;} // add 1 / 2^2
-        if (x >= 0x910b022db7ae67ce76b441c27035c6a1) {res += 0x10000000000000000000000000000000; x = x * FIXED_1 / 0x910b022db7ae67ce76b441c27035c6a1;} // add 1 / 2^3
-        if (x >= 0x88415abbe9a76bead8d00cf112e4d4a8) {res += 0x08000000000000000000000000000000; x = x * FIXED_1 / 0x88415abbe9a76bead8d00cf112e4d4a8;} // add 1 / 2^4
-        if (x >= 0x84102b00893f64c705e841d5d4064bd3) {res += 0x04000000000000000000000000000000; x = x * FIXED_1 / 0x84102b00893f64c705e841d5d4064bd3;} // add 1 / 2^5
-        if (x >= 0x8204055aaef1c8bd5c3259f4822735a2) {res += 0x02000000000000000000000000000000; x = x * FIXED_1 / 0x8204055aaef1c8bd5c3259f4822735a2;} // add 1 / 2^6
-        if (x >= 0x810100ab00222d861931c15e39b44e99) {res += 0x01000000000000000000000000000000; x = x * FIXED_1 / 0x810100ab00222d861931c15e39b44e99;} // add 1 / 2^7
-        if (x >= 0x808040155aabbbe9451521693554f733) {res += 0x00800000000000000000000000000000; x = x * FIXED_1 / 0x808040155aabbbe9451521693554f733;} // add 1 / 2^8
-
-        z = y = x - FIXED_1;
-        w = y * y / FIXED_1;
-        res += z * (0x100000000000000000000000000000000 - y) / 0x100000000000000000000000000000000; z = z * w / FIXED_1; // add y^01 / 01 - y^02 / 02
-        res += z * (0x0aaaaaaaaaaaaaaaaaaaaaaaaaaaaaaaa - y) / 0x200000000000000000000000000000000; z = z * w / FIXED_1; // add y^03 / 03 - y^04 / 04
-        res += z * (0x099999999999999999999999999999999 - y) / 0x300000000000000000000000000000000; z = z * w / FIXED_1; // add y^05 / 05 - y^06 / 06
-        res += z * (0x092492492492492492492492492492492 - y) / 0x400000000000000000000000000000000; z = z * w / FIXED_1; // add y^07 / 07 - y^08 / 08
-        res += z * (0x08e38e38e38e38e38e38e38e38e38e38e - y) / 0x500000000000000000000000000000000; z = z * w / FIXED_1; // add y^09 / 09 - y^10 / 10
-        res += z * (0x08ba2e8ba2e8ba2e8ba2e8ba2e8ba2e8b - y) / 0x600000000000000000000000000000000; z = z * w / FIXED_1; // add y^11 / 11 - y^12 / 12
-        res += z * (0x089d89d89d89d89d89d89d89d89d89d89 - y) / 0x700000000000000000000000000000000; z = z * w / FIXED_1; // add y^13 / 13 - y^14 / 14
-        res += z * (0x088888888888888888888888888888888 - y) / 0x800000000000000000000000000000000;                      // add y^15 / 15 - y^16 / 16
-
-        return res;
-    }
-
-    /**
-      * @dev computes e ^ (x / FIXED_1) * FIXED_1
-      * input range: 0 <= x <= OPT_EXP_MAX_VAL - 1
-      * auto-generated via 'PrintFunctionOptimalExp.py'
-      * Detailed description:
-      * - Rewrite the input as a sum of binary exponents and a single residual r, as small as possible
-      * - The exponentiation of each binary exponent is given (pre-calculated)
-      * - The exponentiation of r is calculated via Taylor series for e^x, where x = r
-      * - The exponentiation of the input is calculated by multiplying the intermediate results above
-      * - For example: e^5.521692859 = e^(4 + 1 + 0.5 + 0.021692859) = e^4 * e^1 * e^0.5 * e^0.021692859
-    */
-    function optimalExp(uint256 x) internal pure returns (uint256) {
-        uint256 res = 0;
-
-        uint256 y;
-        uint256 z;
-
-        z = y = x % 0x10000000000000000000000000000000; // get the input modulo 2^(-3)
-        z = z * y / FIXED_1; res += z * 0x10e1b3be415a0000; // add y^02 * (20! / 02!)
-        z = z * y / FIXED_1; res += z * 0x05a0913f6b1e0000; // add y^03 * (20! / 03!)
-        z = z * y / FIXED_1; res += z * 0x0168244fdac78000; // add y^04 * (20! / 04!)
-        z = z * y / FIXED_1; res += z * 0x004807432bc18000; // add y^05 * (20! / 05!)
-        z = z * y / FIXED_1; res += z * 0x000c0135dca04000; // add y^06 * (20! / 06!)
-        z = z * y / FIXED_1; res += z * 0x0001b707b1cdc000; // add y^07 * (20! / 07!)
-        z = z * y / FIXED_1; res += z * 0x000036e0f639b800; // add y^08 * (20! / 08!)
-        z = z * y / FIXED_1; res += z * 0x00000618fee9f800; // add y^09 * (20! / 09!)
-        z = z * y / FIXED_1; res += z * 0x0000009c197dcc00; // add y^10 * (20! / 10!)
-        z = z * y / FIXED_1; res += z * 0x0000000e30dce400; // add y^11 * (20! / 11!)
-        z = z * y / FIXED_1; res += z * 0x000000012ebd1300; // add y^12 * (20! / 12!)
-        z = z * y / FIXED_1; res += z * 0x0000000017499f00; // add y^13 * (20! / 13!)
-        z = z * y / FIXED_1; res += z * 0x0000000001a9d480; // add y^14 * (20! / 14!)
-        z = z * y / FIXED_1; res += z * 0x00000000001c6380; // add y^15 * (20! / 15!)
-        z = z * y / FIXED_1; res += z * 0x000000000001c638; // add y^16 * (20! / 16!)
-        z = z * y / FIXED_1; res += z * 0x0000000000001ab8; // add y^17 * (20! / 17!)
-        z = z * y / FIXED_1; res += z * 0x000000000000017c; // add y^18 * (20! / 18!)
-        z = z * y / FIXED_1; res += z * 0x0000000000000014; // add y^19 * (20! / 19!)
-        z = z * y / FIXED_1; res += z * 0x0000000000000001; // add y^20 * (20! / 20!)
-        res = res / 0x21c3677c82b40000 + y + FIXED_1; // divide by 20! and then add y^1 / 1! + y^0 / 0!
-
-        if ((x & 0x010000000000000000000000000000000) != 0) res = res * 0x1c3d6a24ed82218787d624d3e5eba95f9 / 0x18ebef9eac820ae8682b9793ac6d1e776; // multiply by e^2^(-3)
-        if ((x & 0x020000000000000000000000000000000) != 0) res = res * 0x18ebef9eac820ae8682b9793ac6d1e778 / 0x1368b2fc6f9609fe7aceb46aa619baed4; // multiply by e^2^(-2)
-        if ((x & 0x040000000000000000000000000000000) != 0) res = res * 0x1368b2fc6f9609fe7aceb46aa619baed5 / 0x0bc5ab1b16779be3575bd8f0520a9f21f; // multiply by e^2^(-1)
-        if ((x & 0x080000000000000000000000000000000) != 0) res = res * 0x0bc5ab1b16779be3575bd8f0520a9f21e / 0x0454aaa8efe072e7f6ddbab84b40a55c9; // multiply by e^2^(+0)
-        if ((x & 0x100000000000000000000000000000000) != 0) res = res * 0x0454aaa8efe072e7f6ddbab84b40a55c5 / 0x00960aadc109e7a3bf4578099615711ea; // multiply by e^2^(+1)
-        if ((x & 0x200000000000000000000000000000000) != 0) res = res * 0x00960aadc109e7a3bf4578099615711d7 / 0x0002bf84208204f5977f9a8cf01fdce3d; // multiply by e^2^(+2)
-        if ((x & 0x400000000000000000000000000000000) != 0) res = res * 0x0002bf84208204f5977f9a8cf01fdc307 / 0x0000003c6ab775dd0b95b4cbee7e65d11; // multiply by e^2^(+3)
-
-        return res;
-    }
-}
->>>>>>> ef539fd5
+pragma solidity ^0.4.24;
+import './interfaces/IBancorFormula.sol';
+import '../utility/SafeMath.sol';
+import '../utility/Utils.sol';
+
+contract BancorFormula is IBancorFormula, Utils {
+    using SafeMath for uint256;
+
+
+    string public version = '0.3';
+
+    uint256 private constant ONE = 1;
+    uint32 private constant MAX_WEIGHT = 1000000;
+    uint8 private constant MIN_PRECISION = 32;
+    uint8 private constant MAX_PRECISION = 127;
+
+    /**
+      * Auto-generated via 'PrintIntScalingFactors.py'
+    */
+    uint256 private constant FIXED_1 = 0x080000000000000000000000000000000;
+    uint256 private constant FIXED_2 = 0x100000000000000000000000000000000;
+    uint256 private constant MAX_NUM = 0x200000000000000000000000000000000;
+
+    /**
+      * Auto-generated via 'PrintLn2ScalingFactors.py'
+    */
+    uint256 private constant LN2_NUMERATOR   = 0x3f80fe03f80fe03f80fe03f80fe03f8;
+    uint256 private constant LN2_DENOMINATOR = 0x5b9de1d10bf4103d647b0955897ba80;
+
+    /**
+      * Auto-generated via 'PrintFunctionOptimalLog.py' and 'PrintFunctionOptimalExp.py'
+    */
+    uint256 private constant OPT_LOG_MAX_VAL = 0x15bf0a8b1457695355fb8ac404e7a79e3;
+    uint256 private constant OPT_EXP_MAX_VAL = 0x800000000000000000000000000000000;
+
+    /**
+      * Auto-generated via 'PrintFunctionConstructor.py'
+    */
+    uint256[128] private maxExpArray;
+    constructor() public {
+    //  maxExpArray[  0] = 0x6bffffffffffffffffffffffffffffffff;
+    //  maxExpArray[  1] = 0x67ffffffffffffffffffffffffffffffff;
+    //  maxExpArray[  2] = 0x637fffffffffffffffffffffffffffffff;
+    //  maxExpArray[  3] = 0x5f6fffffffffffffffffffffffffffffff;
+    //  maxExpArray[  4] = 0x5b77ffffffffffffffffffffffffffffff;
+    //  maxExpArray[  5] = 0x57b3ffffffffffffffffffffffffffffff;
+    //  maxExpArray[  6] = 0x5419ffffffffffffffffffffffffffffff;
+    //  maxExpArray[  7] = 0x50a2ffffffffffffffffffffffffffffff;
+    //  maxExpArray[  8] = 0x4d517fffffffffffffffffffffffffffff;
+    //  maxExpArray[  9] = 0x4a233fffffffffffffffffffffffffffff;
+    //  maxExpArray[ 10] = 0x47165fffffffffffffffffffffffffffff;
+    //  maxExpArray[ 11] = 0x4429afffffffffffffffffffffffffffff;
+    //  maxExpArray[ 12] = 0x415bc7ffffffffffffffffffffffffffff;
+    //  maxExpArray[ 13] = 0x3eab73ffffffffffffffffffffffffffff;
+    //  maxExpArray[ 14] = 0x3c1771ffffffffffffffffffffffffffff;
+    //  maxExpArray[ 15] = 0x399e96ffffffffffffffffffffffffffff;
+    //  maxExpArray[ 16] = 0x373fc47fffffffffffffffffffffffffff;
+    //  maxExpArray[ 17] = 0x34f9e8ffffffffffffffffffffffffffff;
+    //  maxExpArray[ 18] = 0x32cbfd5fffffffffffffffffffffffffff;
+    //  maxExpArray[ 19] = 0x30b5057fffffffffffffffffffffffffff;
+    //  maxExpArray[ 20] = 0x2eb40f9fffffffffffffffffffffffffff;
+    //  maxExpArray[ 21] = 0x2cc8340fffffffffffffffffffffffffff;
+    //  maxExpArray[ 22] = 0x2af09481ffffffffffffffffffffffffff;
+    //  maxExpArray[ 23] = 0x292c5bddffffffffffffffffffffffffff;
+    //  maxExpArray[ 24] = 0x277abdcdffffffffffffffffffffffffff;
+    //  maxExpArray[ 25] = 0x25daf6657fffffffffffffffffffffffff;
+    //  maxExpArray[ 26] = 0x244c49c65fffffffffffffffffffffffff;
+    //  maxExpArray[ 27] = 0x22ce03cd5fffffffffffffffffffffffff;
+    //  maxExpArray[ 28] = 0x215f77c047ffffffffffffffffffffffff;
+    //  maxExpArray[ 29] = 0x1fffffffffffffffffffffffffffffffff;
+    //  maxExpArray[ 30] = 0x1eaefdbdabffffffffffffffffffffffff;
+    //  maxExpArray[ 31] = 0x1d6bd8b2ebffffffffffffffffffffffff;
+        maxExpArray[ 32] = 0x1c35fedd14ffffffffffffffffffffffff;
+        maxExpArray[ 33] = 0x1b0ce43b323fffffffffffffffffffffff;
+        maxExpArray[ 34] = 0x19f0028ec1ffffffffffffffffffffffff;
+        maxExpArray[ 35] = 0x18ded91f0e7fffffffffffffffffffffff;
+        maxExpArray[ 36] = 0x17d8ec7f0417ffffffffffffffffffffff;
+        maxExpArray[ 37] = 0x16ddc6556cdbffffffffffffffffffffff;
+        maxExpArray[ 38] = 0x15ecf52776a1ffffffffffffffffffffff;
+        maxExpArray[ 39] = 0x15060c256cb2ffffffffffffffffffffff;
+        maxExpArray[ 40] = 0x1428a2f98d72ffffffffffffffffffffff;
+        maxExpArray[ 41] = 0x13545598e5c23fffffffffffffffffffff;
+        maxExpArray[ 42] = 0x1288c4161ce1dfffffffffffffffffffff;
+        maxExpArray[ 43] = 0x11c592761c666fffffffffffffffffffff;
+        maxExpArray[ 44] = 0x110a688680a757ffffffffffffffffffff;
+        maxExpArray[ 45] = 0x1056f1b5bedf77ffffffffffffffffffff;
+        maxExpArray[ 46] = 0x0faadceceeff8bffffffffffffffffffff;
+        maxExpArray[ 47] = 0x0f05dc6b27edadffffffffffffffffffff;
+        maxExpArray[ 48] = 0x0e67a5a25da4107fffffffffffffffffff;
+        maxExpArray[ 49] = 0x0dcff115b14eedffffffffffffffffffff;
+        maxExpArray[ 50] = 0x0d3e7a392431239fffffffffffffffffff;
+        maxExpArray[ 51] = 0x0cb2ff529eb71e4fffffffffffffffffff;
+        maxExpArray[ 52] = 0x0c2d415c3db974afffffffffffffffffff;
+        maxExpArray[ 53] = 0x0bad03e7d883f69bffffffffffffffffff;
+        maxExpArray[ 54] = 0x0b320d03b2c343d5ffffffffffffffffff;
+        maxExpArray[ 55] = 0x0abc25204e02828dffffffffffffffffff;
+        maxExpArray[ 56] = 0x0a4b16f74ee4bb207fffffffffffffffff;
+        maxExpArray[ 57] = 0x09deaf736ac1f569ffffffffffffffffff;
+        maxExpArray[ 58] = 0x0976bd9952c7aa957fffffffffffffffff;
+        maxExpArray[ 59] = 0x09131271922eaa606fffffffffffffffff;
+        maxExpArray[ 60] = 0x08b380f3558668c46fffffffffffffffff;
+        maxExpArray[ 61] = 0x0857ddf0117efa215bffffffffffffffff;
+        maxExpArray[ 62] = 0x07ffffffffffffffffffffffffffffffff;
+        maxExpArray[ 63] = 0x07abbf6f6abb9d087fffffffffffffffff;
+        maxExpArray[ 64] = 0x075af62cbac95f7dfa7fffffffffffffff;
+        maxExpArray[ 65] = 0x070d7fb7452e187ac13fffffffffffffff;
+        maxExpArray[ 66] = 0x06c3390ecc8af379295fffffffffffffff;
+        maxExpArray[ 67] = 0x067c00a3b07ffc01fd6fffffffffffffff;
+        maxExpArray[ 68] = 0x0637b647c39cbb9d3d27ffffffffffffff;
+        maxExpArray[ 69] = 0x05f63b1fc104dbd39587ffffffffffffff;
+        maxExpArray[ 70] = 0x05b771955b36e12f7235ffffffffffffff;
+        maxExpArray[ 71] = 0x057b3d49dda84556d6f6ffffffffffffff;
+        maxExpArray[ 72] = 0x054183095b2c8ececf30ffffffffffffff;
+        maxExpArray[ 73] = 0x050a28be635ca2b888f77fffffffffffff;
+        maxExpArray[ 74] = 0x04d5156639708c9db33c3fffffffffffff;
+        maxExpArray[ 75] = 0x04a23105873875bd52dfdfffffffffffff;
+        maxExpArray[ 76] = 0x0471649d87199aa990756fffffffffffff;
+        maxExpArray[ 77] = 0x04429a21a029d4c1457cfbffffffffffff;
+        maxExpArray[ 78] = 0x0415bc6d6fb7dd71af2cb3ffffffffffff;
+        maxExpArray[ 79] = 0x03eab73b3bbfe282243ce1ffffffffffff;
+        maxExpArray[ 80] = 0x03c1771ac9fb6b4c18e229ffffffffffff;
+        maxExpArray[ 81] = 0x0399e96897690418f785257fffffffffff;
+        maxExpArray[ 82] = 0x0373fc456c53bb779bf0ea9fffffffffff;
+        maxExpArray[ 83] = 0x034f9e8e490c48e67e6ab8bfffffffffff;
+        maxExpArray[ 84] = 0x032cbfd4a7adc790560b3337ffffffffff;
+        maxExpArray[ 85] = 0x030b50570f6e5d2acca94613ffffffffff;
+        maxExpArray[ 86] = 0x02eb40f9f620fda6b56c2861ffffffffff;
+        maxExpArray[ 87] = 0x02cc8340ecb0d0f520a6af58ffffffffff;
+        maxExpArray[ 88] = 0x02af09481380a0a35cf1ba02ffffffffff;
+        maxExpArray[ 89] = 0x0292c5bdd3b92ec810287b1b3fffffffff;
+        maxExpArray[ 90] = 0x0277abdcdab07d5a77ac6d6b9fffffffff;
+        maxExpArray[ 91] = 0x025daf6654b1eaa55fd64df5efffffffff;
+        maxExpArray[ 92] = 0x0244c49c648baa98192dce88b7ffffffff;
+        maxExpArray[ 93] = 0x022ce03cd5619a311b2471268bffffffff;
+        maxExpArray[ 94] = 0x0215f77c045fbe885654a44a0fffffffff;
+        maxExpArray[ 95] = 0x01ffffffffffffffffffffffffffffffff;
+        maxExpArray[ 96] = 0x01eaefdbdaaee7421fc4d3ede5ffffffff;
+        maxExpArray[ 97] = 0x01d6bd8b2eb257df7e8ca57b09bfffffff;
+        maxExpArray[ 98] = 0x01c35fedd14b861eb0443f7f133fffffff;
+        maxExpArray[ 99] = 0x01b0ce43b322bcde4a56e8ada5afffffff;
+        maxExpArray[100] = 0x019f0028ec1fff007f5a195a39dfffffff;
+        maxExpArray[101] = 0x018ded91f0e72ee74f49b15ba527ffffff;
+        maxExpArray[102] = 0x017d8ec7f04136f4e5615fd41a63ffffff;
+        maxExpArray[103] = 0x016ddc6556cdb84bdc8d12d22e6fffffff;
+        maxExpArray[104] = 0x015ecf52776a1155b5bd8395814f7fffff;
+        maxExpArray[105] = 0x015060c256cb23b3b3cc3754cf40ffffff;
+        maxExpArray[106] = 0x01428a2f98d728ae223ddab715be3fffff;
+        maxExpArray[107] = 0x013545598e5c23276ccf0ede68034fffff;
+        maxExpArray[108] = 0x01288c4161ce1d6f54b7f61081194fffff;
+        maxExpArray[109] = 0x011c592761c666aa641d5a01a40f17ffff;
+        maxExpArray[110] = 0x0110a688680a7530515f3e6e6cfdcdffff;
+        maxExpArray[111] = 0x01056f1b5bedf75c6bcb2ce8aed428ffff;
+        maxExpArray[112] = 0x00faadceceeff8a0890f3875f008277fff;
+        maxExpArray[113] = 0x00f05dc6b27edad306388a600f6ba0bfff;
+        maxExpArray[114] = 0x00e67a5a25da41063de1495d5b18cdbfff;
+        maxExpArray[115] = 0x00dcff115b14eedde6fc3aa5353f2e4fff;
+        maxExpArray[116] = 0x00d3e7a3924312399f9aae2e0f868f8fff;
+        maxExpArray[117] = 0x00cb2ff529eb71e41582cccd5a1ee26fff;
+        maxExpArray[118] = 0x00c2d415c3db974ab32a51840c0b67edff;
+        maxExpArray[119] = 0x00bad03e7d883f69ad5b0a186184e06bff;
+        maxExpArray[120] = 0x00b320d03b2c343d4829abd6075f0cc5ff;
+        maxExpArray[121] = 0x00abc25204e02828d73c6e80bcdb1a95bf;
+        maxExpArray[122] = 0x00a4b16f74ee4bb2040a1ec6c15fbbf2df;
+        maxExpArray[123] = 0x009deaf736ac1f569deb1b5ae3f36c130f;
+        maxExpArray[124] = 0x00976bd9952c7aa957f5937d790ef65037;
+        maxExpArray[125] = 0x009131271922eaa6064b73a22d0bd4f2bf;
+        maxExpArray[126] = 0x008b380f3558668c46c91c49a2f8e967b9;
+        maxExpArray[127] = 0x00857ddf0117efa215952912839f6473e6;
+    }
+
+    /**
+      * @dev given a token supply, connector balance, weight and a deposit amount (in the connector token),
+      * calculates the return for a given conversion (in the main token)
+      * 
+      * Formula:
+      * Return = _supply * ((1 + _depositAmount / _connectorBalance) ^ (_connectorWeight / 1000000) - 1)
+      * 
+      * @param _supply              token total supply
+      * @param _connectorBalance    total connector balance
+      * @param _connectorWeight     connector weight, represented in ppm, 1-1000000
+      * @param _depositAmount       deposit amount, in connector token
+      * 
+      * @return purchase return amount
+    */
+    function calculatePurchaseReturn(uint256 _supply, uint256 _connectorBalance, uint32 _connectorWeight, uint256 _depositAmount) public view returns (uint256) {
+        // validate input
+        require(_supply > 0 && _connectorBalance > 0 && _connectorWeight > 0 && _connectorWeight <= MAX_WEIGHT);
+
+        // special case for 0 deposit amount
+        if (_depositAmount == 0)
+            return 0;
+
+        // special case if the weight = 100%
+        if (_connectorWeight == MAX_WEIGHT)
+            return _supply.mul(_depositAmount) / _connectorBalance;
+
+        uint256 result;
+        uint8 precision;
+        uint256 baseN = _depositAmount.add(_connectorBalance);
+        (result, precision) = power(baseN, _connectorBalance, _connectorWeight, MAX_WEIGHT);
+        uint256 temp = _supply.mul(result) >> precision;
+        return temp - _supply;
+    }
+
+    /**
+      * @dev given a token supply, connector balance, weight and a sell amount (in the main token),
+      * calculates the return for a given conversion (in the connector token)
+      * 
+      * Formula:
+      * Return = _connectorBalance * (1 - (1 - _sellAmount / _supply) ^ (1 / (_connectorWeight / 1000000)))
+      * 
+      * @param _supply              token total supply
+      * @param _connectorBalance    total connector
+      * @param _connectorWeight     constant connector Weight, represented in ppm, 1-1000000
+      * @param _sellAmount          sell amount, in the token itself
+      * 
+      * @return sale return amount
+    */
+    function calculateSaleReturn(uint256 _supply, uint256 _connectorBalance, uint32 _connectorWeight, uint256 _sellAmount) public view returns (uint256) {
+        // validate input
+        require(_supply > 0 && _connectorBalance > 0 && _connectorWeight > 0 && _connectorWeight <= MAX_WEIGHT && _sellAmount <= _supply);
+
+        // special case for 0 sell amount
+        if (_sellAmount == 0)
+            return 0;
+
+        // special case for selling the entire supply
+        if (_sellAmount == _supply)
+            return _connectorBalance;
+
+        // special case if the weight = 100%
+        if (_connectorWeight == MAX_WEIGHT)
+            return _connectorBalance.mul(_sellAmount) / _supply;
+
+        uint256 result;
+        uint8 precision;
+        uint256 baseD = _supply - _sellAmount;
+        (result, precision) = power(_supply, baseD, MAX_WEIGHT, _connectorWeight);
+        uint256 temp1 = _connectorBalance.mul(result);
+        uint256 temp2 = _connectorBalance << precision;
+        return (temp1 - temp2) / result;
+    }
+
+    /**
+      * @dev given two connector balances/weights and a sell amount (in the first connector token),
+      * calculates the return for a conversion from the first connector token to the second connector token (in the second connector token)
+      * 
+      * Formula:
+      * Return = _toConnectorBalance * (1 - (_fromConnectorBalance / (_fromConnectorBalance + _amount)) ^ (_fromConnectorWeight / _toConnectorWeight))
+      * 
+      * @param _fromConnectorBalance    input connector balance
+      * @param _fromConnectorWeight     input connector weight, represented in ppm, 1-1000000
+      * @param _toConnectorBalance      output connector balance
+      * @param _toConnectorWeight       output connector weight, represented in ppm, 1-1000000
+      * @param _amount                  input connector amount
+      * 
+      * @return second connector amount
+    */
+    function calculateCrossConnectorReturn(uint256 _fromConnectorBalance, uint32 _fromConnectorWeight, uint256 _toConnectorBalance, uint32 _toConnectorWeight, uint256 _amount) public view returns (uint256) {
+        // validate input
+        require(_fromConnectorBalance > 0 && _fromConnectorWeight > 0 && _fromConnectorWeight <= MAX_WEIGHT && _toConnectorBalance > 0 && _toConnectorWeight > 0 && _toConnectorWeight <= MAX_WEIGHT);
+
+        // special case for equal weights
+        if (_fromConnectorWeight == _toConnectorWeight)
+            return _toConnectorBalance.mul(_amount) / _fromConnectorBalance.add(_amount);
+
+        uint256 result;
+        uint8 precision;
+        uint256 baseN = _fromConnectorBalance.add(_amount);
+        (result, precision) = power(baseN, _fromConnectorBalance, _fromConnectorWeight, _toConnectorWeight);
+        uint256 temp1 = _toConnectorBalance.mul(result);
+        uint256 temp2 = _toConnectorBalance << precision;
+        return (temp1 - temp2) / result;
+    }
+
+    /**
+      * @dev given a relay token supply, connector balance, total weight and an amount of relay tokens,
+      * calculates the amount of connector tokens required for purchasing the given amount of relay tokens
+      * 
+      * Formula:
+      * Return = _connectorBalance * (((_supply + _amount) / _supply) ^ (MAX_WEIGHT / _totalWeight) - 1)
+      * 
+      * @param _supply              relay token supply
+      * @param _connectorBalance    connector token balance
+      * @param _totalWeight         total weight, represented in ppm, 2-2000000
+      * @param _amount              amount of relay tokens
+      * 
+      * @return amount of connector tokens
+    */
+    function calculateFundReturn(uint256 _supply, uint256 _connectorBalance, uint32 _totalWeight, uint256 _amount) public view returns (uint256) {
+        // validate input
+        require(_supply > 0 && _connectorBalance > 0 && _totalWeight > 1 && _totalWeight <= MAX_WEIGHT * 2);
+
+        // special case for 0 amount
+        if (_amount == 0)
+            return 0;
+
+        // special case if the total weight = 100%
+        if (_totalWeight == MAX_WEIGHT)
+            return (_amount.mul(_connectorBalance) - 1) / _supply + 1;
+
+        uint256 result;
+        uint8 precision;
+        uint256 baseN = _supply.add(_amount);
+        (result, precision) = power(baseN, _supply, MAX_WEIGHT, _totalWeight);
+        uint256 temp = ((_connectorBalance.mul(result) - 1) >> precision) + 1;
+        return temp - _connectorBalance;
+    }
+
+    /**
+      * @dev given a relay token supply, connector balance, total weight and an amount of relay tokens,
+      * calculates the amount of connector tokens received for selling the given amount of relay tokens
+      * 
+      * Formula:
+      * Return = _connectorBalance * ((_supply / (_supply - _amount)) ^ (MAX_WEIGHT / _totalWeight) - 1)
+      * 
+      * @param _supply              relay token supply
+      * @param _connectorBalance    connector token balance
+      * @param _totalWeight         total weight, represented in ppm, 2-2000000
+      * @param _amount              amount of relay tokens
+      * 
+      * @return amount of connector tokens
+    */
+    function calculateLiquidateReturn(uint256 _supply, uint256 _connectorBalance, uint32 _totalWeight, uint256 _amount) public view returns (uint256) {
+        // validate input
+        require(_supply > 0 && _connectorBalance > 0 && _totalWeight > 1 && _totalWeight <= MAX_WEIGHT * 2 && _amount <= _supply);
+
+        // special case for 0 amount
+        if (_amount == 0)
+            return 0;
+
+        // special case if the total weight = 100%
+        if (_totalWeight == MAX_WEIGHT)
+            return _amount.mul(_connectorBalance) / _supply;
+
+        uint256 result;
+        uint8 precision;
+        uint256 baseD = _supply - _amount;
+        (result, precision) = power(_supply, baseD, MAX_WEIGHT, _totalWeight);
+        uint256 temp = _connectorBalance.mul(result) >> precision;
+        return temp - _connectorBalance;
+    }
+
+    /**
+      * @dev General Description:
+      *     Determine a value of precision.
+      *     Calculate an integer approximation of (_baseN / _baseD) ^ (_expN / _expD) * 2 ^ precision.
+      *     Return the result along with the precision used.
+      * 
+      * Detailed Description:
+      *     Instead of calculating "base ^ exp", we calculate "e ^ (log(base) * exp)".
+      *     The value of "log(base)" is represented with an integer slightly smaller than "log(base) * 2 ^ precision".
+      *     The larger "precision" is, the more accurately this value represents the real value.
+      *     However, the larger "precision" is, the more bits are required in order to store this value.
+      *     And the exponentiation function, which takes "x" and calculates "e ^ x", is limited to a maximum exponent (maximum value of "x").
+      *     This maximum exponent depends on the "precision" used, and it is given by "maxExpArray[precision] >> (MAX_PRECISION - precision)".
+      *     Hence we need to determine the highest precision which can be used for the given input, before calling the exponentiation function.
+      *     This allows us to compute "base ^ exp" with maximum accuracy and without exceeding 256 bits in any of the intermediate computations.
+      *     This functions assumes that "_expN < 2 ^ 256 / log(MAX_NUM - 1)", otherwise the multiplication should be replaced with a "safeMul".
+    */
+    function power(uint256 _baseN, uint256 _baseD, uint32 _expN, uint32 _expD) internal view returns (uint256, uint8) {
+        require(_baseN < MAX_NUM);
+
+        uint256 baseLog;
+        uint256 base = _baseN * FIXED_1 / _baseD;
+        if (base < OPT_LOG_MAX_VAL) {
+            baseLog = optimalLog(base);
+        }
+        else {
+            baseLog = generalLog(base);
+        }
+
+        uint256 baseLogTimesExp = baseLog * _expN / _expD;
+        if (baseLogTimesExp < OPT_EXP_MAX_VAL) {
+            return (optimalExp(baseLogTimesExp), MAX_PRECISION);
+        }
+        else {
+            uint8 precision = findPositionInMaxExpArray(baseLogTimesExp);
+            return (generalExp(baseLogTimesExp >> (MAX_PRECISION - precision), precision), precision);
+        }
+    }
+
+    /**
+      * @dev computes log(x / FIXED_1) * FIXED_1.
+      * This functions assumes that "x >= FIXED_1", because the output would be negative otherwise.
+    */
+    function generalLog(uint256 x) internal pure returns (uint256) {
+        uint256 res = 0;
+
+        // If x >= 2, then we compute the integer part of log2(x), which is larger than 0.
+        if (x >= FIXED_2) {
+            uint8 count = floorLog2(x / FIXED_1);
+            x >>= count; // now x < 2
+            res = count * FIXED_1;
+        }
+
+        // If x > 1, then we compute the fraction part of log2(x), which is larger than 0.
+        if (x > FIXED_1) {
+            for (uint8 i = MAX_PRECISION; i > 0; --i) {
+                x = (x * x) / FIXED_1; // now 1 < x < 4
+                if (x >= FIXED_2) {
+                    x >>= 1; // now 1 < x < 2
+                    res += ONE << (i - 1);
+                }
+            }
+        }
+
+        return res * LN2_NUMERATOR / LN2_DENOMINATOR;
+    }
+
+    /**
+      * @dev computes the largest integer smaller than or equal to the binary logarithm of the input.
+    */
+    function floorLog2(uint256 _n) internal pure returns (uint8) {
+        uint8 res = 0;
+
+        if (_n < 256) {
+            // At most 8 iterations
+            while (_n > 1) {
+                _n >>= 1;
+                res += 1;
+            }
+        }
+        else {
+            // Exactly 8 iterations
+            for (uint8 s = 128; s > 0; s >>= 1) {
+                if (_n >= (ONE << s)) {
+                    _n >>= s;
+                    res |= s;
+                }
+            }
+        }
+
+        return res;
+    }
+
+    /**
+      * @dev the global "maxExpArray" is sorted in descending order, and therefore the following statements are equivalent:
+      * - This function finds the position of [the smallest value in "maxExpArray" larger than or equal to "x"]
+      * - This function finds the highest position of [a value in "maxExpArray" larger than or equal to "x"]
+    */
+    function findPositionInMaxExpArray(uint256 _x) internal view returns (uint8) {
+        uint8 lo = MIN_PRECISION;
+        uint8 hi = MAX_PRECISION;
+
+        while (lo + 1 < hi) {
+            uint8 mid = (lo + hi) / 2;
+            if (maxExpArray[mid] >= _x)
+                lo = mid;
+            else
+                hi = mid;
+        }
+
+        if (maxExpArray[hi] >= _x)
+            return hi;
+        if (maxExpArray[lo] >= _x)
+            return lo;
+
+        require(false);
+        return 0;
+    }
+
+    /**
+      * @dev this function can be auto-generated by the script 'PrintFunctionGeneralExp.py'.
+      * it approximates "e ^ x" via maclaurin summation: "(x^0)/0! + (x^1)/1! + ... + (x^n)/n!".
+      * it returns "e ^ (x / 2 ^ precision) * 2 ^ precision", that is, the result is upshifted for accuracy.
+      * the global "maxExpArray" maps each "precision" to "((maximumExponent + 1) << (MAX_PRECISION - precision)) - 1".
+      * the maximum permitted value for "x" is therefore given by "maxExpArray[precision] >> (MAX_PRECISION - precision)".
+    */
+    function generalExp(uint256 _x, uint8 _precision) internal pure returns (uint256) {
+        uint256 xi = _x;
+        uint256 res = 0;
+
+        xi = (xi * _x) >> _precision; res += xi * 0x3442c4e6074a82f1797f72ac0000000; // add x^02 * (33! / 02!)
+        xi = (xi * _x) >> _precision; res += xi * 0x116b96f757c380fb287fd0e40000000; // add x^03 * (33! / 03!)
+        xi = (xi * _x) >> _precision; res += xi * 0x045ae5bdd5f0e03eca1ff4390000000; // add x^04 * (33! / 04!)
+        xi = (xi * _x) >> _precision; res += xi * 0x00defabf91302cd95b9ffda50000000; // add x^05 * (33! / 05!)
+        xi = (xi * _x) >> _precision; res += xi * 0x002529ca9832b22439efff9b8000000; // add x^06 * (33! / 06!)
+        xi = (xi * _x) >> _precision; res += xi * 0x00054f1cf12bd04e516b6da88000000; // add x^07 * (33! / 07!)
+        xi = (xi * _x) >> _precision; res += xi * 0x0000a9e39e257a09ca2d6db51000000; // add x^08 * (33! / 08!)
+        xi = (xi * _x) >> _precision; res += xi * 0x000012e066e7b839fa050c309000000; // add x^09 * (33! / 09!)
+        xi = (xi * _x) >> _precision; res += xi * 0x000001e33d7d926c329a1ad1a800000; // add x^10 * (33! / 10!)
+        xi = (xi * _x) >> _precision; res += xi * 0x0000002bee513bdb4a6b19b5f800000; // add x^11 * (33! / 11!)
+        xi = (xi * _x) >> _precision; res += xi * 0x00000003a9316fa79b88eccf2a00000; // add x^12 * (33! / 12!)
+        xi = (xi * _x) >> _precision; res += xi * 0x0000000048177ebe1fa812375200000; // add x^13 * (33! / 13!)
+        xi = (xi * _x) >> _precision; res += xi * 0x0000000005263fe90242dcbacf00000; // add x^14 * (33! / 14!)
+        xi = (xi * _x) >> _precision; res += xi * 0x000000000057e22099c030d94100000; // add x^15 * (33! / 15!)
+        xi = (xi * _x) >> _precision; res += xi * 0x0000000000057e22099c030d9410000; // add x^16 * (33! / 16!)
+        xi = (xi * _x) >> _precision; res += xi * 0x00000000000052b6b54569976310000; // add x^17 * (33! / 17!)
+        xi = (xi * _x) >> _precision; res += xi * 0x00000000000004985f67696bf748000; // add x^18 * (33! / 18!)
+        xi = (xi * _x) >> _precision; res += xi * 0x000000000000003dea12ea99e498000; // add x^19 * (33! / 19!)
+        xi = (xi * _x) >> _precision; res += xi * 0x00000000000000031880f2214b6e000; // add x^20 * (33! / 20!)
+        xi = (xi * _x) >> _precision; res += xi * 0x000000000000000025bcff56eb36000; // add x^21 * (33! / 21!)
+        xi = (xi * _x) >> _precision; res += xi * 0x000000000000000001b722e10ab1000; // add x^22 * (33! / 22!)
+        xi = (xi * _x) >> _precision; res += xi * 0x0000000000000000001317c70077000; // add x^23 * (33! / 23!)
+        xi = (xi * _x) >> _precision; res += xi * 0x00000000000000000000cba84aafa00; // add x^24 * (33! / 24!)
+        xi = (xi * _x) >> _precision; res += xi * 0x00000000000000000000082573a0a00; // add x^25 * (33! / 25!)
+        xi = (xi * _x) >> _precision; res += xi * 0x00000000000000000000005035ad900; // add x^26 * (33! / 26!)
+        xi = (xi * _x) >> _precision; res += xi * 0x000000000000000000000002f881b00; // add x^27 * (33! / 27!)
+        xi = (xi * _x) >> _precision; res += xi * 0x0000000000000000000000001b29340; // add x^28 * (33! / 28!)
+        xi = (xi * _x) >> _precision; res += xi * 0x00000000000000000000000000efc40; // add x^29 * (33! / 29!)
+        xi = (xi * _x) >> _precision; res += xi * 0x0000000000000000000000000007fe0; // add x^30 * (33! / 30!)
+        xi = (xi * _x) >> _precision; res += xi * 0x0000000000000000000000000000420; // add x^31 * (33! / 31!)
+        xi = (xi * _x) >> _precision; res += xi * 0x0000000000000000000000000000021; // add x^32 * (33! / 32!)
+        xi = (xi * _x) >> _precision; res += xi * 0x0000000000000000000000000000001; // add x^33 * (33! / 33!)
+
+        return res / 0x688589cc0e9505e2f2fee5580000000 + _x + (ONE << _precision); // divide by 33! and then add x^1 / 1! + x^0 / 0!
+    }
+
+    /**
+      * @dev computes log(x / FIXED_1) * FIXED_1
+      * Input range: FIXED_1 <= x <= LOG_EXP_MAX_VAL - 1
+      * Auto-generated via 'PrintFunctionOptimalLog.py'
+      * Detailed description:
+      * - Rewrite the input as a product of natural exponents and a single residual r, such that 1 < r < 2
+      * - The natural logarithm of each (pre-calculated) exponent is the degree of the exponent
+      * - The natural logarithm of r is calculated via Taylor series for log(1 + x), where x = r - 1
+      * - The natural logarithm of the input is calculated by summing up the intermediate results above
+      * - For example: log(250) = log(e^4 * e^1 * e^0.5 * 1.021692859) = 4 + 1 + 0.5 + log(1 + 0.021692859)
+    */
+    function optimalLog(uint256 x) internal pure returns (uint256) {
+        uint256 res = 0;
+
+        uint256 y;
+        uint256 z;
+        uint256 w;
+
+        if (x >= 0xd3094c70f034de4b96ff7d5b6f99fcd8) {res += 0x40000000000000000000000000000000; x = x * FIXED_1 / 0xd3094c70f034de4b96ff7d5b6f99fcd8;} // add 1 / 2^1
+        if (x >= 0xa45af1e1f40c333b3de1db4dd55f29a7) {res += 0x20000000000000000000000000000000; x = x * FIXED_1 / 0xa45af1e1f40c333b3de1db4dd55f29a7;} // add 1 / 2^2
+        if (x >= 0x910b022db7ae67ce76b441c27035c6a1) {res += 0x10000000000000000000000000000000; x = x * FIXED_1 / 0x910b022db7ae67ce76b441c27035c6a1;} // add 1 / 2^3
+        if (x >= 0x88415abbe9a76bead8d00cf112e4d4a8) {res += 0x08000000000000000000000000000000; x = x * FIXED_1 / 0x88415abbe9a76bead8d00cf112e4d4a8;} // add 1 / 2^4
+        if (x >= 0x84102b00893f64c705e841d5d4064bd3) {res += 0x04000000000000000000000000000000; x = x * FIXED_1 / 0x84102b00893f64c705e841d5d4064bd3;} // add 1 / 2^5
+        if (x >= 0x8204055aaef1c8bd5c3259f4822735a2) {res += 0x02000000000000000000000000000000; x = x * FIXED_1 / 0x8204055aaef1c8bd5c3259f4822735a2;} // add 1 / 2^6
+        if (x >= 0x810100ab00222d861931c15e39b44e99) {res += 0x01000000000000000000000000000000; x = x * FIXED_1 / 0x810100ab00222d861931c15e39b44e99;} // add 1 / 2^7
+        if (x >= 0x808040155aabbbe9451521693554f733) {res += 0x00800000000000000000000000000000; x = x * FIXED_1 / 0x808040155aabbbe9451521693554f733;} // add 1 / 2^8
+
+        z = y = x - FIXED_1;
+        w = y * y / FIXED_1;
+        res += z * (0x100000000000000000000000000000000 - y) / 0x100000000000000000000000000000000; z = z * w / FIXED_1; // add y^01 / 01 - y^02 / 02
+        res += z * (0x0aaaaaaaaaaaaaaaaaaaaaaaaaaaaaaaa - y) / 0x200000000000000000000000000000000; z = z * w / FIXED_1; // add y^03 / 03 - y^04 / 04
+        res += z * (0x099999999999999999999999999999999 - y) / 0x300000000000000000000000000000000; z = z * w / FIXED_1; // add y^05 / 05 - y^06 / 06
+        res += z * (0x092492492492492492492492492492492 - y) / 0x400000000000000000000000000000000; z = z * w / FIXED_1; // add y^07 / 07 - y^08 / 08
+        res += z * (0x08e38e38e38e38e38e38e38e38e38e38e - y) / 0x500000000000000000000000000000000; z = z * w / FIXED_1; // add y^09 / 09 - y^10 / 10
+        res += z * (0x08ba2e8ba2e8ba2e8ba2e8ba2e8ba2e8b - y) / 0x600000000000000000000000000000000; z = z * w / FIXED_1; // add y^11 / 11 - y^12 / 12
+        res += z * (0x089d89d89d89d89d89d89d89d89d89d89 - y) / 0x700000000000000000000000000000000; z = z * w / FIXED_1; // add y^13 / 13 - y^14 / 14
+        res += z * (0x088888888888888888888888888888888 - y) / 0x800000000000000000000000000000000;                      // add y^15 / 15 - y^16 / 16
+
+        return res;
+    }
+
+    /**
+      * @dev computes e ^ (x / FIXED_1) * FIXED_1
+      * input range: 0 <= x <= OPT_EXP_MAX_VAL - 1
+      * auto-generated via 'PrintFunctionOptimalExp.py'
+      * Detailed description:
+      * - Rewrite the input as a sum of binary exponents and a single residual r, as small as possible
+      * - The exponentiation of each binary exponent is given (pre-calculated)
+      * - The exponentiation of r is calculated via Taylor series for e^x, where x = r
+      * - The exponentiation of the input is calculated by multiplying the intermediate results above
+      * - For example: e^5.521692859 = e^(4 + 1 + 0.5 + 0.021692859) = e^4 * e^1 * e^0.5 * e^0.021692859
+    */
+    function optimalExp(uint256 x) internal pure returns (uint256) {
+        uint256 res = 0;
+
+        uint256 y;
+        uint256 z;
+
+        z = y = x % 0x10000000000000000000000000000000; // get the input modulo 2^(-3)
+        z = z * y / FIXED_1; res += z * 0x10e1b3be415a0000; // add y^02 * (20! / 02!)
+        z = z * y / FIXED_1; res += z * 0x05a0913f6b1e0000; // add y^03 * (20! / 03!)
+        z = z * y / FIXED_1; res += z * 0x0168244fdac78000; // add y^04 * (20! / 04!)
+        z = z * y / FIXED_1; res += z * 0x004807432bc18000; // add y^05 * (20! / 05!)
+        z = z * y / FIXED_1; res += z * 0x000c0135dca04000; // add y^06 * (20! / 06!)
+        z = z * y / FIXED_1; res += z * 0x0001b707b1cdc000; // add y^07 * (20! / 07!)
+        z = z * y / FIXED_1; res += z * 0x000036e0f639b800; // add y^08 * (20! / 08!)
+        z = z * y / FIXED_1; res += z * 0x00000618fee9f800; // add y^09 * (20! / 09!)
+        z = z * y / FIXED_1; res += z * 0x0000009c197dcc00; // add y^10 * (20! / 10!)
+        z = z * y / FIXED_1; res += z * 0x0000000e30dce400; // add y^11 * (20! / 11!)
+        z = z * y / FIXED_1; res += z * 0x000000012ebd1300; // add y^12 * (20! / 12!)
+        z = z * y / FIXED_1; res += z * 0x0000000017499f00; // add y^13 * (20! / 13!)
+        z = z * y / FIXED_1; res += z * 0x0000000001a9d480; // add y^14 * (20! / 14!)
+        z = z * y / FIXED_1; res += z * 0x00000000001c6380; // add y^15 * (20! / 15!)
+        z = z * y / FIXED_1; res += z * 0x000000000001c638; // add y^16 * (20! / 16!)
+        z = z * y / FIXED_1; res += z * 0x0000000000001ab8; // add y^17 * (20! / 17!)
+        z = z * y / FIXED_1; res += z * 0x000000000000017c; // add y^18 * (20! / 18!)
+        z = z * y / FIXED_1; res += z * 0x0000000000000014; // add y^19 * (20! / 19!)
+        z = z * y / FIXED_1; res += z * 0x0000000000000001; // add y^20 * (20! / 20!)
+        res = res / 0x21c3677c82b40000 + y + FIXED_1; // divide by 20! and then add y^1 / 1! + y^0 / 0!
+
+        if ((x & 0x010000000000000000000000000000000) != 0) res = res * 0x1c3d6a24ed82218787d624d3e5eba95f9 / 0x18ebef9eac820ae8682b9793ac6d1e776; // multiply by e^2^(-3)
+        if ((x & 0x020000000000000000000000000000000) != 0) res = res * 0x18ebef9eac820ae8682b9793ac6d1e778 / 0x1368b2fc6f9609fe7aceb46aa619baed4; // multiply by e^2^(-2)
+        if ((x & 0x040000000000000000000000000000000) != 0) res = res * 0x1368b2fc6f9609fe7aceb46aa619baed5 / 0x0bc5ab1b16779be3575bd8f0520a9f21f; // multiply by e^2^(-1)
+        if ((x & 0x080000000000000000000000000000000) != 0) res = res * 0x0bc5ab1b16779be3575bd8f0520a9f21e / 0x0454aaa8efe072e7f6ddbab84b40a55c9; // multiply by e^2^(+0)
+        if ((x & 0x100000000000000000000000000000000) != 0) res = res * 0x0454aaa8efe072e7f6ddbab84b40a55c5 / 0x00960aadc109e7a3bf4578099615711ea; // multiply by e^2^(+1)
+        if ((x & 0x200000000000000000000000000000000) != 0) res = res * 0x00960aadc109e7a3bf4578099615711d7 / 0x0002bf84208204f5977f9a8cf01fdce3d; // multiply by e^2^(+2)
+        if ((x & 0x400000000000000000000000000000000) != 0) res = res * 0x0002bf84208204f5977f9a8cf01fdc307 / 0x0000003c6ab775dd0b95b4cbee7e65d11; // multiply by e^2^(+3)
+
+        return res;
+    }
+}