// SPDX-License-Identifier: SEE LICENSE IN LICENSE
pragma solidity 0.6.12;
import "../utility/TokenHandler.sol";
import "../utility/ContractRegistryClient.sol";
import "./interfaces/IConverter.sol";
import "./interfaces/IConverterFactory.sol";
import "./interfaces/IConverterRegistry.sol";
import "./interfaces/IConverterRegistryData.sol";
import "../token/interfaces/IDSToken.sol";

/**
 * @dev This contract maintains a list of all active converters in the Bancor Network.
 *
 * Since converters can be upgraded and thus their address can change, the registry actually keeps
 * converter anchors internally and not the converters themselves.
 * The active converter for each anchor can be easily accessed by querying the anchor's owner.
 *
 * The registry exposes 3 differnet lists that can be accessed and iterated, based on the use-case of the caller:
 * - Anchors - can be used to get all the latest / historical data in the network
 * - Liquidity pools - can be used to get all liquidity pools for funding, liquidation etc.
 * - Convertible tokens - can be used to get all tokens that can be converted in the network (excluding pool
 *   tokens), and for each one - all anchors that hold it in their reserves
 *
 *
 * The contract fires events whenever one of the primitives is added to or removed from the registry
 *
 * The contract is upgradable.
 */
contract ConverterRegistry is IConverterRegistry, ContractRegistryClient, TokenHandler {
    /**
     * @dev triggered when a converter anchor is added to the registry
     *
     * @param _anchor anchor token
     */
    event ConverterAnchorAdded(IConverterAnchor indexed _anchor);

    /**
     * @dev triggered when a converter anchor is removed from the registry
     *
     * @param _anchor anchor token
     */
    event ConverterAnchorRemoved(IConverterAnchor indexed _anchor);

    /**
     * @dev triggered when a liquidity pool is added to the registry
     *
     * @param _liquidityPool liquidity pool
     */
    event LiquidityPoolAdded(IConverterAnchor indexed _liquidityPool);

    /**
     * @dev triggered when a liquidity pool is removed from the registry
     *
     * @param _liquidityPool liquidity pool
     */
    event LiquidityPoolRemoved(IConverterAnchor indexed _liquidityPool);

    /**
     * @dev triggered when a convertible token is added to the registry
     *
     * @param _convertibleToken convertible token
     * @param _smartToken associated anchor token
     */
    event ConvertibleTokenAdded(IERC20Token indexed _convertibleToken, IConverterAnchor indexed _smartToken);

    /**
     * @dev triggered when a convertible token is removed from the registry
     *
     * @param _convertibleToken convertible token
     * @param _smartToken associated anchor token
     */
    event ConvertibleTokenRemoved(IERC20Token indexed _convertibleToken, IConverterAnchor indexed _smartToken);

    /**
     * @dev deprecated, backward compatibility, use `ConverterAnchorAdded`
     */
    event SmartTokenAdded(IConverterAnchor indexed _smartToken);

    /**
     * @dev deprecated, backward compatibility, use `ConverterAnchorRemoved`
     */
    event SmartTokenRemoved(IConverterAnchor indexed _smartToken);

    /**
     * @dev initializes a new ConverterRegistry instance
     *
     * @param _registry address of a contract registry contract
     */
    constructor(IContractRegistry _registry) public ContractRegistryClient(_registry) {}

    /**
     * @dev creates a zero supply liquid token / empty liquidity pool and adds its converter to the registry
     *
     * @param _type                converter type, see ConverterBase contract main doc
     * @param _name                token / pool name
     * @param _symbol              token / pool symbol
     * @param _decimals            token / pool decimals
     * @param _maxConversionFee    maximum conversion-fee
     * @param _reserveTokens       reserve tokens
     * @param _reserveWeights      reserve weights
     *
     * @return new converter
     */
    function newConverter(
        uint16 _type,
        string memory _name,
        string memory _symbol,
        uint8 _decimals,
        uint32 _maxConversionFee,
        IERC20Token[] memory _reserveTokens,
        uint32[] memory _reserveWeights
    ) public virtual returns (IConverter) {
        uint256 length = _reserveTokens.length;
        require(length == _reserveWeights.length, "ERR_INVALID_RESERVES");
        require(
            getLiquidityPoolByConfig(_type, _reserveTokens, _reserveWeights) == IConverterAnchor(0),
            "ERR_ALREADY_EXISTS"
        );

        IConverterFactory factory = IConverterFactory(addressOf(CONVERTER_FACTORY));
        IConverterAnchor anchor = IConverterAnchor(factory.createAnchor(_type, _name, _symbol, _decimals));
        IConverter converter = IConverter(factory.createConverter(_type, anchor, registry, _maxConversionFee));

        anchor.acceptOwnership();
        converter.acceptOwnership();

        for (uint256 i = 0; i < length; i++) converter.addReserve(_reserveTokens[i], _reserveWeights[i]);

        anchor.transferOwnership(address(converter));
        converter.acceptAnchorOwnership();
        converter.transferOwnership(msg.sender);

        addConverterInternal(converter);
        return converter;
    }

    /**
     * @dev adds an existing converter to the registry
     * can only be called by the owner
     *
     * @param _converter converter
     */
    function addConverter(IConverter _converter) public ownerOnly {
        require(isConverterValid(_converter), "ERR_INVALID_CONVERTER");
        addConverterInternal(_converter);
    }

    /**
     * @dev removes a converter from the registry
     * anyone can remove an existing converter from the registry, as long as the converter is invalid
     * note that the owner can also remove valid converters
     *
     * @param _converter converter
     */
    function removeConverter(IConverter _converter) public {
        require(msg.sender == owner || !isConverterValid(_converter), "ERR_ACCESS_DENIED");
        removeConverterInternal(_converter);
    }

    /**
     * @dev returns the number of converter anchors in the registry
     *
     * @return number of anchors
     */
    function getAnchorCount() public view override returns (uint256) {
        return IConverterRegistryData(addressOf(CONVERTER_REGISTRY_DATA)).getSmartTokenCount();
    }

    /**
     * @dev returns the list of converter anchors in the registry
     *
     * @return list of anchors
     */
    function getAnchors() public view override returns (address[] memory) {
        return IConverterRegistryData(addressOf(CONVERTER_REGISTRY_DATA)).getSmartTokens();
    }

    /**
     * @dev returns the converter anchor at a given index
     *
     * @param _index index
     * @return anchor at the given index
     */
    function getAnchor(uint256 _index) public view override returns (IConverterAnchor) {
        return IConverterRegistryData(addressOf(CONVERTER_REGISTRY_DATA)).getSmartToken(_index);
    }

    /**
     * @dev checks whether or not a given value is a converter anchor
     *
     * @param _value value
     * @return true if the given value is an anchor, false if not
     */
    function isAnchor(address _value) public view override returns (bool) {
        return IConverterRegistryData(addressOf(CONVERTER_REGISTRY_DATA)).isSmartToken(_value);
    }

    /**
     * @dev returns the number of liquidity pools in the registry
     *
     * @return number of liquidity pools
     */
    function getLiquidityPoolCount() public view override returns (uint256) {
        return IConverterRegistryData(addressOf(CONVERTER_REGISTRY_DATA)).getLiquidityPoolCount();
    }

    /**
     * @dev returns the list of liquidity pools in the registry
     *
     * @return list of liquidity pools
     */
    function getLiquidityPools() public view override returns (address[] memory) {
        return IConverterRegistryData(addressOf(CONVERTER_REGISTRY_DATA)).getLiquidityPools();
    }

    /**
     * @dev returns the liquidity pool at a given index
     *
     * @param _index index
     * @return liquidity pool at the given index
     */
    function getLiquidityPool(uint256 _index) public view override returns (IConverterAnchor) {
        return IConverterRegistryData(addressOf(CONVERTER_REGISTRY_DATA)).getLiquidityPool(_index);
    }

    /**
     * @dev checks whether or not a given value is a liquidity pool
     *
     * @param _value value
     * @return true if the given value is a liquidity pool, false if not
     */
    function isLiquidityPool(address _value) public view override returns (bool) {
        return IConverterRegistryData(addressOf(CONVERTER_REGISTRY_DATA)).isLiquidityPool(_value);
    }

    /**
     * @dev returns the number of convertible tokens in the registry
     *
     * @return number of convertible tokens
     */
    function getConvertibleTokenCount() public view override returns (uint256) {
        return IConverterRegistryData(addressOf(CONVERTER_REGISTRY_DATA)).getConvertibleTokenCount();
    }

    /**
     * @dev returns the list of convertible tokens in the registry
     *
     * @return list of convertible tokens
     */
    function getConvertibleTokens() public view override returns (address[] memory) {
        return IConverterRegistryData(addressOf(CONVERTER_REGISTRY_DATA)).getConvertibleTokens();
    }

    /**
     * @dev returns the convertible token at a given index
     *
     * @param _index index
     * @return convertible token at the given index
     */
    function getConvertibleToken(uint256 _index) public view override returns (IERC20Token) {
        return IConverterRegistryData(addressOf(CONVERTER_REGISTRY_DATA)).getConvertibleToken(_index);
    }

    /**
     * @dev checks whether or not a given value is a convertible token
     *
     * @param _value value
     * @return true if the given value is a convertible token, false if not
     */
    function isConvertibleToken(address _value) public view override returns (bool) {
        return IConverterRegistryData(addressOf(CONVERTER_REGISTRY_DATA)).isConvertibleToken(_value);
    }

    /**
     * @dev returns the number of converter anchors associated with a given convertible token
     *
     * @param _convertibleToken convertible token
     * @return number of anchors associated with the given convertible token
     */
    function getConvertibleTokenAnchorCount(IERC20Token _convertibleToken) public view override returns (uint256) {
        return
            IConverterRegistryData(addressOf(CONVERTER_REGISTRY_DATA)).getConvertibleTokenSmartTokenCount(
                _convertibleToken
            );
    }

    /**
     * @dev returns the list of aoncerter anchors associated with a given convertible token
     *
     * @param _convertibleToken convertible token
     * @return list of anchors associated with the given convertible token
     */
    function getConvertibleTokenAnchors(IERC20Token _convertibleToken) public view override returns (address[] memory) {
        return
            IConverterRegistryData(addressOf(CONVERTER_REGISTRY_DATA)).getConvertibleTokenSmartTokens(
                _convertibleToken
            );
    }

    /**
     * @dev returns the converter anchor associated with a given convertible token at a given index
     *
     * @param _index index
     * @return anchor associated with the given convertible token at the given index
     */
    function getConvertibleTokenAnchor(IERC20Token _convertibleToken, uint256 _index)
        public
        view
        override
        returns (IConverterAnchor)
    {
        return
            IConverterRegistryData(addressOf(CONVERTER_REGISTRY_DATA)).getConvertibleTokenSmartToken(
                _convertibleToken,
                _index
            );
    }

    /**
     * @dev checks whether or not a given value is a converter anchor of a given convertible token
     *
     * @param _convertibleToken convertible token
     * @param _value value
     * @return true if the given value is an anchor of the given convertible token, false if not
     */
    function isConvertibleTokenAnchor(IERC20Token _convertibleToken, address _value)
        public
        view
        override
        returns (bool)
    {
        return
            IConverterRegistryData(addressOf(CONVERTER_REGISTRY_DATA)).isConvertibleTokenSmartToken(
                _convertibleToken,
                _value
            );
    }

    /**
     * @dev returns a list of converters for a given list of anchors
     * this is a utility function that can be used to reduce the number of calls to the contract
     *
     * @param _anchors list of converter anchors
     * @return list of converters
     */
    function getConvertersByAnchors(address[] memory _anchors) public view returns (IConverter[] memory) {
        IConverter[] memory converters = new IConverter[](_anchors.length);

        for (uint256 i = 0; i < _anchors.length; i++)
            converters[i] = IConverter(payable(IConverterAnchor(_anchors[i]).owner()));

        return converters;
    }

    /**
     * @dev checks whether or not a given converter is valid
     *
     * @param _converter converter
     * @return true if the given converter is valid, false if not
     */
    function isConverterValid(IConverter _converter) public view returns (bool) {
        // verify that the converter is active
        return _converter.token().owner() == address(_converter);
    }

    /**
     * @dev checks if a liquidity pool with given configuration is already registered
     *
     * @param _converter converter with specific configuration
     * @return if a liquidity pool with the same configuration is already registered
     */
    function isSimilarLiquidityPoolRegistered(IConverter _converter) public view returns (bool) {
        uint256 reserveTokenCount = _converter.connectorTokenCount();
        IERC20Token[] memory reserveTokens = new IERC20Token[](reserveTokenCount);
        uint32[] memory reserveWeights = new uint32[](reserveTokenCount);

        // get the reserve-configuration of the converter
        for (uint256 i = 0; i < reserveTokenCount; i++) {
            IERC20Token reserveToken = _converter.connectorTokens(i);
            reserveTokens[i] = reserveToken;
            reserveWeights[i] = getReserveWeight(_converter, reserveToken);
        }

        // return if a liquidity pool with the same configuration is already registered
        return
            getLiquidityPoolByConfig(getConverterType(_converter, reserveTokenCount), reserveTokens, reserveWeights) !=
            IConverterAnchor(0);
    }

    /**
     * @dev searches for a liquidity pool with specific configuration
     *
     * @param _type            converter type, see ConverterBase contract main doc
     * @param _reserveTokens   reserve tokens
     * @param _reserveWeights  reserve weights
     * @return the liquidity pool, or zero if no such liquidity pool exists
     */
    function getLiquidityPoolByConfig(
        uint16 _type,
        IERC20Token[] memory _reserveTokens,
        uint32[] memory _reserveWeights
    ) public view returns (IConverterAnchor) {
        // verify that the input parameters represent a valid liquidity pool
        if (_reserveTokens.length == _reserveWeights.length && _reserveTokens.length > 1) {
            // get the anchors of the least frequent token (optimization)
<<<<<<< HEAD

=======
>>>>>>> f54f5411
            address[] memory convertibleTokenAnchors = getLeastFrequentTokenAnchors(_reserveTokens);
            // search for a converter with the same configuration
            for (uint256 i = 0; i < convertibleTokenAnchors.length; i++) {
                IConverterAnchor anchor = IConverterAnchor(convertibleTokenAnchors[i]);
                IConverter converter = IConverter(payable(anchor.owner()));
                if (isConverterReserveConfigEqual(converter, _type, _reserveTokens, _reserveWeights)) return anchor;
            }
        }

        return IConverterAnchor(0);
    }

    /**
     * @dev adds a converter anchor to the registry
     *
     * @param _anchor converter anchor
     */
    function addAnchor(IConverterRegistryData _converterRegistryData, IConverterAnchor _anchor) internal {
        _converterRegistryData.addSmartToken(_anchor);
        emit ConverterAnchorAdded(_anchor);
        emit SmartTokenAdded(_anchor);
    }

    /**
     * @dev removes a converter anchor from the registry
     *
     * @param _anchor converter anchor
     */
    function removeAnchor(IConverterRegistryData _converterRegistryData, IConverterAnchor _anchor) internal {
        _converterRegistryData.removeSmartToken(_anchor);
        emit ConverterAnchorRemoved(_anchor);
        emit SmartTokenRemoved(_anchor);
    }

    /**
     * @dev adds a liquidity pool to the registry
     *
     * @param _liquidityPoolAnchor liquidity pool converter anchor
     */
    function addLiquidityPool(IConverterRegistryData _converterRegistryData, IConverterAnchor _liquidityPoolAnchor)
        internal
    {
        _converterRegistryData.addLiquidityPool(_liquidityPoolAnchor);
        emit LiquidityPoolAdded(_liquidityPoolAnchor);
    }

    /**
     * @dev removes a liquidity pool from the registry
     *
     * @param _liquidityPoolAnchor liquidity pool converter anchor
     */
    function removeLiquidityPool(IConverterRegistryData _converterRegistryData, IConverterAnchor _liquidityPoolAnchor)
        internal
    {
        _converterRegistryData.removeLiquidityPool(_liquidityPoolAnchor);
        emit LiquidityPoolRemoved(_liquidityPoolAnchor);
    }

    /**
     * @dev adds a convertible token to the registry
     *
     * @param _convertibleToken    convertible token
     * @param _anchor              associated converter anchor
     */
    function addConvertibleToken(
        IConverterRegistryData _converterRegistryData,
        IERC20Token _convertibleToken,
        IConverterAnchor _anchor
    ) internal {
        _converterRegistryData.addConvertibleToken(_convertibleToken, _anchor);
        emit ConvertibleTokenAdded(_convertibleToken, _anchor);
    }

    /**
     * @dev removes a convertible token from the registry
     *
     * @param _convertibleToken    convertible token
     * @param _anchor              associated converter anchor
     */
    function removeConvertibleToken(
        IConverterRegistryData _converterRegistryData,
        IERC20Token _convertibleToken,
        IConverterAnchor _anchor
    ) internal {
        _converterRegistryData.removeConvertibleToken(_convertibleToken, _anchor);
        emit ConvertibleTokenRemoved(_convertibleToken, _anchor);
    }

    function addConverterInternal(IConverter _converter) private {
        IConverterRegistryData converterRegistryData = IConverterRegistryData(addressOf(CONVERTER_REGISTRY_DATA));
        IConverterAnchor anchor = IConverter(_converter).token();
        uint256 reserveTokenCount = _converter.connectorTokenCount();

        // add the converter anchor
        addAnchor(converterRegistryData, anchor);
        if (reserveTokenCount > 1) addLiquidityPool(converterRegistryData, anchor);
        else addConvertibleToken(converterRegistryData, IDSToken(address(anchor)), anchor);

        // add all reserve tokens
        for (uint256 i = 0; i < reserveTokenCount; i++)
            addConvertibleToken(converterRegistryData, _converter.connectorTokens(i), anchor);
    }

    function removeConverterInternal(IConverter _converter) private {
        IConverterRegistryData converterRegistryData = IConverterRegistryData(addressOf(CONVERTER_REGISTRY_DATA));
        IConverterAnchor anchor = IConverter(_converter).token();
        uint256 reserveTokenCount = _converter.connectorTokenCount();

        // remove the converter anchor
        removeAnchor(converterRegistryData, anchor);
        if (reserveTokenCount > 1) removeLiquidityPool(converterRegistryData, anchor);
        else removeConvertibleToken(converterRegistryData, IDSToken(address(anchor)), anchor);

        // remove all reserve tokens
        for (uint256 i = 0; i < reserveTokenCount; i++)
            removeConvertibleToken(converterRegistryData, _converter.connectorTokens(i), anchor);
    }

    function getLeastFrequentTokenAnchors(IERC20Token[] memory _reserveTokens) private view returns (address[] memory) {
        IConverterRegistryData converterRegistryData = IConverterRegistryData(addressOf(CONVERTER_REGISTRY_DATA));
        uint256 minAnchorCount = converterRegistryData.getConvertibleTokenSmartTokenCount(_reserveTokens[0]);
        uint256 index = 0;

        // find the reserve token which has the smallest number of converter anchors
        for (uint256 i = 1; i < _reserveTokens.length; i++) {
            uint256 convertibleTokenAnchorCount = converterRegistryData.getConvertibleTokenSmartTokenCount(
                _reserveTokens[i]
            );
            if (minAnchorCount > convertibleTokenAnchorCount) {
                minAnchorCount = convertibleTokenAnchorCount;
                index = i;
            }
        }

        return converterRegistryData.getConvertibleTokenSmartTokens(_reserveTokens[index]);
    }

    function isConverterReserveConfigEqual(
        IConverter _converter,
        uint16 _type,
        IERC20Token[] memory _reserveTokens,
        uint32[] memory _reserveWeights
    ) private view returns (bool) {
        uint256 reserveTokenCount = _converter.connectorTokenCount();

        if (_type != getConverterType(_converter, reserveTokenCount)) return false;

        if (_reserveTokens.length != reserveTokenCount) return false;

        for (uint256 i = 0; i < _reserveTokens.length; i++) {
            if (_reserveWeights[i] != getReserveWeight(_converter, _reserveTokens[i])) return false;
        }

        return true;
    }

    // utility to get the reserve weight (including from older converters that don't support the new getReserveWeight function)
    function getReserveWeight(IConverter _converter, IERC20Token _reserveToken) private view returns (uint32) {
        (, uint32 weight, , , ) = _converter.connectors(_reserveToken);
        return weight;
    }

    bytes4 private constant CONVERTER_TYPE_FUNC_SELECTOR = bytes4(keccak256("converterType()"));

    // utility to get the converter type (including from older converters that don't support the new converterType function)
    function getConverterType(IConverter _converter, uint256 _reserveTokenCount) private view returns (uint16) {
        (bool success, bytes memory returnData) = address(_converter).staticcall(
            abi.encodeWithSelector(CONVERTER_TYPE_FUNC_SELECTOR)
        );
        if (success && returnData.length == 32) return abi.decode(returnData, (uint16));
        return _reserveTokenCount > 1 ? 1 : 0;
    }

    /**
     * @dev deprecated, backward compatibility, use `getAnchorCount`
     */
    function getSmartTokenCount() public view returns (uint256) {
        return getAnchorCount();
    }

    /**
     * @dev deprecated, backward compatibility, use `getAnchors`
     */
    function getSmartTokens() public view returns (address[] memory) {
        return getAnchors();
    }

    /**
     * @dev deprecated, backward compatibility, use `getAnchor`
     */
    function getSmartToken(uint256 _index) public view returns (IConverterAnchor) {
        return getAnchor(_index);
    }

    /**
     * @dev deprecated, backward compatibility, use `isAnchor`
     */
    function isSmartToken(address _value) public view returns (bool) {
        return isAnchor(_value);
    }

    /**
     * @dev deprecated, backward compatibility, use `getConvertibleTokenAnchorCount`
     */
    function getConvertibleTokenSmartTokenCount(IERC20Token _convertibleToken) public view returns (uint256) {
        return getConvertibleTokenAnchorCount(_convertibleToken);
    }

    /**
     * @dev deprecated, backward compatibility, use `getConvertibleTokenAnchors`
     */
    function getConvertibleTokenSmartTokens(IERC20Token _convertibleToken) public view returns (address[] memory) {
        return getConvertibleTokenAnchors(_convertibleToken);
    }

    /**
     * @dev deprecated, backward compatibility, use `getConvertibleTokenAnchor`
     */
    function getConvertibleTokenSmartToken(IERC20Token _convertibleToken, uint256 _index)
        public
        view
        returns (IConverterAnchor)
    {
        return getConvertibleTokenAnchor(_convertibleToken, _index);
    }

    /**
     * @dev deprecated, backward compatibility, use `isConvertibleTokenAnchor`
     */
    function isConvertibleTokenSmartToken(IERC20Token _convertibleToken, address _value) public view returns (bool) {
        return isConvertibleTokenAnchor(_convertibleToken, _value);
    }

    /**
     * @dev deprecated, backward compatibility, use `getConvertersByAnchors`
     */
    function getConvertersBySmartTokens(address[] memory _smartTokens) public view returns (IConverter[] memory) {
        return getConvertersByAnchors(_smartTokens);
    }

    /**
     * @dev deprecated, backward compatibility, use `getLiquidityPoolByConfig`
     */
    function getLiquidityPoolByReserveConfig(IERC20Token[] memory _reserveTokens, uint32[] memory _reserveWeights)
        public
        view
        returns (IConverterAnchor)
    {
        return getLiquidityPoolByConfig(_reserveTokens.length > 1 ? 1 : 0, _reserveTokens, _reserveWeights);
    }
}<|MERGE_RESOLUTION|>--- conflicted
+++ resolved
@@ -403,10 +403,6 @@
         // verify that the input parameters represent a valid liquidity pool
         if (_reserveTokens.length == _reserveWeights.length && _reserveTokens.length > 1) {
             // get the anchors of the least frequent token (optimization)
-<<<<<<< HEAD
-
-=======
->>>>>>> f54f5411
             address[] memory convertibleTokenAnchors = getLeastFrequentTokenAnchors(_reserveTokens);
             // search for a converter with the same configuration
             for (uint256 i = 0; i < convertibleTokenAnchors.length; i++) {
