--- conflicted
+++ resolved
@@ -1,87 +1,73 @@
-﻿# Bancor Protocol Contracts v0.6 (beta)
-
-[![Docs](https://img.shields.io/badge/docs-%F0%9F%93%84-blue)](https://docs.bancor.network/)
-[![NPM Package](https://img.shields.io/npm/v/@bancor/contracts-solidity.svg)](https://www.npmjs.org/package/@bancor/contracts-solidity)
-
-## Overview
-
-The solidity version of the Bancor smart contracts is composed of many different components that work together to create the Bancor Network deployment.
-
-The main contracts are the BancorNetwork contract (entry point to the system) and the different converter contracts (implementation of liquidity pools and their reserves).
-
-## Config
-
-In order to use some of our plugins we need a config.json file.
-
-```json
-{
-    "apiKeys": {
-        "etherscan": ""
-    },
-
-    "networks": {
-        "mainnet": {
-            "NODE_ADDRESS": ""
-        }
-    }
-}
-```
-
-## Upgradeability
-
-All smart contract functions are public and all upgrades are opt-in. If significant improvements are made to the system a new version will be released. Token owners can choose between moving to the new system or staying in the old one. If possible, new versions will be backwards compatible and able to interact with the old versions.
-
-## Language
-
-The terms “reserves” and “connectors” have the same meaning throughout Bancor’s smart contract code and documentation. “Reserve ratio” and “connector weight” are also used interchangeably. “Connector balance” refers to the token inventories held in a liquidity pool's reserves.
-
-## Warning
-
-Bancor is a work in progress. Make sure you understand the risks before using it.
-
-## Testing
-
-### Prerequisites
-
-<<<<<<< HEAD
--   node 10.16.0
--   yarn 1.22.0
--   python 3.7.3
--   web3.py 4.9.2
-=======
-* node 10.16.0
-* yarn 1.22.0
->>>>>>> 1dfd9f42
-
-### Installation
-
--   `yarn`
-
-### Verification
-
-<<<<<<< HEAD
--   Verifying all the contracts:
-    -   `yarn test` (quick testing)
-    -   `yarn coverage` (full coverage)
--   [Verifying the BancorFormula contract](solidity/python/README.md)
-=======
-* Verifying all the contracts:
-  * `yarn test` (quick testing)
-  * `yarn coverage` (full coverage)
->>>>>>> 1dfd9f42
-
-### [Utilities](solidity/utils/README.md)
-
-## Collaborators
-
--   **[Yudi Levi](https://github.com/yudilevi)**
--   **[Barak Manos](https://github.com/barakman)**
--   **[Leonid Beder](https://github.com/lbeder)**
--   **[Ilana Pinhas](https://github.com/ilanapi)**
--   **[David Benchimol](https://github.com/davidbancor)**
--   **[Or Dadosh](https://github.com/ordd)**
--   **[Martin Holst Swende](https://github.com/holiman)**
-
-## License
-
-Bancor Protocol is open source and distributed under the Apache License v2.0
+﻿# Bancor Protocol Contracts v0.6 (beta)
+
+[![Docs](https://img.shields.io/badge/docs-%F0%9F%93%84-blue)](https://docs.bancor.network/)
+[![NPM Package](https://img.shields.io/npm/v/@bancor/contracts-solidity.svg)](https://www.npmjs.org/package/@bancor/contracts-solidity)
+
+## Overview
+
+The solidity version of the Bancor smart contracts is composed of many different components that work together to create the Bancor Network deployment.
+
+The main contracts are the BancorNetwork contract (entry point to the system) and the different converter contracts (implementation of liquidity pools and their reserves).
+
+## Config
+
+In order to use some of our plugins we need a config.json file.
+
+```json
+{
+    "apiKeys": {
+        "etherscan": ""
+    },
+
+    "networks": {
+        "mainnet": {
+            "NODE_ADDRESS": ""
+        }
+    }
+}
+```
+
+## Upgradeability
+
+All smart contract functions are public and all upgrades are opt-in. If significant improvements are made to the system a new version will be released. Token owners can choose between moving to the new system or staying in the old one. If possible, new versions will be backwards compatible and able to interact with the old versions.
+
+## Language
+
+The terms “reserves” and “connectors” have the same meaning throughout Bancor’s smart contract code and documentation. “Reserve ratio” and “connector weight” are also used interchangeably. “Connector balance” refers to the token inventories held in a liquidity pool's reserves.
+
+## Warning
+
+Bancor is a work in progress. Make sure you understand the risks before using it.
+
+## Testing
+
+### Prerequisites
+
+-   node 10.16.0
+-   yarn 1.22.0
+
+### Installation
+
+-   `yarn`
+
+### Verification
+
+-   Verifying all the contracts:
+    -   `yarn test` (quick testing)
+    -   `yarn coverage` (full coverage)
+
+### [Utilities](solidity/utils/README.md)
+
+## Collaborators
+
+-   **[Yudi Levi](https://github.com/yudilevi)**
+-   **[Barak Manos](https://github.com/barakman)**
+-   **[Leonid Beder](https://github.com/lbeder)**
+-   **[Ilana Pinhas](https://github.com/ilanapi)**
+-   **[David Benchimol](https://github.com/davidbancor)**
+-   **[Or Dadosh](https://github.com/ordd)**
+-   **[Martin Holst Swende](https://github.com/holiman)**
+
+## License
+
+Bancor Protocol is open source and distributed under the Apache License v2.0