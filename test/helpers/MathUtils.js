const Decimal = require('decimal.js');
<<<<<<< HEAD
Decimal.set({ precision: 155, rounding: Decimal.ROUND_DOWN, toExpPos: 40 });
=======
>>>>>>> bf5c9f65

Decimal.set({ precision: 100, rounding: Decimal.ROUND_DOWN, toExpPos: 40 });

const floorSqrt = (n) => n.sqrt().floor().toFixed();
const ceilSqrt = (n) => n.sqrt().ceil().toFixed();

<<<<<<< HEAD
function productRatio(an, bn, ad, bd) {
    [an, bn, ad, bd] = [...arguments].map((x) => Decimal(x));
    return [an.mul(bn).toFixed(), ad.mul(bd).toFixed()];
}

function reducedRatio(a, b, max) {
    [a, b, max] = [...arguments].map((x) => Decimal(x));
=======
const reducedRatio = (a, b, max) => {
>>>>>>> bf5c9f65
    if (a.gt(max) || b.gt(max)) {
        return normalizedRatio(a, b, max);
    }

    return [a, b];
};

const normalizedRatio = (a, b, scale) => {
    if (a.lte(b)) {
        return accurateRatio(a, b, scale);
    }
<<<<<<< HEAD
    return accurateRatio(b, a, scale).slice().reverse();
}

function accurateRatio(a, b, scale) {
    [a, b, scale] = [...arguments].map((x) => Decimal(x));
    return [a, b].map((x) => x.div(a.add(b)).mul(scale).toFixed());
}

function roundDiv(a, b) {
    [a, b] = [...arguments].map((x) => Decimal(x));
    return a.div(b).toFixed(0, Decimal.ROUND_HALF_UP);
}

function mulDivF(a, b, c) {
    [a, b, c] = [...arguments].map((x) => Decimal(x));
    return a.mul(b).div(c).floor().toFixed();
}

function mulDivC(a, b, c) {
    [a, b, c] = [...arguments].map((x) => Decimal(x));
    return a.mul(b).div(c).ceil().toFixed();
}

function compareRatios(a, b, c, d) {
    [a, b, c, d] = [...arguments].map((x) => Decimal(x));
    return a.div(b).cmp(c.div(d));
}

function weightedAverageForIntegers(a, b, p, q) {
    [a, b, p, q] = [...arguments].map((x) => Decimal(x));
    return a.add(b.sub(a).mul(p).div(q)).toFixed();
}

function weightedAverageForFractions(a, b, c, d, p, q) {
    [a, b, c, d, p, q] = [...arguments].map((x) => Decimal(x));
    return a
        .div(b)
        .add(c.div(d).sub(a.div(b)).mul(p).div(q))
        .toFixed();
}

function divCeil(a, b) {
    const ans = a.div(b);

    if (ans === 0) {
        return 0;
    }

    return ans < 0 ? ans.sub(1) : ans.add(1);
}

function min(a, b) {
    a = toBN(a);
    b = toBN(b);
    return toBigNumber(BN.min(a, b));
}

function max(a, b) {
    a = toBN(a);
    b = toBN(b);
    return toBigNumber(BN.max(a, b));
}

function divRound(a, num) {
    a = toBN(a);
    num = toBN(num);

    const dm = a.divmod(num);

    // Fast case - exact division
    if (dm.mod.isZero()) return toBigNumber(dm.div);

    const mod = dm.div.negative !== 0 ? dm.mod.isub(num) : dm.mod;

    const half = num.ushrn(1);
    const r2 = num.andln(1);
    const cmp = mod.cmp(half);

    // Round down
    if (cmp < 0 || (r2 === 1 && cmp === 0)) return toBigNumber(dm.div);

    // Round up
    return toBigNumber(dm.div.negative !== 0 ? dm.div.isubn(1) : dm.div.iaddn(1));
}

function toBN(value) {
    const hex = BigNumber.from(value).toHexString();
    if (hex[0] === '-') {
        return new BN('-' + hex.substring(3), 16);
    }
    return new BN(hex.substring(2), 16);
}

// Normalize the hex string
function toHex(value) {
    // For BN, call on the hex string
    if (typeof value !== 'string') {
        return toHex(value.toString(16));
    }
=======
>>>>>>> bf5c9f65

    return accurateRatio(b, a, scale).slice().reverse();
};

const accurateRatio = (a, b, scale) => {
    return [a, b].map((x) => x.div(a.add(b)).mul(scale));
};

const roundDiv = (a, b) => a.div(b).toFixed(0, Decimal.ROUND_HALF_UP);

const decimalize = (func) => {
    return (...args) => {
        const res = func(...args.map((x) => Decimal(x.toString())));
        if (Array.isArray(res)) {
            return res.map((x) => Decimal(x.toString()));
        }

        return Decimal(res.toString());
    };
};

module.exports = {
<<<<<<< HEAD
    floorSqrt,
    ceilSqrt,
    productRatio,
    reducedRatio,
    normalizedRatio,
    accurateRatio,
    roundDiv,
    mulDivF,
    mulDivC,
    compareRatios,
    weightedAverageForIntegers,
    weightedAverageForFractions,

    divCeil,
    divRound,
    min,
    max,
    Decimal
=======
    Decimal,

    floorSqrt: decimalize(floorSqrt),
    ceilSqrt: decimalize(ceilSqrt),
    reducedRatio: decimalize(reducedRatio),
    normalizedRatio: decimalize(normalizedRatio),
    accurateRatio: decimalize(accurateRatio),
    roundDiv: decimalize(roundDiv)
>>>>>>> bf5c9f65
};<|MERGE_RESOLUTION|>--- conflicted
+++ resolved
@@ -1,25 +1,14 @@
 const Decimal = require('decimal.js');
-<<<<<<< HEAD
+
 Decimal.set({ precision: 155, rounding: Decimal.ROUND_DOWN, toExpPos: 40 });
-=======
->>>>>>> bf5c9f65
 
-Decimal.set({ precision: 100, rounding: Decimal.ROUND_DOWN, toExpPos: 40 });
+const floorSqrt = (n) => n.sqrt().floor();
 
-const floorSqrt = (n) => n.sqrt().floor().toFixed();
-const ceilSqrt = (n) => n.sqrt().ceil().toFixed();
+const ceilSqrt = (n) => n.sqrt().ceil();
 
-<<<<<<< HEAD
-function productRatio(an, bn, ad, bd) {
-    [an, bn, ad, bd] = [...arguments].map((x) => Decimal(x));
-    return [an.mul(bn).toFixed(), ad.mul(bd).toFixed()];
-}
+const productRatio = (an, bn, ad, bd) => [an.mul(bn), ad.mul(bd)];
 
-function reducedRatio(a, b, max) {
-    [a, b, max] = [...arguments].map((x) => Decimal(x));
-=======
 const reducedRatio = (a, b, max) => {
->>>>>>> bf5c9f65
     if (a.gt(max) || b.gt(max)) {
         return normalizedRatio(a, b, max);
     }
@@ -31,117 +20,17 @@
     if (a.lte(b)) {
         return accurateRatio(a, b, scale);
     }
-<<<<<<< HEAD
-    return accurateRatio(b, a, scale).slice().reverse();
-}
-
-function accurateRatio(a, b, scale) {
-    [a, b, scale] = [...arguments].map((x) => Decimal(x));
-    return [a, b].map((x) => x.div(a.add(b)).mul(scale).toFixed());
-}
-
-function roundDiv(a, b) {
-    [a, b] = [...arguments].map((x) => Decimal(x));
-    return a.div(b).toFixed(0, Decimal.ROUND_HALF_UP);
-}
-
-function mulDivF(a, b, c) {
-    [a, b, c] = [...arguments].map((x) => Decimal(x));
-    return a.mul(b).div(c).floor().toFixed();
-}
-
-function mulDivC(a, b, c) {
-    [a, b, c] = [...arguments].map((x) => Decimal(x));
-    return a.mul(b).div(c).ceil().toFixed();
-}
-
-function compareRatios(a, b, c, d) {
-    [a, b, c, d] = [...arguments].map((x) => Decimal(x));
-    return a.div(b).cmp(c.div(d));
-}
-
-function weightedAverageForIntegers(a, b, p, q) {
-    [a, b, p, q] = [...arguments].map((x) => Decimal(x));
-    return a.add(b.sub(a).mul(p).div(q)).toFixed();
-}
-
-function weightedAverageForFractions(a, b, c, d, p, q) {
-    [a, b, c, d, p, q] = [...arguments].map((x) => Decimal(x));
-    return a
-        .div(b)
-        .add(c.div(d).sub(a.div(b)).mul(p).div(q))
-        .toFixed();
-}
-
-function divCeil(a, b) {
-    const ans = a.div(b);
-
-    if (ans === 0) {
-        return 0;
-    }
-
-    return ans < 0 ? ans.sub(1) : ans.add(1);
-}
-
-function min(a, b) {
-    a = toBN(a);
-    b = toBN(b);
-    return toBigNumber(BN.min(a, b));
-}
-
-function max(a, b) {
-    a = toBN(a);
-    b = toBN(b);
-    return toBigNumber(BN.max(a, b));
-}
-
-function divRound(a, num) {
-    a = toBN(a);
-    num = toBN(num);
-
-    const dm = a.divmod(num);
-
-    // Fast case - exact division
-    if (dm.mod.isZero()) return toBigNumber(dm.div);
-
-    const mod = dm.div.negative !== 0 ? dm.mod.isub(num) : dm.mod;
-
-    const half = num.ushrn(1);
-    const r2 = num.andln(1);
-    const cmp = mod.cmp(half);
-
-    // Round down
-    if (cmp < 0 || (r2 === 1 && cmp === 0)) return toBigNumber(dm.div);
-
-    // Round up
-    return toBigNumber(dm.div.negative !== 0 ? dm.div.isubn(1) : dm.div.iaddn(1));
-}
-
-function toBN(value) {
-    const hex = BigNumber.from(value).toHexString();
-    if (hex[0] === '-') {
-        return new BN('-' + hex.substring(3), 16);
-    }
-    return new BN(hex.substring(2), 16);
-}
-
-// Normalize the hex string
-function toHex(value) {
-    // For BN, call on the hex string
-    if (typeof value !== 'string') {
-        return toHex(value.toString(16));
-    }
-=======
->>>>>>> bf5c9f65
 
     return accurateRatio(b, a, scale).slice().reverse();
 };
 
-const accurateRatio = (a, b, scale) => {
-    return [a, b].map((x) => x.div(a.add(b)).mul(scale));
-};
+const accurateRatio = (a, b, scale) => [a, b].map((x) => x.div(a.add(b)).mul(scale));
 
-const roundDiv = (a, b) => a.div(b).toFixed(0, Decimal.ROUND_HALF_UP);
+const roundDiv = (a, b) => Decimal(a.div(b).toFixed(0, Decimal.ROUND_HALF_UP));
+
+const mulDivF = (a, b, c) => a.mul(b).div(c).floor();
+
+const mulDivC = (a, b, c) => a.mul(b).div(c).ceil();
 
 const decimalize = (func) => {
     return (...args) => {
@@ -155,33 +44,15 @@
 };
 
 module.exports = {
-<<<<<<< HEAD
-    floorSqrt,
-    ceilSqrt,
-    productRatio,
-    reducedRatio,
-    normalizedRatio,
-    accurateRatio,
-    roundDiv,
-    mulDivF,
-    mulDivC,
-    compareRatios,
-    weightedAverageForIntegers,
-    weightedAverageForFractions,
-
-    divCeil,
-    divRound,
-    min,
-    max,
-    Decimal
-=======
     Decimal,
 
     floorSqrt: decimalize(floorSqrt),
     ceilSqrt: decimalize(ceilSqrt),
+    productRatio: decimalize(productRatio),
     reducedRatio: decimalize(reducedRatio),
     normalizedRatio: decimalize(normalizedRatio),
     accurateRatio: decimalize(accurateRatio),
-    roundDiv: decimalize(roundDiv)
->>>>>>> bf5c9f65
+    roundDiv: decimalize(roundDiv),
+    mulDivF: decimalize(mulDivF),
+    mulDivC: decimalize(mulDivC)
 };